using System.Net;
using Aevatar.Core;
using Aevatar.Core.Abstractions;
using Aevatar.CQRS;
using Aevatar.Dapr;
using Aevatar.EventSourcing.MongoDB.Hosting;
using Aevatar.GAgents.AI.Options;
using Aevatar.GAgents.SemanticKernel.Extensions;
using Aevatar.Extensions;
using Aevatar.PermissionManagement.Extensions;
using Aevatar.SignalR;
using Microsoft.AspNetCore.SignalR;
using Microsoft.Extensions.Configuration;
using Microsoft.Extensions.DependencyInjection;
using Microsoft.Extensions.Hosting;
using Microsoft.Extensions.Logging;
using MongoDB.Driver;
using Newtonsoft.Json;
using Orleans.Configuration;
using Orleans.Providers.MongoDB.Configuration;
using Orleans.Serialization;
using Orleans.Streams.Kafka.Config;

namespace Aevatar.Silo.Extensions;

public static class OrleansHostExtension
{
    public static IHostBuilder UseOrleansConfiguration(this IHostBuilder hostBuilder)
    {
        return hostBuilder.UseOrleans((context, siloBuilder) =>
            {
                var configuration = context.Configuration;
                var hostId = configuration.GetValue<string>("Host:HostId");
                var configSection = context.Configuration.GetSection("Orleans");
                var isRunningInKubernetes = configSection.GetValue<bool>("IsRunningInKubernetes");
                var advertisedIP = isRunningInKubernetes
                    ? Environment.GetEnvironmentVariable("POD_IP")
                    : configSection.GetValue<string>("AdvertisedIP");
                var clusterId = isRunningInKubernetes
                    ? Environment.GetEnvironmentVariable("ORLEANS_CLUSTER_ID")
                    : configSection.GetValue<string>("ClusterId");
                var serviceId = isRunningInKubernetes
                    ? Environment.GetEnvironmentVariable("ORLEANS_SERVICE_ID")
                    : configSection.GetValue<string>("ServiceId");
                siloBuilder
                    .ConfigureEndpoints(advertisedIP: IPAddress.Parse(advertisedIP),
                        siloPort: configSection.GetValue<int>("SiloPort"),
                        gatewayPort: configSection.GetValue<int>("GatewayPort"), listenOnAnyHostAddress: true)
                    .UseMongoDBClient(configSection.GetValue<string>("MongoDBClient"))
                    .UseMongoDBClustering(options =>
                    {
                        options.DatabaseName = configSection.GetValue<string>("DataBase");
                        options.Strategy = MongoDBMembershipStrategy.SingleDocument;
                        options.CollectionPrefix = hostId.IsNullOrEmpty() ? "OrleansAevatar" : $"Orleans{hostId}";
                    })
                    .Configure<JsonGrainStateSerializerOptions>(options => options.ConfigureJsonSerializerSettings =
                        settings =>
                        {
                            settings.NullValueHandling = NullValueHandling.Include;
                            settings.DefaultValueHandling = DefaultValueHandling.Populate;
                            settings.ObjectCreationHandling = ObjectCreationHandling.Replace;
                        })
                    .AddMongoDBGrainStorage("Default", (MongoDBGrainStorageOptions op) =>
                    {
                        op.CollectionPrefix = hostId.IsNullOrEmpty() ? "OrleansAevatar" : $"Orleans{hostId}";
                        op.DatabaseName = configSection.GetValue<string>("DataBase");
                    })
                    .UseMongoDBReminders(options =>
                    {
                        options.DatabaseName = configSection.GetValue<string>("DataBase");
                        options.CreateShardKeyForCosmos = false;
                        options.CollectionPrefix = hostId.IsNullOrEmpty() ? "Orleans" : $"Orleans{hostId}";
                        ;
                    })
                    .Configure<ClusterOptions>(options =>
                    {
                        options.ClusterId = clusterId;
                        options.ServiceId = serviceId;
                    })
                    .Configure<ExceptionSerializationOptions>(options =>
                    {
                        options.SupportedNamespacePrefixes.Add("Volo.Abp");
                        options.SupportedNamespacePrefixes.Add("Newtonsoft.Json");
                        options.SupportedNamespacePrefixes.Add("Autofac.Core");
                    })
                    .AddActivityPropagation()
                    // .UsePluginGAgents()
                    .UseDashboard(options =>
                    {
                        options.Username = configSection.GetValue<string>("DashboardUserName");
                        options.Password = configSection.GetValue<string>("DashboardPassword");
                        options.Host = "*";
                        options.Port = configSection.GetValue<int>("DashboardPort");
                        options.HostSelf = true;
                        options.CounterUpdateIntervalMs =
                            configSection.GetValue<int>("DashboardCounterUpdateIntervalMs");
                    })
                    .Configure<SiloMessagingOptions>(options =>
                    {
                        options.ResponseTimeout = TimeSpan.FromMinutes(60);
                        options.SystemResponseTimeout = TimeSpan.FromMinutes(60);
                    })
                    .AddMongoDBGrainStorage("PubSubStore", options =>
                    {
                        // Config PubSubStore Storage for Persistent Stream 
                        options.CollectionPrefix = hostId.IsNullOrEmpty() ? "StreamStorage" : $"Stream{hostId}";
                        options.DatabaseName = configSection.GetValue<string>("DataBase");
                    })
                    .ConfigureLogging(logging => { logging.SetMinimumLevel(LogLevel.Debug).AddConsole(); });

                var eventSourcingProvider = configuration.GetSection("OrleansEventSourcing:Provider").Get<string>();
                if (string.Equals("mongodb", eventSourcingProvider, StringComparison.CurrentCultureIgnoreCase))
                {
                    siloBuilder.AddMongoDbStorageBasedLogConsistencyProvider("LogStorage", options =>
                    {
                        options.ClientSettings =
                            MongoClientSettings.FromConnectionString(configSection.GetValue<string>("MongoDBClient"));
                        options.Database = configSection.GetValue<string>("DataBase");
                    });
                }
                else
                {
                    siloBuilder.AddLogStorageBasedLogConsistencyProvider("LogStorage");
                }

                var streamProvider = configuration.GetSection("OrleansStream:Provider").Get<string>();
                if (streamProvider == "Kafka")
                {
                    siloBuilder.AddKafka("Aevatar")
                        .WithOptions(options =>
                        {
                            options.BrokerList = configuration.GetSection("OrleansStream:Brokers").Get<List<string>>();
                            options.ConsumerGroupId = "Aevatar";
                            options.ConsumeMode = ConsumeMode.LastCommittedMessage;

                            var partitions = configuration.GetSection("OrleansStream:Partitions").Get<int>();
                            var replicationFactor =
                                configuration.GetSection("OrleansStream:ReplicationFactor").Get<short>();
                            var topic = configuration.GetSection("Aevatar:StreamNamespace").Get<string>();
                            topic = topic.IsNullOrEmpty() ? CommonConstants.StreamNamespace : topic;
                            options.AddTopic(topic, new TopicCreationConfig
                            {
                                AutoCreate = true,
                                Partitions = partitions,
                                ReplicationFactor = replicationFactor
                            });
                        })
                        .AddJson()
                        .AddLoggingTracker()
                        .Build();
                }
                else
                {
                    siloBuilder.AddMemoryStreams("Aevatar");
                }

                siloBuilder.UseAevatar()
                    .UseAevatarPermissionManagement()
                    .UseSignalR()
                    .RegisterHub<AevatarSignalRHub>();
            }).ConfigureServices((context, services) =>
            {
                services.Configure<AzureOpenAIConfig>(context.Configuration.GetSection("AIServices:AzureOpenAI"));
                services.Configure<AzureDeepSeekConfig>(context.Configuration.GetSection("AIServices:DeepSeek"));
                services.Configure<QdrantConfig>(context.Configuration.GetSection("VectorStores:Qdrant"));
<<<<<<< HEAD
=======
                services.Configure<SystemLLMConfigOptions>(context.Configuration);
>>>>>>> 7dde167e
                services.Configure<AzureOpenAIEmbeddingsConfig>(
                    context.Configuration.GetSection("AIServices:AzureOpenAIEmbeddings"));
                services.Configure<RagConfig>(context.Configuration.GetSection("Rag"));
                services.AddSingleton(typeof(HubLifetimeManager<>), typeof(OrleansHubLifetimeManager<>));
                // services.AddSingleton<IStateProjector, AevatarStateProjector>();
                services.AddSingleton<IStateDispatcher, StateDispatcher>();
                services.AddSingleton<IGAgentFactory, GAgentFactory>();
                services.AddSemanticKernel()
                    .AddQdrantVectorStore()
                    .AddAzureOpenAITextEmbedding();
                ThreadPool.SetMinThreads(workerThreads: 100, completionPortThreads: 100);
            })
            .UseConsoleLifetime();
    }
}<|MERGE_RESOLUTION|>--- conflicted
+++ resolved
@@ -163,10 +163,7 @@
                 services.Configure<AzureOpenAIConfig>(context.Configuration.GetSection("AIServices:AzureOpenAI"));
                 services.Configure<AzureDeepSeekConfig>(context.Configuration.GetSection("AIServices:DeepSeek"));
                 services.Configure<QdrantConfig>(context.Configuration.GetSection("VectorStores:Qdrant"));
-<<<<<<< HEAD
-=======
                 services.Configure<SystemLLMConfigOptions>(context.Configuration);
->>>>>>> 7dde167e
                 services.Configure<AzureOpenAIEmbeddingsConfig>(
                     context.Configuration.GetSection("AIServices:AzureOpenAIEmbeddings"));
                 services.Configure<RagConfig>(context.Configuration.GetSection("Rag"));
