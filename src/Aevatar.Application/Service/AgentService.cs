using System;
using System.Collections.Generic;
using System.Linq;
using System.Reflection;
using System.Threading.Tasks;
using Aevatar.Agent;
using Aevatar.Agents.Creator;
using Aevatar.Agents.Creator.Models;
using Aevatar.Application.Grains.Agents.Creator;
using Aevatar.Application.Grains.Subscription;
using Aevatar.Common;
using Aevatar.Core.Abstractions;
using Aevatar.CQRS;
using Aevatar.CQRS.Dto;
using Aevatar.CQRS.Provider;
using Aevatar.Exceptions;
using Aevatar.Options;
using Aevatar.Query;
using Aevatar.Schema;
using Aevatar.Station.Feature.CreatorGAgent;
using Microsoft.Extensions.Logging;
using Microsoft.Extensions.Options;
using Newtonsoft.Json;
using Newtonsoft.Json.Serialization;
using NJsonSchema.Validation;
using Orleans;
using Orleans.Metadata;
using Orleans.Runtime;
using Volo.Abp;
using Volo.Abp.Application.Dtos;
using Volo.Abp.Application.Services;
using ICreatorGAgent = Aevatar.Application.Grains.Agents.Creator.ICreatorGAgent;

namespace Aevatar.Service;

[RemoteService(IsEnabled = false)]
public class AgentService : ApplicationService, IAgentService
{
    private readonly IClusterClient _clusterClient;
    private readonly ICQRSProvider _cqrsProvider;
    private readonly ILogger<AgentService> _logger;
    private readonly IGAgentFactory _gAgentFactory;
    private readonly IGAgentManager _gAgentManager;
    private readonly IUserAppService _userAppService;
    private readonly IOptionsMonitor<AgentOptions> _agentOptions;
    private readonly GrainTypeResolver _grainTypeResolver;
    private readonly ISchemaProvider _schemaProvider;
    private readonly IIndexingService _indexingService;

    public AgentService(
        IClusterClient clusterClient,
        ICQRSProvider cqrsProvider,
        ILogger<AgentService> logger,
        IGAgentFactory gAgentFactory,
        IGAgentManager gAgentManager,
        IUserAppService userAppService,
        IOptionsMonitor<AgentOptions> agentOptions,
        GrainTypeResolver grainTypeResolver,
        ISchemaProvider schemaProvider,
        IIndexingService indexingService)
    {
        _clusterClient = clusterClient;
        _cqrsProvider = cqrsProvider;
        _logger = logger;
        _gAgentFactory = gAgentFactory;
        _gAgentManager = gAgentManager;
        _userAppService = userAppService;
        _agentOptions = agentOptions;
        _grainTypeResolver = grainTypeResolver;
        _schemaProvider = schemaProvider;
        _indexingService = indexingService;
    }

    private async Task<Dictionary<string, AgentTypeData?>> GetAgentTypeDataMap()
    {
        var systemAgents = _agentOptions.CurrentValue.SystemAgentList;
        var availableGAgents = _gAgentManager.GetAvailableGAgentTypes();
        var validAgent = availableGAgents.Where(a => !a.Namespace.StartsWith("OrleansCodeGen")).ToList();
        var businessAgentTypes = validAgent.Where(a => !systemAgents.Contains(a.Name)).ToList();

        var dict = new Dictionary<string, AgentTypeData?>();

        foreach (var agentType in businessAgentTypes)
        {
            var grainType = _grainTypeResolver.GetGrainType(agentType).ToString();
            if (grainType != null)
            {
                var agentTypeData = new AgentTypeData
                {
                    FullName = agentType.FullName,
                };
                var grainId = GrainId.Create(grainType,
                    GuidUtil.GuidToGrainKey(
                        GuidUtil.StringToGuid("AgentDefaultId"))); // make sure only one agent instance for each type
                var agent = await _gAgentFactory.GetGAgentAsync(grainId);
                var description = await agent.GetDescriptionAsync();
                agentTypeData.Description = description;
                
                var initializeDtoType = await agent.GetConfigurationTypeAsync();
                if (initializeDtoType == null || initializeDtoType.IsAbstract)
                {
                    dict[grainType] = agentTypeData;
                    continue;
                }

                PropertyInfo[] properties =
                    initializeDtoType.GetProperties(BindingFlags.Public | BindingFlags.Instance |
                                                    BindingFlags.DeclaredOnly);

                var initializationData = new Configuration
                {
                    DtoType = initializeDtoType
                };

                var propertyDtos = new List<PropertyData>();
                foreach (PropertyInfo property in properties)
                {
                    var propertyDto = new PropertyData()
                    {
                        Name = property.Name,
                        Type = property.PropertyType
                    };
                    propertyDtos.Add(propertyDto);
                }

                initializationData.Properties = propertyDtos;
                agentTypeData.InitializationData = initializationData;
                dict[grainType] = agentTypeData;
            }
        }

        return dict;
    }

    private async Task<Configuration?> GetAgentConfigurationAsync(IGAgent agent)
    {
        var configurationType = await agent.GetConfigurationTypeAsync();
        if (configurationType == null || configurationType.IsAbstract)
        {
            return null;
        }

        PropertyInfo[] properties =
            configurationType.GetProperties(BindingFlags.Public | BindingFlags.Instance |
                                            BindingFlags.DeclaredOnly);

        var configuration = new Configuration
        {
            DtoType = configurationType
        };

        var propertyDtos = new List<PropertyData>();
        foreach (PropertyInfo property in properties)
        {
            var propertyDto = new PropertyData()
            {
                Name = property.Name,
                Type = property.PropertyType
            };
            propertyDtos.Add(propertyDto);
        }

        configuration.Properties = propertyDtos;
        return configuration;
    }

    public async Task<List<AgentTypeDto>> GetAllAgents()
    {
        var propertyDtos = await GetAgentTypeDataMap();
        var resp = new List<AgentTypeDto>();
        foreach (var kvp in propertyDtos)
        {
            var paramDto = new AgentTypeDto
            {
                AgentType = kvp.Key,
                FullName = kvp.Value?.FullName ?? kvp.Key,
                Description = kvp.Value?.Description
            };

            if (kvp.Value != null)
            {
                paramDto.FullName = kvp.Value.FullName ?? "";
                if (kvp.Value.InitializationData != null)
                {
                    paramDto.AgentParams = kvp.Value.InitializationData.Properties.Select(p => new ParamDto
                    {
                        Name = p.Name,
                        Type = p.Type.ToString()
                    }).ToList();

                    paramDto.PropertyJsonSchema =
                        _schemaProvider.GetTypeSchema(kvp.Value.InitializationData.DtoType).ToJson();
                }
            }

            resp.Add(paramDto);
        }

        return resp;
    }

    private ConfigurationBase SetupConfigurationData(Configuration configuration,
        string propertiesString)
    {
        var actualDto = Activator.CreateInstance(configuration.DtoType);

        var config = (ConfigurationBase)actualDto!;
        var schema = _schemaProvider.GetTypeSchema(config.GetType());
        var validateResponse = schema.Validate(propertiesString, new JsonSchemaValidatorSettings
        {
            PropertyStringComparer = StringComparer.CurrentCultureIgnoreCase
        });
        if (validateResponse.Count > 0)
        {
            var validateDic = _schemaProvider.ConvertValidateError(validateResponse);
            throw new ParameterValidateException(validateDic);
        }

        config = JsonConvert.DeserializeObject(propertiesString, configuration.DtoType) as ConfigurationBase;
        if (config == null)
        {
            throw new BusinessException("[AgentService][SetupInitializedConfig] config convert error");
        }

        return config;
    }

    public async Task<AgentDto> CreateAgentAsync(CreateAgentInputDto dto)
    {
        CheckCreateParam(dto);
        var userId = _userAppService.GetCurrentUserId();
        var guid = dto.AgentId ?? Guid.NewGuid();
        var agentData = new AgentData
        {
            UserId = userId,
            AgentType = dto.AgentType,
            Name = dto.Name
        };

        var initializationParam =
            dto.Properties.IsNullOrEmpty() ? string.Empty : JsonConvert.SerializeObject(dto.Properties);
        var initialization = await InitializeBusinessAgent(guid, dto.AgentType, initializationParam);
        var businessAgent = initialization.Item1;

        var creatorAgent = _clusterClient.GetGrain<ICreatorGAgent>(guid);
        agentData.BusinessAgentGrainId = businessAgent.GetGrainId();
        agentData.Properties = JsonConvert.SerializeObject(initialization.Item2, new JsonSerializerSettings
        {
            ReferenceLoopHandling = ReferenceLoopHandling.Ignore,
            ContractResolver = new CamelCasePropertyNamesContractResolver()
        });

        await creatorAgent.CreateAgentAsync(agentData);

        var resp = new AgentDto
        {
            Id = guid,
            AgentType = dto.AgentType,
            Name = dto.Name,
            GrainId = businessAgent.GetGrainId(),
            Properties = agentData.Properties.IsNullOrWhiteSpace()
                ? null
                : JsonConvert.DeserializeObject<Dictionary<string, object>>(agentData.Properties),
            AgentGuid = businessAgent.GetPrimaryKey(),
            BusinessAgentGrainId = businessAgent.GetGrainId().ToString()
        };

        var configuration = await GetAgentConfigurationAsync(businessAgent);
        if (configuration != null)
        {
            resp.PropertyJsonSchema = _schemaProvider.GetTypeSchema(configuration.DtoType).ToJson();
        }

        return resp;
    }
    
    public async Task<List<AgentInstanceDto>> GetAllAgentInstances(int pageIndex, int pageSize)
    {
        _logger.LogInformation("Get All Agent Instances, PageIndex: {PageIndex}, PageSize: {PageSize}", pageIndex,
            pageSize);

        var currentUserId = _userAppService.GetCurrentUserId();
        var response = await _indexingService.QueryWithLuceneAsync(new LuceneQueryDto()
        {
            QueryString = "userId.keyword:" + currentUserId,
            StateName = nameof(CreatorGAgentState),
            PageSize = pageSize,
            PageIndex = pageIndex
        });

        _logger.LogInformation("Get All Agent Instances completed, Total: {TotalCount}, Returned: {ReturnedCount}",
            response.TotalCount, response.Items.Count);

        return response.Items.Select(MapToAgentItem).ToList();
    }

<<<<<<< HEAD
    public async Task<List<AgentInstanceDto>> SearchAgentsWithLucene(AgentSearchRequest request)
    {
        _logger.LogInformation("Search Agents, SearchTerm: {SearchTerm}", request.SearchTerm);

        // 1. Get current user ID (align with existing logic)
        var currentUserId = _userAppService.GetCurrentUserId();

        // 2. Build Lucene query string
        var queryString = BuildLuceneQuery(request, currentUserId);

        // 3. Build sort fields for server-side sorting
        var sortFields = BuildSortFields(request.SortBy, request.SortOrder);

        // 4. Execute query with server-side sorting
        var response = await _indexingService.QueryWithLuceneAsync(new LuceneQueryDto()
        {
            QueryString = queryString,
            StateName = nameof(CreatorGAgentState),
            PageSize = request.PageSize,
            PageIndex = request.PageIndex,
            SortFields = sortFields
        });

        if (response.TotalCount == 0)
        {
            return new List<AgentInstanceDto>();
        }

        // 5. Convert data (align with existing pattern)
        var agents = response.Items.Select(MapToAgentItem).ToList();

        _logger.LogInformation("Search completed, returned {Count} Agents", agents.Count);

        return agents;
    }

    private string BuildLuceneQuery(AgentSearchRequest request, Guid currentUserId)
    {
        var queryParts = new List<string>();

        // 1. User ID filter (required condition, align with existing logic)
        queryParts.Add($"userId.keyword:{currentUserId}");

        // 2. Type filter (multi-select support)
        if (request.Types?.Any() == true)
        {
            var typeQuery = string.Join(" OR ",
                request.Types.Select(type => $"agentType.keyword:\"{type}\""));
            queryParts.Add($"({typeQuery})");
        }

        // 3. Search term filter (name and properties description)
        if (!string.IsNullOrEmpty(request.SearchTerm))
        {
            var searchTerm = EscapeLuceneString(request.SearchTerm);
            var nameQuery = $"name:*{searchTerm}*";
            var descQuery = $"properties.description:*{searchTerm}*";
            queryParts.Add($"({nameQuery} OR {descQuery})");
        }

        // Combine all conditions (AND logic)
        return string.Join(" AND ", queryParts);
    }

    private string EscapeLuceneString(string input)
    {
        // Escape Lucene special characters
        if (string.IsNullOrEmpty(input)) return input;

        var specialChars = new[] { '+', '-', '!', '(', ')', '{', '}', '[', ']', '^', '"', '~', '*', '?', ':', '\\' };
        foreach (var c in specialChars)
        {
            input = input.Replace(c.ToString(), "\\" + c);
        }

        return input;
    }

    private List<string> BuildSortFields(string? sortBy, string? sortOrder)
    {
        if (string.IsNullOrEmpty(sortBy))
        {
            // Default sorting by create time descending
            return new List<string> { "cTime:desc" };
        }

        var order = sortOrder?.ToLower() == "asc" ? "asc" : "desc";

        // Map frontend sort field names to Elasticsearch field names
        var esFieldName = sortBy.ToLower() switch
        {
            "name" => "name.keyword",
            "agenttype" => "agentType.keyword",
            "createtime" => "cTime",
            "updatetime" => "uTime",
            _ => "cTime" // Default fallback
        };

        return new List<string> { $"{esFieldName}:{order}" };
        }

    public async Task<List<AgentInstanceDto>> GetAllAgentInstances(GetAllAgentInstancesQueryDto queryDto)
    {
        _logger.LogInformation(
            "GetAllAgentInstances started - PageIndex: {PageIndex}, PageSize: {PageSize}, AgentType: {AgentType}",
            queryDto.PageIndex, queryDto.PageSize, queryDto.AgentType ?? "null");

        try
        {
            var result = new List<AgentInstanceDto>();
            var currentUserId = _userAppService.GetCurrentUserId();

            // Build query conditions
            var queryString = "userId.keyword:" + currentUserId;

            // Add agentType fuzzy query condition
            if (!string.IsNullOrEmpty(queryDto.AgentType))
            {
                // Use fuzzy query with ~ operator for better matching
                queryString += " AND agentType:(" + queryDto.AgentType + "~ OR " + queryDto.AgentType + "*)";
            }

            _logger.LogInformation("GetAllAgentInstances query built - UserId: {UserId}, QueryString: {QueryString}",
                currentUserId, queryString);

            var response =
                await _indexingService.QueryWithLuceneAsync(new LuceneQueryDto()
                {
                    QueryString = queryString,
                    StateName = nameof(CreatorGAgentState),
                    PageSize = queryDto.PageSize,
                    PageIndex = queryDto.PageIndex
                });

            _logger.LogInformation(
                "GetAllAgentInstances query executed - TotalCount: {TotalCount}, ReturnedItems: {ReturnedItems}",
                response.TotalCount, response.Items.Count);

            if (response.TotalCount == 0)
            {
                _logger.LogInformation("GetAllAgentInstances completed - No agents found for user: {UserId}",
                    currentUserId);
                return result;
            }

            result.AddRange(response.Items.Select(state => new AgentInstanceDto()
            {
                Id = (string)state["id"],
                Name = (string)state["name"],
                Properties = state["properties"] == null
                    ? null
                    : JsonConvert.DeserializeObject<Dictionary<string, object>>((string)state["properties"]),
                AgentType = (string)state["agentType"],
                BusinessAgentGrainId =
                    state.TryGetValue("formattedBusinessAgentGrainId", out var value) ? (string)value : null
            }));

            _logger.LogInformation("GetAllAgentInstances completed successfully - Returned {Count} agent instances",
                result.Count);
            return result;
        }
        catch (Exception ex)
        {
            _logger.LogError(ex,
                "GetAllAgentInstances failed - PageIndex: {PageIndex}, PageSize: {PageSize}, AgentType: {AgentType}",
                queryDto.PageIndex, queryDto.PageSize, queryDto.AgentType ?? "null");
            throw;
        }
    }


=======
>>>>>>> 9de1835d
    private AgentInstanceDto MapToAgentItem(Dictionary<string, object> state)
    {
        // Align with existing data conversion logic
        var properties = state["properties"] == null
            ? null
            : JsonConvert.DeserializeObject<Dictionary<string, object>>((string)state["properties"]);

        return new AgentInstanceDto
        {
            Id = (string)state["id"],
            Name = (string)state["name"],
            AgentType = (string)state["agentType"],
            Properties = properties,
            BusinessAgentGrainId = state.TryGetValue("formattedBusinessAgentGrainId", out var value)
                ? (string)value
                : null
        };
    }

    private void CheckCreateParam(CreateAgentInputDto createDto)
    {
        if (createDto.AgentType.IsNullOrEmpty())
        {
            _logger.LogInformation("CreateAgentAsync type is null");
            throw new UserFriendlyException("Agent type is null");
        }

        if (createDto.Name.IsNullOrEmpty())
        {
            _logger.LogInformation("CreateAgentAsync name is null");
            throw new UserFriendlyException("name is null");
        }
    }

    private async Task<Tuple<IGAgent, ConfigurationBase>> InitializeBusinessAgent(Guid primaryKey, string agentType,
        string agentProperties)
    {
        var grainId = GrainId.Create(agentType, GuidUtil.GuidToGrainKey(primaryKey));
        var businessAgent = await _gAgentFactory.GetGAgentAsync(grainId);

        var initializationData = await GetAgentConfigurationAsync(businessAgent);
        if (initializationData != null && !agentProperties.IsNullOrEmpty())
        {
            var config = SetupConfigurationData(initializationData, agentProperties);
            await businessAgent.ConfigAsync(config);

            return new Tuple<IGAgent, ConfigurationBase>(businessAgent, config);
        }

        return new Tuple<IGAgent, ConfigurationBase>(businessAgent, null);
    }

    public async Task<AgentDto> UpdateAgentAsync(Guid guid, UpdateAgentInputDto dto)
    {
        var creatorAgent = _clusterClient.GetGrain<ICreatorGAgent>(guid);
        var agentState = await creatorAgent.GetAgentAsync();

        EnsureUserAuthorized(agentState.UserId);

        var businessAgent = await _gAgentFactory.GetGAgentAsync(agentState.BusinessAgentGrainId);

        string properties = null;
        if (!dto.Properties.IsNullOrEmpty())
        {
            var updatedParam = JsonConvert.SerializeObject(dto.Properties);
            var configuration = await GetAgentConfigurationAsync(businessAgent);
            if (configuration != null && !updatedParam.IsNullOrEmpty())
            {
                var config = SetupConfigurationData(configuration, updatedParam);
                await businessAgent.ConfigAsync(config);
                properties = JsonConvert.SerializeObject(config, new JsonSerializerSettings
                {
                    ReferenceLoopHandling = ReferenceLoopHandling.Ignore,
                    ContractResolver = new CamelCasePropertyNamesContractResolver()
                });
                await creatorAgent.UpdateAgentAsync(new UpdateAgentInput
                {
                    Name = dto.Name,
                    Properties = properties
                });
            }
            else
            {
                _logger.LogError("no properties to be updated, id: {id}", guid);
            }
        }

        var resp = new AgentDto
        {
            Id = guid,
            AgentType = agentState.AgentType,
            Name = dto.Name,
            GrainId = agentState.BusinessAgentGrainId,
            Properties = properties.IsNullOrWhiteSpace()
                ? null
                : JsonConvert.DeserializeObject<Dictionary<string, object>>(properties),
            BusinessAgentGrainId = agentState.BusinessAgentGrainId.ToString()
        };

        return resp;
    }

    public async Task<AgentDto> GetAgentAsync(Guid guid)
    {
        var creatorAgent = _clusterClient.GetGrain<ICreatorGAgent>(guid);
        var agentState = await creatorAgent.GetAgentAsync();
        _logger.LogInformation("GetAgentAsync id: {id} state: {state}", guid, JsonConvert.SerializeObject(agentState));

        EnsureUserAuthorized(agentState.UserId);

        var resp = new AgentDto
        {
            Id = guid,
            AgentType = agentState.AgentType,
            Name = agentState.Name,
            GrainId = agentState.BusinessAgentGrainId,
            Properties = JsonConvert.DeserializeObject<Dictionary<string, object>>(agentState.Properties),
            AgentGuid = agentState.BusinessAgentGrainId.GetGuidKey(),
            BusinessAgentGrainId = agentState.BusinessAgentGrainId.ToString()
        };

        var businessAgent = await _gAgentFactory.GetGAgentAsync(agentState.BusinessAgentGrainId);

        var configuration = await GetAgentConfigurationAsync(businessAgent);
        if (configuration != null)
        {
            resp.PropertyJsonSchema = _schemaProvider.GetTypeSchema(configuration.DtoType).ToJson();
        }

        return resp;
    }

    public async Task<SubAgentDto> AddSubAgentAsync(Guid guid, AddSubAgentDto addSubAgentDto)
    {
        _logger.LogInformation("Add sub Agent: {agent}", JsonConvert.SerializeObject(addSubAgentDto));
        var creatorAgent = _clusterClient.GetGrain<ICreatorGAgent>(guid);
        var agentState = await creatorAgent.GetAgentAsync();

        EnsureUserAuthorized(agentState.UserId);

        var agent = await _gAgentFactory.GetGAgentAsync<IExtGAgent>(agentState.BusinessAgentGrainId);

        // check if all sub agent can be added 
        var newSubAgentGrainIds = new List<GrainId>();
        foreach (var subAgentGuid in addSubAgentDto.SubAgents)
        {
            var subAgent = _clusterClient.GetGrain<ICreatorGAgent>(subAgentGuid);
            var subAgentState = await subAgent.GetAgentAsync();
            EnsureUserAuthorized(subAgentState.UserId);

            newSubAgentGrainIds.Add(subAgentState.BusinessAgentGrainId);
        }

        var allEventsHandled = agentState.EventInfoList.Select(x => x.EventType).ToList();
        var subAgentGrainIds = await GetSubAgentGrainIds(agent);

        // add parent events and make creator agent child of business agent in order to publish events
        await agent.RegisterAsync(creatorAgent);
        var parentEventData = await agent.GetAllSubscribedEventsAsync();
        if (parentEventData != null)
        {
            allEventsHandled.AddRange(parentEventData);
        }

        // register sub agent and add their events to parent agent
        var subAgentGuids = subAgentGrainIds.Select(x => x.GetGuidKey()).ToList();
        var businessAgents = new List<IGAgent>();
        foreach (var grainId in newSubAgentGrainIds)
        {
            if (subAgentGrainIds.Contains(grainId))
            {
                continue;
            }

            var businessAgent = await _gAgentFactory.GetGAgentAsync(grainId);
            businessAgents.Add(businessAgent);
            subAgentGuids.Add(grainId.GetGuidKey());
        }

        await agent.RegisterManyAsync(businessAgents);

        foreach (var businessAgent in businessAgents)
        {
            var eventsHandledByAgent = await businessAgent.GetAllSubscribedEventsAsync();
            if (eventsHandledByAgent != null)
            {
                _logger.LogInformation("all events for agent {agentId}, events: {events}",
                    businessAgent.GetGrainId().GetGuidKey(), JsonConvert.SerializeObject(eventsHandledByAgent));
                var eventsToAdd = eventsHandledByAgent.Except(allEventsHandled).ToList();
                _logger.LogInformation("Adding events for agent {agentId}, events: {events}",
                    businessAgent.GetGrainId().GetGuidKey(), JsonConvert.SerializeObject(eventsToAdd));
                allEventsHandled.AddRange(eventsToAdd);
            }
            else
            {
                _logger.LogInformation("No events handled by agent {agentId}", businessAgent.GetGrainId().GetGuidKey());
            }
        }

        await creatorAgent.UpdateAvailableEventsAsync(allEventsHandled);

        var resp = new SubAgentDto
        {
            SubAgents = subAgentGuids
        };

        return resp;
    }

    private void EnsureUserAuthorized(Guid userId)
    {
        var currentUserId = _userAppService.GetCurrentUserId();
        if (currentUserId != userId)
        {
            _logger.LogInformation("User {userId} is not allowed.", currentUserId);
            throw new UserFriendlyException("You are not the owner of this agent");
        }
    }

    public async Task<SubAgentDto> RemoveSubAgentAsync(Guid guid, RemoveSubAgentDto removeSubAgentDto)
    {
        var creatorAgent = _clusterClient.GetGrain<ICreatorGAgent>(guid);
        var agentState = await creatorAgent.GetAgentAsync();

        EnsureUserAuthorized(agentState.UserId);

        var agent = await _gAgentFactory.GetGAgentAsync(agentState.BusinessAgentGrainId);

        var subAgentGrainIds = await GetSubAgentGrainIds(agent);
        var allEventsHandled = new List<Type>();
        var parentEventData = await agent.GetAllSubscribedEventsAsync();
        if (parentEventData != null)
        {
            allEventsHandled.AddRange(parentEventData);
        }

        var remainSubAgentGuids = new List<Guid>();
        foreach (var subAgentGrainId in subAgentGrainIds)
        {
            var subAgent = await _gAgentFactory.GetGAgentAsync(subAgentGrainId);
            var subAgentGuid = subAgent.GetPrimaryKey();

            if (removeSubAgentDto.RemovedSubAgents.Contains(subAgentGuid))
            {
                await agent.UnregisterAsync(subAgent);
            }
            else
            {
                remainSubAgentGuids.Add(subAgentGuid);
                var eventsHandledByAgent = await subAgent.GetAllSubscribedEventsAsync();
                if (eventsHandledByAgent != null)
                {
                    var eventsToAdd = eventsHandledByAgent.Except(allEventsHandled).ToList();
                    allEventsHandled.AddRange(eventsToAdd);
                }
            }
        }

        await creatorAgent.UpdateAvailableEventsAsync(allEventsHandled);

        return new SubAgentDto
        {
            SubAgents = remainSubAgentGuids
        };
    }

    public async Task<AgentRelationshipDto> GetAgentRelationshipAsync(Guid guid)
    {
        var creatorAgent = _clusterClient.GetGrain<ICreatorGAgent>(guid);
        var agentState = await creatorAgent.GetAgentAsync();
        var agent = await _gAgentFactory.GetGAgentAsync(agentState.BusinessAgentGrainId);


        var parentGrainId = await agent.GetParentAsync();
        var subAgentGrainIds = await GetSubAgentGrainIds(agent);
        var subAgentGuids = subAgentGrainIds.Select(x => x.GetGuidKey()).ToList();

        return new AgentRelationshipDto
        {
            Parent = parentGrainId.IsDefault ? null : parentGrainId.GetGuidKey(),
            SubAgents = subAgentGuids
        };
    }


    public async Task RemoveAllSubAgentAsync(Guid guid)
    {
        var creatorAgent = _clusterClient.GetGrain<ICreatorGAgent>(guid);
        var agentState = await creatorAgent.GetAgentAsync();

        var agent = await _gAgentFactory.GetGAgentAsync(agentState.BusinessAgentGrainId);
        var subAgentGrainIds = await agent.GetChildrenAsync();
        await RemoveSubAgentAsync(guid,
            new RemoveSubAgentDto { RemovedSubAgents = subAgentGrainIds.Select(x => x.GetGuidKey()).ToList() });
    }

    private async Task<List<GrainId>> GetSubAgentGrainIds(IGAgent agent)
    {
        var children = await agent.GetChildrenAsync();
        var subAgentGrainIds = new List<GrainId>();
        var creatorGAgentType = _grainTypeResolver.GetGrainType(typeof(CreatorGAgent));
        var subscriptionGAgentType = _grainTypeResolver.GetGrainType(typeof(SubscriptionGAgent));
        foreach (var grainId in children)
        {
            var grainType = grainId.Type;
            if (grainType == creatorGAgentType || grainType == subscriptionGAgentType)
            {
                continue;
            }

            subAgentGrainIds.Add(grainId);
        }

        return subAgentGrainIds;
    }

    public async Task DeleteAgentAsync(Guid guid)
    {
        var creatorAgent = _clusterClient.GetGrain<ICreatorGAgent>(guid);
        var agentState = await creatorAgent.GetAgentAsync();

        EnsureUserAuthorized(agentState.UserId);

        var agent = await _gAgentFactory.GetGAgentAsync(agentState.BusinessAgentGrainId);
        var subAgentGrainIds = await agent.GetChildrenAsync();
        if (!subAgentGrainIds.IsNullOrEmpty() &&
            (subAgentGrainIds.Count > 1 || subAgentGrainIds[0] != creatorAgent.GetGrainId()))
        {
            _logger.LogInformation("Agent {agentId} has subagents, please remove them first.", guid);
            throw new UserFriendlyException("Agent has subagents, please remove them first.");
        }

        var parentGrainId = await agent.GetParentAsync();
        if (parentGrainId.IsDefault)
        {
            if (subAgentGrainIds.Any())
            {
                await agent.UnregisterAsync(creatorAgent);
            }

            await creatorAgent.DeleteAgentAsync();
        }
        else
        {
            _logger.LogInformation("Agent {agentId} has parent, please remove from it first.", guid);
            throw new UserFriendlyException("Agent has parent, please remove from it first.");
        }
    }
}<|MERGE_RESOLUTION|>--- conflicted
+++ resolved
@@ -294,180 +294,6 @@
         return response.Items.Select(MapToAgentItem).ToList();
     }
 
-<<<<<<< HEAD
-    public async Task<List<AgentInstanceDto>> SearchAgentsWithLucene(AgentSearchRequest request)
-    {
-        _logger.LogInformation("Search Agents, SearchTerm: {SearchTerm}", request.SearchTerm);
-
-        // 1. Get current user ID (align with existing logic)
-        var currentUserId = _userAppService.GetCurrentUserId();
-
-        // 2. Build Lucene query string
-        var queryString = BuildLuceneQuery(request, currentUserId);
-
-        // 3. Build sort fields for server-side sorting
-        var sortFields = BuildSortFields(request.SortBy, request.SortOrder);
-
-        // 4. Execute query with server-side sorting
-        var response = await _indexingService.QueryWithLuceneAsync(new LuceneQueryDto()
-        {
-            QueryString = queryString,
-            StateName = nameof(CreatorGAgentState),
-            PageSize = request.PageSize,
-            PageIndex = request.PageIndex,
-            SortFields = sortFields
-        });
-
-        if (response.TotalCount == 0)
-        {
-            return new List<AgentInstanceDto>();
-        }
-
-        // 5. Convert data (align with existing pattern)
-        var agents = response.Items.Select(MapToAgentItem).ToList();
-
-        _logger.LogInformation("Search completed, returned {Count} Agents", agents.Count);
-
-        return agents;
-    }
-
-    private string BuildLuceneQuery(AgentSearchRequest request, Guid currentUserId)
-    {
-        var queryParts = new List<string>();
-
-        // 1. User ID filter (required condition, align with existing logic)
-        queryParts.Add($"userId.keyword:{currentUserId}");
-
-        // 2. Type filter (multi-select support)
-        if (request.Types?.Any() == true)
-        {
-            var typeQuery = string.Join(" OR ",
-                request.Types.Select(type => $"agentType.keyword:\"{type}\""));
-            queryParts.Add($"({typeQuery})");
-        }
-
-        // 3. Search term filter (name and properties description)
-        if (!string.IsNullOrEmpty(request.SearchTerm))
-        {
-            var searchTerm = EscapeLuceneString(request.SearchTerm);
-            var nameQuery = $"name:*{searchTerm}*";
-            var descQuery = $"properties.description:*{searchTerm}*";
-            queryParts.Add($"({nameQuery} OR {descQuery})");
-        }
-
-        // Combine all conditions (AND logic)
-        return string.Join(" AND ", queryParts);
-    }
-
-    private string EscapeLuceneString(string input)
-    {
-        // Escape Lucene special characters
-        if (string.IsNullOrEmpty(input)) return input;
-
-        var specialChars = new[] { '+', '-', '!', '(', ')', '{', '}', '[', ']', '^', '"', '~', '*', '?', ':', '\\' };
-        foreach (var c in specialChars)
-        {
-            input = input.Replace(c.ToString(), "\\" + c);
-        }
-
-        return input;
-    }
-
-    private List<string> BuildSortFields(string? sortBy, string? sortOrder)
-    {
-        if (string.IsNullOrEmpty(sortBy))
-        {
-            // Default sorting by create time descending
-            return new List<string> { "cTime:desc" };
-        }
-
-        var order = sortOrder?.ToLower() == "asc" ? "asc" : "desc";
-
-        // Map frontend sort field names to Elasticsearch field names
-        var esFieldName = sortBy.ToLower() switch
-        {
-            "name" => "name.keyword",
-            "agenttype" => "agentType.keyword",
-            "createtime" => "cTime",
-            "updatetime" => "uTime",
-            _ => "cTime" // Default fallback
-        };
-
-        return new List<string> { $"{esFieldName}:{order}" };
-        }
-
-    public async Task<List<AgentInstanceDto>> GetAllAgentInstances(GetAllAgentInstancesQueryDto queryDto)
-    {
-        _logger.LogInformation(
-            "GetAllAgentInstances started - PageIndex: {PageIndex}, PageSize: {PageSize}, AgentType: {AgentType}",
-            queryDto.PageIndex, queryDto.PageSize, queryDto.AgentType ?? "null");
-
-        try
-        {
-            var result = new List<AgentInstanceDto>();
-            var currentUserId = _userAppService.GetCurrentUserId();
-
-            // Build query conditions
-            var queryString = "userId.keyword:" + currentUserId;
-
-            // Add agentType fuzzy query condition
-            if (!string.IsNullOrEmpty(queryDto.AgentType))
-            {
-                // Use fuzzy query with ~ operator for better matching
-                queryString += " AND agentType:(" + queryDto.AgentType + "~ OR " + queryDto.AgentType + "*)";
-            }
-
-            _logger.LogInformation("GetAllAgentInstances query built - UserId: {UserId}, QueryString: {QueryString}",
-                currentUserId, queryString);
-
-            var response =
-                await _indexingService.QueryWithLuceneAsync(new LuceneQueryDto()
-                {
-                    QueryString = queryString,
-                    StateName = nameof(CreatorGAgentState),
-                    PageSize = queryDto.PageSize,
-                    PageIndex = queryDto.PageIndex
-                });
-
-            _logger.LogInformation(
-                "GetAllAgentInstances query executed - TotalCount: {TotalCount}, ReturnedItems: {ReturnedItems}",
-                response.TotalCount, response.Items.Count);
-
-            if (response.TotalCount == 0)
-            {
-                _logger.LogInformation("GetAllAgentInstances completed - No agents found for user: {UserId}",
-                    currentUserId);
-                return result;
-            }
-
-            result.AddRange(response.Items.Select(state => new AgentInstanceDto()
-            {
-                Id = (string)state["id"],
-                Name = (string)state["name"],
-                Properties = state["properties"] == null
-                    ? null
-                    : JsonConvert.DeserializeObject<Dictionary<string, object>>((string)state["properties"]),
-                AgentType = (string)state["agentType"],
-                BusinessAgentGrainId =
-                    state.TryGetValue("formattedBusinessAgentGrainId", out var value) ? (string)value : null
-            }));
-
-            _logger.LogInformation("GetAllAgentInstances completed successfully - Returned {Count} agent instances",
-                result.Count);
-            return result;
-        }
-        catch (Exception ex)
-        {
-            _logger.LogError(ex,
-                "GetAllAgentInstances failed - PageIndex: {PageIndex}, PageSize: {PageSize}, AgentType: {AgentType}",
-                queryDto.PageIndex, queryDto.PageSize, queryDto.AgentType ?? "null");
-            throw;
-        }
-    }
-
-
-=======
->>>>>>> 9de1835d
     private AgentInstanceDto MapToAgentItem(Dictionary<string, object> state)
     {
         // Align with existing data conversion logic
