using System.Diagnostics;
using Aevatar.AI.Exceptions;
using Aevatar.AI.Feature.StreamSyncWoker;
using Aevatar.Application.Grains.Agents.ChatManager.Common;
using Aevatar.Application.Grains.Agents.ChatManager.ConfigAgent;
using Aevatar.Application.Grains.Agents.ChatManager.ProxyAgent;
using Aevatar.Application.Grains.Agents.ChatManager.ProxyAgent.Dtos;
using Aevatar.Core.Abstractions;
using Aevatar.GAgents.AI.Common;
using Aevatar.GAgents.AI.Options;
using Aevatar.GAgents.AIGAgent.Dtos;
using Aevatar.GAgents.ChatAgent.Dtos;
using Aevatar.GAgents.ChatAgent.GAgent;
using Json.Schema.Generation;
using Microsoft.Extensions.Logging;
using Newtonsoft.Json;
using Orleans.Concurrency;
using Orleans.Providers;

namespace Aevatar.Application.Grains.Agents.ChatManager.Chat;

[Description("god chat agent")]
[GAgent]
[Reentrant]
public class GodChatGAgent : ChatGAgentBase<GodChatState, GodChatEventLog, EventBase, ChatConfigDto>, IGodChat
{
    private static readonly Dictionary<string, List<string>> RegionToLLMsMap = new Dictionary<string, List<string>>()
    {
        { "CN", new List<string> { "DeepSeek"} },
        { "DEFAULT", new List<string>() {  "OpenAI", "OpenAILast" }}
    };
    private static readonly TimeSpan RequestRecoveryDelay = TimeSpan.FromSeconds(600);
    private const string DefaultRegion = "DEFAULT";

    protected override async Task ChatPerformConfigAsync(ChatConfigDto configuration)
    {
        if (RegionToLLMsMap.IsNullOrEmpty())
        {
            Logger.LogDebug($"[GodChatGAgent][ChatPerformConfigAsync] LLMConfigs is null or empty.");
            return;
        }
        
        var proxyIds = await InitializeRegionProxiesAsync(DefaultRegion);;
        Dictionary<string, List<Guid>> regionProxies = new();
        regionProxies[DefaultRegion] = proxyIds;
        RaiseEvent(new UpdateRegionProxiesLogEvent
        {
            RegionProxies = regionProxies
        });
        await ConfirmEvents();
    }

    [EventHandler]
    public async Task HandleEventAsync(RequestStreamChatEvent @event)
    {
        string chatId = Guid.NewGuid().ToString();
        Logger.LogDebug(
            $"[GodChatGAgent][RequestStreamGodChatEvent] start:{JsonConvert.SerializeObject(@event)} chatID:{chatId}");
        var title = "";
        var content = "";
        var isLastChunk = false;

        try
        {
            if (State.StreamingModeEnabled)
            {
                Logger.LogDebug("State.StreamingModeEnabled is on");
                await StreamChatWithSessionAsync(@event.SessionId, @event.SystemLLM, @event.Content, chatId);
            }
            else
            {
                var response = await ChatWithSessionAsync(@event.SessionId, @event.SystemLLM, @event.Content);
                content = response.Item1;
                title = response.Item2;
                isLastChunk = true;
            }
        }
        catch (Exception e)
        {
            Logger.LogError(e, $"[GodChatGAgent][RequestStreamGodChatEvent] handle error:{e.ToString()}");
        }

        await PublishAsync(new ResponseStreamGodChat()
        {
            ChatId = chatId,
            Response = content,
            NewTitle = title,
            IsLastChunk = isLastChunk,
            SerialNumber = -1,
            SessionId = @event.SessionId
        });

        Logger.LogDebug($"[GodChatGAgent][RequestStreamGodChatEvent] end:{JsonConvert.SerializeObject(@event)}");
    }

    public async Task StreamChatWithSessionAsync(Guid sessionId, string sysmLLM, string content, string chatId,
        ExecutionPromptSettings promptSettings = null, bool isHttpRequest = false, string? region = null)
    {
        var sw = new Stopwatch();
        Logger.LogDebug($"StreamChatWithSessionAsync {sessionId.ToString()} - step1,time use:{sw.ElapsedMilliseconds}");

        var title = "";

        if (State.Title.IsNullOrEmpty())
        {
            sw.Start();
            title = string.Join(" ", content.Split(" ").Take(4));

            RaiseEvent(new RenameChatTitleEventLog()
            {
                Title = title
            });

            await ConfirmEvents();

            sw.Stop();
            IChatManagerGAgent chatManagerGAgent =
                GrainFactory.GetGrain<IChatManagerGAgent>((Guid)State.ChatManagerGuid);
            await chatManagerGAgent.RenameChatTitleAsync(new RenameChatTitleEvent()
            {
                SessionId = sessionId,
                Title = title
            });
            Logger.LogDebug(
                $"StreamChatWithSessionAsync {sessionId.ToString()} - step3,time use:{sw.ElapsedMilliseconds}");
        }

        sw.Reset();
        sw.Start();
        var configuration = GetConfiguration();
        await GodStreamChatAsync(sessionId, await configuration.GetSystemLLM(),
            await configuration.GetStreamingModeEnabled(),
            content, chatId, promptSettings, isHttpRequest, region);
        sw.Stop();
        Logger.LogDebug($"StreamChatWithSessionAsync {sessionId.ToString()} - step4,time use:{sw.ElapsedMilliseconds}");
    }

    public async Task<string> GodStreamChatAsync(Guid sessionId, string llm, bool streamingModeEnabled, string message,
        string chatId, ExecutionPromptSettings? promptSettings = null, bool isHttpRequest = false,
        string? region = null)
    {
        var configuration = GetConfiguration();
        var sysMessage = await configuration.GetPrompt();

        await LLMInitializedAsync(llm, streamingModeEnabled, sysMessage);

<<<<<<< HEAD
        var aiChatContextDto =
            CreateAIChatContext(sessionId, llm, streamingModeEnabled, message, chatId, promptSettings, isHttpRequest, region);
=======
        var aiChatContextDto = new AIChatContextDto()
        {
            ChatId = chatId,
            RequestId = sessionId
        };
        if (isHttpRequest)
        {
            aiChatContextDto.MessageId = JsonConvert.SerializeObject(new Dictionary<string, object>()
            {
                { "IsHttpRequest", true }, { "LLM", llm }, { "StreamingModeEnabled", streamingModeEnabled },
                { "Message", message }
            });
        }
>>>>>>> c0f4c429

        var aiAgentStatusProxy = await GetProxyByRegionAsync(region);
        if (aiAgentStatusProxy != null)
        {
            Logger.LogDebug(
                $"[GodChatGAgent][GodStreamChatAsync] agent {aiAgentStatusProxy.GetPrimaryKey().ToString()}, session {sessionId.ToString()}, chat {chatId}");
            var settings = promptSettings ?? new ExecutionPromptSettings();
            settings.Temperature = "0.9";
            var result = await aiAgentStatusProxy.PromptWithStreamAsync(message, State.ChatHistory, settings,
                context: aiChatContextDto);
            if (!result)
            {
                Logger.LogError($"Failed to initiate streaming response. {this.GetPrimaryKey().ToString()}");
            }

            RaiseEvent(new AddChatHistoryLogEvent
            {
                ChatList = new List<ChatMessage>()
                {
                    new ChatMessage
                    {
                        ChatRole = ChatRole.User,
                        Content = message
                    }
                }
            });

            await ConfirmEvents();
        }
        else
        {
            Logger.LogDebug(
                $"[GodChatGAgent][GodStreamChatAsync] history agent, session {sessionId.ToString()}, chat {chatId}");
            await ChatAsync(message, promptSettings, aiChatContextDto);
        }

        return string.Empty;
    }

    private async Task LLMInitializedAsync(string llm, bool streamingModeEnabled, string sysMessage)
    {
        if (State.SystemLLM != llm || State.StreamingModeEnabled != streamingModeEnabled)
        {
            var initializeDto = new InitializeDto()
            {
                Instructions = sysMessage, LLMConfig = new LLMConfigDto() { SystemLLM = llm },
                StreamingModeEnabled = true, StreamingConfig = new StreamingConfig()
                {
                    BufferingSize = 32
                }
            };
            Logger.LogDebug(
                $"[GodChatGAgent][GodStreamChatAsync] Detail : {JsonConvert.SerializeObject(initializeDto)}");

            await InitializeAsync(initializeDto);
        }
    }

    private AIChatContextDto CreateAIChatContext(Guid sessionId, string llm, bool streamingModeEnabled,
        string message, string chatId, ExecutionPromptSettings? promptSettings = null, bool isHttpRequest = false,
        string? region = null)
    {
        var aiChatContextDto = new AIChatContextDto()
        {
            ChatId = chatId,
            RequestId = sessionId
        };
        if (isHttpRequest)
        {
            aiChatContextDto.MessageId = JsonConvert.SerializeObject(new Dictionary<string, object>()
            {
                { "IsHttpRequest", true }, { "LLM", llm }, { "StreamingModeEnabled", streamingModeEnabled },
                { "Message", message }, {"Region", region}
            });
        }

        return aiChatContextDto;
    }
    
    private async Task<IAIAgentStatusProxy?> GetProxyByRegionAsync(string? region)
    {
        Logger.LogDebug($"[GodChatGAgent][GetProxyByRegionAsync] session {this.GetPrimaryKey().ToString()}, Region: {region}");
        if (string.IsNullOrWhiteSpace(region))
        {
            return await GetProxyByRegionAsync(DefaultRegion);
        }
        
        if (State.RegionProxies == null || !State.RegionProxies.TryGetValue(region, out var proxyIds) || proxyIds.IsNullOrEmpty())
        {
            Logger.LogDebug($"[GodChatGAgent][GetProxyByRegionAsync] session {this.GetPrimaryKey().ToString()}, No proxies found for region {region}, initializing.");
            proxyIds = await InitializeRegionProxiesAsync(region);
            Dictionary<string, List<Guid>> regionProxies = new()
            {
                {region, proxyIds}
            };
            RaiseEvent(new UpdateRegionProxiesLogEvent
            {
                RegionProxies = regionProxies
            });
            await ConfirmEvents();
        }

        foreach (var proxyId in proxyIds)
        {
            var proxy = GrainFactory.GetGrain<IAIAgentStatusProxy>(proxyId);
            if (await proxy.IsAvailableAsync())
            {
                return proxy;
            }
        }

        Logger.LogDebug($"[GodChatGAgent][GetProxyByRegionAsync] session {this.GetPrimaryKey().ToString()}, No proxies initialized for region {region}");
        if (region == DefaultRegion)
        {
            Logger.LogWarning($"[GodChatGAgent][GetProxyByRegionAsync] No available proxies for region {region}.");
            return null;
        }

        return await GetProxyByRegionAsync(DefaultRegion);;
    }
    
    private async Task<List<Guid>> InitializeRegionProxiesAsync(string region)
    {
        var llmsForRegion = GetLLMsForRegion(region);
        if (llmsForRegion.IsNullOrEmpty())
        {
            Logger.LogDebug($"[GodChatGAgent][InitializeRegionProxiesAsync] session {this.GetPrimaryKey().ToString()}, initialized proxy for region {region}, LLM not config");
            return new List<Guid>();
        }

        var proxies = new List<Guid>();
        foreach (var llm in llmsForRegion)
        {
            var proxy = GrainFactory.GetGrain<IAIAgentStatusProxy>(Guid.NewGuid());
            await proxy.ConfigAsync(new AIAgentStatusProxyConfig
            {
                Instructions = await GetConfiguration().GetPrompt(),
                LLMConfig = new LLMConfigDto { SystemLLM = llm },
                StreamingModeEnabled = true,
                StreamingConfig = new StreamingConfig { BufferingSize = 32 },
                RequestRecoveryDelay = RequestRecoveryDelay,
                ParentId = this.GetPrimaryKey()
            });

            proxies.Add(proxy.GetPrimaryKey());
            Logger.LogDebug($"[GodChatGAgent][InitializeRegionProxiesAsync] session {this.GetPrimaryKey().ToString()}, initialized proxy for region {region} with LLM {llm}. id {proxy.GetPrimaryKey().ToString()}");
        }

        return proxies;
    }
    
    private List<string> GetLLMsForRegion(string region)
    {
        return RegionToLLMsMap.TryGetValue(region, out var llms) ? llms : new List<string>();
    }

    public async Task SetUserProfileAsync(UserProfileDto? userProfileDto)
    {
        if (userProfileDto == null)
        {
            return;
        }

        RaiseEvent(new UpdateUserProfileGodChatEventLog
        {
            Gender = userProfileDto.Gender,
            BirthDate = userProfileDto.BirthDate,
            BirthPlace = userProfileDto.BirthPlace,
            FullName = userProfileDto.FullName
        });

        await ConfirmEvents();
    }

    public async Task<UserProfileDto?> GetUserProfileAsync()
    {
        if (State.UserProfile == null)
        {
            return null;
        }

        return new UserProfileDto
        {
            Gender = State.UserProfile.Gender,
            BirthDate = State.UserProfile.BirthDate,
            BirthPlace = State.UserProfile.BirthPlace,
            FullName = State.UserProfile.FullName
        };
    }

    public async Task<string> GodChatAsync(string llm, string message,
        ExecutionPromptSettings? promptSettings = null)
    {
        if (State.SystemLLM != llm)
        {
            await InitializeAsync(new InitializeDto()
                { Instructions = State.PromptTemplate, LLMConfig = new LLMConfigDto() { SystemLLM = llm } });
        }

        var response = await ChatAsync(message, promptSettings);
        if (response is { Count: > 0 })
        {
            return response[0].Content!;
        }

        return string.Empty;
    }


    public async Task InitAsync(Guid ChatManagerGuid)
    {
        RaiseEvent(new SetChatManagerGuidEventLog
        {
            ChatManagerGuid = ChatManagerGuid
        });

        await ConfirmEvents();
    }

    public async Task ChatMessageCallbackAsync(AIChatContextDto contextDto,
        AIExceptionEnum aiExceptionEnum, string? errorMessage, AIStreamChatContent? chatContent)
    {
        if (aiExceptionEnum == AIExceptionEnum.RequestLimitError && !contextDto.MessageId.IsNullOrWhiteSpace())
        {
            Logger.LogError(
                $"[GodChatGAgent][ChatMessageCallbackAsync] RequestLimitError retry. contextDto {JsonConvert.SerializeObject(contextDto)}");
            var configuration = GetConfiguration();
            var systemLlm = await configuration.GetSystemLLM();
            var dictionary = JsonConvert.DeserializeObject<Dictionary<string, object>>(contextDto.MessageId);
            GodStreamChatAsync(contextDto.RequestId,
                (string)dictionary.GetValueOrDefault("LLM", systemLlm),
                (bool)dictionary.GetValueOrDefault("StreamingModeEnabled", true),
                (string)dictionary.GetValueOrDefault("Message", string.Empty),
                contextDto.ChatId, null, (bool)dictionary.GetValueOrDefault("IsHttpRequest", true),
                (string)dictionary.GetValueOrDefault("Region", null));
            return;
        }
        else if (aiExceptionEnum != AIExceptionEnum.None)
        {
            Logger.LogError(
                $"[GodChatGAgent][ChatMessageCallbackAsync] stream error. sessionId {contextDto?.RequestId.ToString()}, chatId {contextDto?.ChatId}, error {aiExceptionEnum}");
            var chatMessage = new ResponseStreamGodChat()
            {
                Response =
                    "Your prompt triggered the Silence Directive—activated when universal harmonics or content ethics are at risk. Please modify your prompt and retry — tune its intent, refine its form, and the Oracle may speak.",
                ChatId = contextDto.ChatId,
                IsLastChunk = true,
                SerialNumber = -2
            };
            if (contextDto.MessageId.IsNullOrWhiteSpace())
            {
                await PublishAsync(chatMessage);
                return;
            }

            await PushMessageToClientAsync(chatMessage);
            return;
        }

        if (chatContent == null)
        {
            Logger.LogError(
                $"[GodChatGAgent][ChatMessageCallbackAsync] return null. sessionId {contextDto.RequestId.ToString()},chatId {contextDto.ChatId},aiExceptionEnum:{aiExceptionEnum}, errorMessage:{errorMessage}");
            return;
        }

        Logger.LogDebug(
            $"[GodChatGAgent][ChatMessageCallbackAsync] sessionId {contextDto.RequestId.ToString()}, chatId {contextDto.ChatId}, messageId {contextDto.MessageId}, {JsonConvert.SerializeObject(chatContent)}");
        if (chatContent.IsAggregationMsg)
        {
            RaiseEvent(new AddChatHistoryLogEvent
            {
                ChatList = new List<ChatMessage>()
                {
                    new ChatMessage
                    {
                        ChatRole = ChatRole.Assistant,
                        Content = chatContent?.AggregationMsg
                    }
                }
            });

            await ConfirmEvents();
        }

        var partialMessage = new ResponseStreamGodChat()
        {
            Response = chatContent.ResponseContent,
            ChatId = contextDto.ChatId,
            IsLastChunk = chatContent.IsLastChunk,
            SerialNumber = chatContent.SerialNumber,
            SessionId = contextDto.RequestId
        };
        if (contextDto.MessageId.IsNullOrWhiteSpace())
        {
            await PublishAsync(partialMessage);
            return;
        }

        await PushMessageToClientAsync(partialMessage);
    }

    private async Task PushMessageToClientAsync(ResponseStreamGodChat chatMessage)
    {
        var streamId = StreamId.Create(AevatarOptions!.StreamNamespace, this.GetPrimaryKey());
        Logger.LogDebug(
            $"[GodChatGAgent][PushMessageToClientAsync] sessionId {this.GetPrimaryKey().ToString()}, namespace {AevatarOptions!.StreamNamespace}, streamId {streamId.ToString()}");
        var stream = StreamProvider.GetStream<ResponseStreamGodChat>(streamId);
        await stream.OnNextAsync(chatMessage);
    }

    public Task<List<ChatMessage>> GetChatMessageAsync()
    {
        Logger.LogDebug(
            $"[ChatGAgentManager][GetSessionMessageListAsync] - session:ID {this.GetPrimaryKey().ToString()} ,message={JsonConvert.SerializeObject(State.ChatHistory)}");
        return Task.FromResult(State.ChatHistory);
    }

    protected override async Task OnAIGAgentActivateAsync(CancellationToken cancellationToken)
    {
    }

    protected sealed override void AIGAgentTransitionState(GodChatState state,
        StateLogEventBase<GodChatEventLog> @event)
    {
        base.AIGAgentTransitionState(state, @event);

        switch (@event)
        {
            case UpdateUserProfileGodChatEventLog updateUserProfileGodChatEventLog:
                if (State.UserProfile == null)
                {
                    State.UserProfile = new UserProfile();
                }

                State.UserProfile.Gender = updateUserProfileGodChatEventLog.Gender;
                State.UserProfile.BirthDate = updateUserProfileGodChatEventLog.BirthDate;
                State.UserProfile.BirthPlace = updateUserProfileGodChatEventLog.BirthPlace;
                State.UserProfile.FullName = updateUserProfileGodChatEventLog.FullName;
                break;
            case RenameChatTitleEventLog renameChatTitleEventLog:
                State.Title = renameChatTitleEventLog.Title;
                break;
            case SetChatManagerGuidEventLog setChatManagerGuidEventLog:
                State.ChatManagerGuid = setChatManagerGuidEventLog.ChatManagerGuid;
                break;
            case SetAIAgentIdLogEvent setAiAgentIdLogEvent:
                State.AIAgentIds = setAiAgentIdLogEvent.AIAgentIds;
                break;
            case UpdateRegionProxiesLogEvent updateRegionProxiesLogEvent:
                foreach (var regionProxy in updateRegionProxiesLogEvent.RegionProxies)
                {
                    if (State.RegionProxies == null)
                    {
                        State.RegionProxies = new Dictionary<string, List<Guid>>();
                    }
                    State.RegionProxies[regionProxy.Key] = regionProxy.Value;
                }
                break;
        }
    }

    private IConfigurationGAgent GetConfiguration()
    {
        return GrainFactory.GetGrain<IConfigurationGAgent>(CommonHelper.GetSessionManagerConfigurationId());
    }

    public async Task<Tuple<string, string>> ChatWithSessionAsync(Guid sessionId, string sysmLLM, string content,
        ExecutionPromptSettings promptSettings = null)
    {
        var title = "";
        if (State.Title.IsNullOrEmpty())
        {
            // var titleList = await ChatWithHistory(content);
            // title = titleList is { Count: > 0 }
            //     ? titleList[0].Content!
            //     : string.Join(" ", content.Split(" ").Take(4));

            title = string.Join(" ", content.Split(" ").Take(4));

            RaiseEvent(new RenameChatTitleEventLog()
            {
                Title = title
            });

            await ConfirmEvents();

            IChatManagerGAgent chatManagerGAgent =
                GrainFactory.GetGrain<IChatManagerGAgent>((Guid)State.ChatManagerGuid);
            await chatManagerGAgent.RenameChatTitleAsync(new RenameChatTitleEvent()
            {
                SessionId = sessionId,
                Title = title
            });
        }

        var configuration = GetConfiguration();
        var response = await GodChatAsync(await configuration.GetSystemLLM(), content, promptSettings);
        return new Tuple<string, string>(response, title);
    }
}<|MERGE_RESOLUTION|>--- conflicted
+++ resolved
@@ -144,24 +144,8 @@
 
         await LLMInitializedAsync(llm, streamingModeEnabled, sysMessage);
 
-<<<<<<< HEAD
         var aiChatContextDto =
             CreateAIChatContext(sessionId, llm, streamingModeEnabled, message, chatId, promptSettings, isHttpRequest, region);
-=======
-        var aiChatContextDto = new AIChatContextDto()
-        {
-            ChatId = chatId,
-            RequestId = sessionId
-        };
-        if (isHttpRequest)
-        {
-            aiChatContextDto.MessageId = JsonConvert.SerializeObject(new Dictionary<string, object>()
-            {
-                { "IsHttpRequest", true }, { "LLM", llm }, { "StreamingModeEnabled", streamingModeEnabled },
-                { "Message", message }
-            });
-        }
->>>>>>> c0f4c429
 
         var aiAgentStatusProxy = await GetProxyByRegionAsync(region);
         if (aiAgentStatusProxy != null)
