--- conflicted
+++ resolved
@@ -11,11 +11,6 @@
     [Id(1)] public string UserAddress { get; set; }
     [Id(2)] public string Name { get; set; }
     [Id(3)] public string GroupId { get; set; }
-<<<<<<< HEAD
     [Id(4)] public Dictionary<string, string> AgentComponent { get; set; }
-=======
-    [Id(4)] public List<string> AgentComponent { get; set; }
     [Id(5)] public Guid CombineGAgentId { get; set; }
-
->>>>>>> 8a3d25a6
 }