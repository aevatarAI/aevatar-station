--- conflicted
+++ resolved
@@ -29,19 +29,6 @@
         _subscriptionAppService = subscriptionAppService;
     }
 
-<<<<<<< HEAD
-    [HttpGet("agent-logs")]
-    // [Authorize(Policy = AevatarPermissions.Agent.ViewLogs)]
-    [Authorize]
-    public async Task<Tuple<long, List<AgentGEventIndex>>> GetAgentLogs(string agentId, int pageIndex, int pageSize)
-    {
-        _logger.LogInformation("Get Agent logs : {agentId} {pageIndex} {pageSize}", agentId, pageIndex, pageSize);
-        var agentDtoList = await _agentService.GetAgentEventLogsAsync(agentId, pageIndex, pageSize);
-        return agentDtoList;
-    }
-=======
->>>>>>> a216f0dc
-
     [HttpGet("agent-type-info-list")]
     // [Authorize(Policy = AevatarPermissions.Agent.ViewAllType)]
     [Authorize]
@@ -51,10 +38,6 @@
     }
 
     [HttpGet("agent-list")]
-<<<<<<< HEAD
-    // [Authorize(Policy = AevatarPermissions.Agent.ViewList)]
-=======
->>>>>>> a216f0dc
     [Authorize]
     public async Task<List<AgentInstanceDto>> GetAllAgentInstance(int pageIndex = 0, int pageSize = 20)
     {
