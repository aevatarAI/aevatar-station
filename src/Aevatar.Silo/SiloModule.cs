using AElf.OpenTelemetry;
using Aevatar.Domain.Grains;
using Microsoft.Extensions.DependencyInjection;
using Aevatar.Application.Grains;
using Aevatar.GAgents.AI.Options;
using Aevatar.Options;
using Microsoft.CodeAnalysis.Options;
using Aevatar.PermissionManagement;
using Serilog;
using Volo.Abp.AspNetCore.Serilog;
using Volo.Abp.Autofac;
using Volo.Abp.AutoMapper;
using Volo.Abp.Modularity;
using Volo.Abp.PermissionManagement;

namespace Aevatar.Silo;

[DependsOn(
    typeof(AbpAspNetCoreSerilogModule),
    typeof(AbpAutofacModule),
    typeof(OpenTelemetryModule),
<<<<<<< HEAD
=======
    typeof(AevatarModule),
>>>>>>> 75468a08
    typeof(AevatarPermissionManagementModule)
)]
public class SiloModule : AIApplicationGrainsModule, IDomainGrainsModule
{
    public override void ConfigureServices(ServiceConfigurationContext context)
    {
        Configure<AbpAutoMapperOptions>(options => { options.AddMaps<SiloModule>(); });
        context.Services.AddHostedService<AevatarHostedService>();
        var configuration = context.Services.GetConfiguration();
        //add dependencies here
        context.Services.AddSerilog(loggerConfiguration => {},
            true, writeToProviders: true);
        context.Services.AddHttpClient();
        context.Services.AddSignalR().AddOrleans();
        Configure<PermissionManagementOptions>(options =>
        {
            options.IsDynamicPermissionStoreEnabled = true;
        });
        context.Services.Configure<HostOptions>(context.Services.GetConfiguration().GetSection("Host"));
        context.Services.Configure<SystemLLMConfigOptions>(configuration);
    }
    
    
}<|MERGE_RESOLUTION|>--- conflicted
+++ resolved
@@ -19,10 +19,7 @@
     typeof(AbpAspNetCoreSerilogModule),
     typeof(AbpAutofacModule),
     typeof(OpenTelemetryModule),
-<<<<<<< HEAD
-=======
     typeof(AevatarModule),
->>>>>>> 75468a08
     typeof(AevatarPermissionManagementModule)
 )]
 public class SiloModule : AIApplicationGrainsModule, IDomainGrainsModule
