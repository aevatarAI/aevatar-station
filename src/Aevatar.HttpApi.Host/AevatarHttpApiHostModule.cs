--- conflicted
+++ resolved
@@ -1,9 +1,5 @@
 using System;
-<<<<<<< HEAD
 using System.IdentityModel.Tokens.Jwt;
-=======
-using System.Globalization;
->>>>>>> e8b5a5dc
 using System.Threading.Tasks;
 using AElf.OpenTelemetry;
 using Aevatar.ApiRequests;
@@ -227,21 +223,6 @@
     {
         var app = context.GetApplicationBuilder();
         var env = context.GetEnvironment();
-<<<<<<< HEAD
-
-        app.UseAbpRequestLocalization();
-=======
-        
-        if (env.IsDevelopment())
-        {
-            app.UseDeveloperExceptionPage();
-        }
-
-        if (!env.IsDevelopment())
-        {
-            app.UseErrorPage();
-        }
->>>>>>> e8b5a5dc
 
         app.UseCorrelationId();
         app.UseStaticFiles();
