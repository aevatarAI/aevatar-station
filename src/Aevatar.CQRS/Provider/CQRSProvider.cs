--- conflicted
+++ resolved
@@ -234,11 +234,11 @@
         throw new NotImplementedException();
     }
 
-<<<<<<< HEAD
     public string GetIndexName(string index)
     {
         return $"{CqrsConstant.IndexPrefix}-{_options.Value.HostId}-{index}{CqrsConstant.IndexSuffix}".ToLower();
-=======
+    }
+
     public Task PublishAsync<TState>(GrainId grainId, TState state) where TState : StateBase
     {
         throw new NotImplementedException();
@@ -247,6 +247,5 @@
     public Task PublishAsync<TStateLogEvent>(Guid eventId, GrainId grainId, TStateLogEvent stateLogEvent) where TStateLogEvent : StateLogEventBase
     {
         throw new NotImplementedException();
->>>>>>> 3d41c74a
     }
 }