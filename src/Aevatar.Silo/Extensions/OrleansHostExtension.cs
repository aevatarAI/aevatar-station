using System.Net;
using Aevatar.Dapr;
using Aevatar.EventSourcing.MongoDB.Hosting;
using Aevatar.GAgents.AI.Options;
using Aevatar.GAgents.SemanticKernel.Extensions;
using Aevatar.Extensions;
using Aevatar.SignalR;
using Microsoft.AspNetCore.SignalR;
using Microsoft.Extensions.Configuration;
using Microsoft.Extensions.DependencyInjection;
using Microsoft.Extensions.Hosting;
using Microsoft.Extensions.Logging;
using MongoDB.Driver;
using Newtonsoft.Json;
using Orleans.Configuration;
using Orleans.Providers.MongoDB.Configuration;
using Orleans.Serialization;
using Orleans.Streams.Kafka.Config;

namespace Aevatar.Silo.Extensions;

public static class OrleansHostExtension
{
    public static IHostBuilder UseOrleansConfiguration(this IHostBuilder hostBuilder)
    {
        return hostBuilder.UseOrleans((context, siloBuilder) =>
            {
                var configuration = context.Configuration;
                var hostId = configuration.GetValue<string>("Host:HostId");
                var configSection = context.Configuration.GetSection("Orleans");
                var isRunningInKubernetes = configSection.GetValue<bool>("IsRunningInKubernetes");
                var advertisedIP = isRunningInKubernetes
                    ? Environment.GetEnvironmentVariable("POD_IP")
                    : configSection.GetValue<string>("AdvertisedIP");
                var clusterId = isRunningInKubernetes
                    ? Environment.GetEnvironmentVariable("ORLEANS_CLUSTER_ID")
                    : configSection.GetValue<string>("ClusterId");
                var serviceId = isRunningInKubernetes
                    ? Environment.GetEnvironmentVariable("ORLEANS_SERVICE_ID")
                    : configSection.GetValue<string>("ServiceId");
                siloBuilder
                    .ConfigureEndpoints(advertisedIP: IPAddress.Parse(advertisedIP),
                        siloPort: configSection.GetValue<int>("SiloPort"),
                        gatewayPort: configSection.GetValue<int>("GatewayPort"), listenOnAnyHostAddress: true)
                    .UseMongoDBClient(configSection.GetValue<string>("MongoDBClient"))
                    .UseMongoDBClustering(options =>
                    {
                        options.DatabaseName = configSection.GetValue<string>("DataBase");
                        options.Strategy = MongoDBMembershipStrategy.SingleDocument;
                    })
                    .Configure<JsonGrainStateSerializerOptions>(options => options.ConfigureJsonSerializerSettings =
                        settings =>
                        {
                            settings.NullValueHandling = NullValueHandling.Include;
                            settings.DefaultValueHandling = DefaultValueHandling.Populate;
                            settings.ObjectCreationHandling = ObjectCreationHandling.Replace;
                        })
                    .AddMongoDBGrainStorage("Default", (MongoDBGrainStorageOptions op) =>
                    {
                      
                        op.CollectionPrefix = hostId.IsNullOrEmpty() ? "GrainStorage" :$"Grain{hostId}";
                        op.DatabaseName = configSection.GetValue<string>("DataBase");
                    })
                    .UseMongoDBReminders(options =>
                    {
                        options.DatabaseName = configSection.GetValue<string>("DataBase");
                        options.CreateShardKeyForCosmos = false;
                    })
                    .Configure<ClusterOptions>(options =>
                    {
                        options.ClusterId = clusterId;
                        options.ServiceId = serviceId;
                    })
                    .Configure<ExceptionSerializationOptions>(options =>
                    {
                        options.SupportedNamespacePrefixes.Add("Volo.Abp");
                        options.SupportedNamespacePrefixes.Add("Newtonsoft.Json");
                        options.SupportedNamespacePrefixes.Add("Autofac.Core");
                    })
                    .AddActivityPropagation()
                    // .UsePluginGAgents()
                    .UseDashboard(options =>
                    {
                        options.Username = configSection.GetValue<string>("DashboardUserName");
                        options.Password = configSection.GetValue<string>("DashboardPassword");
                        options.Host = "*";
                        options.Port = configSection.GetValue<int>("DashboardPort");
                        options.HostSelf = true;
                        options.CounterUpdateIntervalMs =
                            configSection.GetValue<int>("DashboardCounterUpdateIntervalMs");
                    })
                    .Configure<SiloMessagingOptions>(options =>
                    {
                        options.ResponseTimeout = TimeSpan.FromMinutes(60);
                        options.SystemResponseTimeout = TimeSpan.FromMinutes(60);
                    })
                    .AddMongoDBGrainStorage("PubSubStore", options =>
                    {
                        // Config PubSubStore Storage for Persistent Stream 
                        options.CollectionPrefix = hostId.IsNullOrEmpty() ? "StreamStorage" :$"Stream{hostId}";
                        options.DatabaseName = configSection.GetValue<string>("DataBase");
                    })
                    .ConfigureLogging(logging => { logging.SetMinimumLevel(LogLevel.Debug).AddConsole(); });

                var eventSourcingProvider = configuration.GetSection("OrleansEventSourcing:Provider").Get<string>();
                if (string.Equals("mongodb", eventSourcingProvider, StringComparison.CurrentCultureIgnoreCase))
                {
                    siloBuilder.AddMongoDbStorageBasedLogConsistencyProvider("LogStorage", options =>
                    {
                        options.ClientSettings =
                            MongoClientSettings.FromConnectionString(configSection.GetValue<string>("MongoDBClient"));
                        options.Database = configSection.GetValue<string>("DataBase");
                    });
                }
                else
                {
                    siloBuilder.AddLogStorageBasedLogConsistencyProvider("LogStorage");
                }

                var streamProvider = configuration.GetSection("OrleansStream:Provider").Get<string>();
                if (streamProvider == "Kafka")
                {
                    siloBuilder.AddKafka("Aevatar")
                        .WithOptions(options =>
                        {
                            options.BrokerList = configuration.GetSection("OrleansStream:Brokers").Get<List<string>>();
                            options.ConsumerGroupId = "Aevatar";
                            options.ConsumeMode = ConsumeMode.LastCommittedMessage;

                            var partitions = configuration.GetSection("OrleansStream:Partitions").Get<int>();
                            var replicationFactor =
                                configuration.GetSection("OrleansStream:ReplicationFactor").Get<short>();
<<<<<<< HEAD
                            var topic = configuration.GetSection("OrleansStream:Topic").Get<string>();
=======
                            var topic = configuration.GetSection("Aevatar:StreamNamespace").Get<string>();
>>>>>>> 4f603873
                            topic = topic.IsNullOrEmpty() ? CommonConstants.StreamNamespace : topic;
                            options.AddTopic(topic, new TopicCreationConfig
                            {
                                AutoCreate = true,
                                Partitions = partitions,
                                ReplicationFactor = replicationFactor
                            });
                        })
                        .AddJson()
                        .AddLoggingTracker()
                        .Build();
                }
                else
                {
                    siloBuilder.AddMemoryStreams("Aevatar");
                }
                siloBuilder.UseAevatar()
                    .UseSignalR()
                    .RegisterHub<AevatarSignalRHub>();
            }).ConfigureServices((context, services) =>
            {
                services.Configure<AzureOpenAIConfig>(context.Configuration.GetSection("AIServices:AzureOpenAI"));
                services.Configure<QdrantConfig>(context.Configuration.GetSection("VectorStores:Qdrant"));
                services.Configure<AzureOpenAIEmbeddingsConfig>(context.Configuration.GetSection("AIServices:AzureOpenAIEmbeddings"));
                services.Configure<RagConfig>(context.Configuration.GetSection("Rag"));
                services.AddSingleton(typeof(HubLifetimeManager<>), typeof(OrleansHubLifetimeManager<>));
                services.AddSemanticKernel()
                    .AddAzureOpenAI()
                    .AddQdrantVectorStore()
                    .AddAzureOpenAITextEmbedding();
            })
            .UseConsoleLifetime();
    }
}<|MERGE_RESOLUTION|>--- conflicted
+++ resolved
@@ -130,11 +130,7 @@
                             var partitions = configuration.GetSection("OrleansStream:Partitions").Get<int>();
                             var replicationFactor =
                                 configuration.GetSection("OrleansStream:ReplicationFactor").Get<short>();
-<<<<<<< HEAD
-                            var topic = configuration.GetSection("OrleansStream:Topic").Get<string>();
-=======
                             var topic = configuration.GetSection("Aevatar:StreamNamespace").Get<string>();
->>>>>>> 4f603873
                             topic = topic.IsNullOrEmpty() ? CommonConstants.StreamNamespace : topic;
                             options.AddTopic(topic, new TopicCreationConfig
                             {
