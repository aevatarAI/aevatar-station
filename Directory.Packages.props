--- conflicted
+++ resolved
@@ -18,17 +18,10 @@
     <PackageVersion Include="Aevatar.EventSourcing.Core" Version="$(AevatarVerion)" />
     <PackageVersion Include="Aevatar.Plugins" Version="$(AevatarVerion)" />
     <PackageVersion Include="Aevatar.EventSourcing.MongoDB" Version="$(AevatarVerion)" />
-<<<<<<< HEAD
     <PackageVersion Include="Aevatar.GAgents.AIGAgent" Version="1.1.9" />
     <PackageVersion Include="Aevatar.GAgents.SemanticKernel" Version="1.1.9" />
     <PackageVersion Include="Aevatar.GAgents.AI.Abstractions" Version="1.1.9" />
-    <PackageVersion Include="Aevatar.SignalR" Version="$(AevatarVerion)" />
-=======
-    <PackageVersion Include="Aevatar.GAgents.AIGAgent" Version="1.1.8" />
-    <PackageVersion Include="Aevatar.GAgents.SemanticKernel" Version="1.1.8" />
-    <PackageVersion Include="Aevatar.GAgents.AI.Abstractions" Version="1.1.8" />
     <PackageVersion Include="Aevatar.SignalR" Version="1.5.1" />
->>>>>>> cbbdf751
     <!-- AI and Analysis packages -->
     <PackageVersion Include="AutoGen" Version="0.2.1" />
     <PackageVersion Include="AutoGen.Core" Version="0.2.1" />
