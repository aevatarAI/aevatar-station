--- conflicted
+++ resolved
@@ -10,13 +10,10 @@
 using Aevatar.CQRS.Dto;
 using Aevatar.Query;
 using Aevatar.CQRS.Provider;
-<<<<<<< HEAD
-=======
 using Elastic.Clients.Elasticsearch;
 using Elastic.Clients.Elasticsearch.Core.Bulk;
 using Elastic.Clients.Elasticsearch.IndexManagement;
 using Elastic.Clients.Elasticsearch.QueryDsl;
->>>>>>> 7dde167e
 using Microsoft.Extensions.Caching.Memory;
 using Microsoft.Extensions.Logging;
 using Newtonsoft.Json;
@@ -40,11 +37,7 @@
     private readonly ICQRSProvider _cqrsProvider;
     private readonly IMemoryCache _cache;
 
-<<<<<<< HEAD
-    public ElasticIndexingService(ILogger<ElasticIndexingService> logger, IElasticClient elasticClient,
-=======
     public ElasticIndexingService(ILogger<ElasticIndexingService> logger, ElasticsearchClient elasticClient,
->>>>>>> 7dde167e
         ICQRSProvider cqrsProvider, IMemoryCache cache)
     {
         _logger = logger;
@@ -64,26 +57,15 @@
         var indexExistsResponse = _elasticClient.Indices.Exists(indexName);
         if (!indexExistsResponse.Exists)
         {
-<<<<<<< HEAD
-            var createIndexResponse = CreateIndexAsync(stateBase, indexName);
-
-            if (!createIndexResponse.IsValid)
-=======
             var createIndexResponse = await CreateIndexAsync<T>(indexName);
 
             if (!createIndexResponse.IsValidResponse)
->>>>>>> 7dde167e
             {
                 _logger.LogError(
                     "Error creating state index. indexName:{indexName},error:{error},DebugInfo:{DebugInfo}",
                     indexName,
-<<<<<<< HEAD
-                    createIndexResponse.ServerError?.Error,
-                    JsonConvert.SerializeObject(createIndexResponse.DebugInformation));
-=======
                     createIndexResponse.ElasticsearchServerError?.Error,
                     createIndexResponse.DebugInformation);
->>>>>>> 7dde167e
                 return;
             }
 
@@ -96,19 +78,11 @@
         });
     }
 
-<<<<<<< HEAD
-    private CreateIndexResponse CreateIndexAsync<T>(T stateBase, string indexName) where T : StateBase
-    {
-        var createIndexResponse = _elasticClient.Indices.Create(indexName, c => c
-            .Map<T>(m => m.Dynamic()
-                .Properties(props =>
-=======
     private async Task<CreateIndexResponse> CreateIndexAsync<T>(string indexName) where T : StateBase
     {
         var createIndexResponse = await _elasticClient.Indices.CreateAsync(indexName, c => c
             .Mappings(m => m
                 .Properties<T>(props =>
->>>>>>> 7dde167e
                 {
                     var type = typeof(T);
                     foreach (var property in type.GetProperties())
@@ -157,10 +131,7 @@
                 })
             )
         );
-<<<<<<< HEAD
-=======
-
->>>>>>> 7dde167e
+
         return createIndexResponse;
     }
 
@@ -181,31 +152,6 @@
 
     public async Task SaveOrUpdateStateIndexBatchAsync(IEnumerable<SaveStateCommand> commands)
     {
-<<<<<<< HEAD
-        // Prepare a bulk descriptor for batch indexing
-        var bulkDescriptor = new BulkDescriptor();
-        foreach (var command in commands)
-        {
-            var stateBase = command.State;
-            var id = command.GuidKey;
-
-            var indexName = _cqrsProvider.GetIndexName(stateBase.GetType().Name.ToLower());
-            var properties = stateBase.GetType().GetProperties();
-            var document = new Dictionary<string, object>();
-
-            foreach (var property in properties)
-            {
-                var value = property.GetValue(stateBase);
-                var propertyName = char.ToLowerInvariant(property.Name[0]) + property.Name[1..];
-
-                if (value == null)
-                {
-                    continue;
-                }
-
-                if (!IsBasicType(property.PropertyType))
-                {
-=======
         var bulkOperations = new BulkOperationsCollection();
 
         foreach (var command in commands)
@@ -224,7 +170,6 @@
 
                 if (!IsBasicType(property.PropertyType))
                 {
->>>>>>> 7dde167e
                     document[propertyName] = JsonConvert.SerializeObject(value, new JsonSerializerSettings
                     {
                         ReferenceLoopHandling = ReferenceLoopHandling.Ignore,
@@ -235,25 +180,6 @@
                 {
                     document.Add(propertyName, value);
                 }
-<<<<<<< HEAD
-            }
-
-            document.Add(CTime, DateTime.UtcNow);
-
-            // Add a bulk index operation for this document
-            bulkDescriptor.Index<object>(op => op
-                .Index(indexName)
-                .Id(id)
-                .Document(document)
-            );
-            var response = await _elasticClient.IndexAsync(document, i => i
-                .Index(indexName)
-                .Id(id));
-            if (response.IsValid)
-            {
-                _logger.LogInformation("SaveOrUpdateStateIndexBatchAsync id {id} success", id);
-=======
->>>>>>> 7dde167e
             }
 
             document["ctime"] = DateTime.UtcNow;
@@ -264,13 +190,6 @@
             bulkOperations.Add(item);
         }
 
-<<<<<<< HEAD
-        /*// Execute the bulk operation
-        var bulkResponse = await _elasticClient.BulkAsync(bulkDescriptor);
-
-        // Handle response
-        if (!bulkResponse.IsValid)
-=======
         var bulkRequest = new BulkRequest
         {
             Operations = bulkOperations,
@@ -285,7 +204,6 @@
     private void ProcessBulkResponse(BulkResponse response)
     {
         if (response.Errors)
->>>>>>> 7dde167e
         {
             var errorDetails = response.Items
                 .Where(item => item.Error != null)
@@ -297,24 +215,11 @@
                 });
 
             _logger.LogError(
-<<<<<<< HEAD
-                "Save State Batch Error, indexing documents error. Errors: {Errors}, DebugInfo: {DebugInfo}, createIndexResponse.Acknowledged:{{Acknowledged}}",
-                JsonConvert.SerializeObject(bulkResponse.ItemsWithErrors),
-                JsonConvert.SerializeObject(bulkResponse.DebugInformation)
-            );
-        }
-        else
-        {
-            _logger.LogInformation("Save State Batch Successfully. Indexed {Count} documents.",
-                bulkResponse.Items.Count);
-        }*/
-=======
                 "Save State Batch Error: {ErrorCount} failures. Details: {Errors}",
                 errorDetails.Count(),
                 JsonConvert.SerializeObject(errorDetails)
             );
         }
->>>>>>> 7dde167e
     }
 
 
