using System;
using System.Collections.Generic;
using System.Linq;
using System.Threading.Tasks;
using Aevatar.Common;
using Aevatar.Notification;
using Aevatar.Organizations;
using Aevatar.Permissions;
using Aevatar.Service;
<<<<<<< HEAD
using Microsoft.Extensions.Logging;
=======
using Elastic.Clients.Elasticsearch;
>>>>>>> c6497ef1
using Volo.Abp;
using Volo.Abp.Application.Dtos;
using Volo.Abp.Authorization.Permissions;
using Volo.Abp.Domain.Repositories;
using Volo.Abp.Identity;
using Volo.Abp.PermissionManagement;
using Microsoft.AspNetCore.Identity;
using Newtonsoft.Json;
using Volo.Abp.Caching;
using DistributedCacheEntryOptions = Microsoft.Extensions.Caching.Distributed.DistributedCacheEntryOptions;
using IdentityUser = Volo.Abp.Identity.IdentityUser;

namespace Aevatar.Projects;

[RemoteService(IsEnabled = false)]
public class ProjectService : OrganizationService, IProjectService
{
    private readonly IProjectDomainRepository _domainRepository;
    private readonly IDeveloperService _developerService;
<<<<<<< HEAD
    private readonly ILogger<ProjectService> _logger;
=======
    private readonly IOrganizationRoleService _organizationRoleService;
    private readonly IDistributedCache<string, string> _recentUsedProjectCache;
    private const string UserRecentUsedProjectKey = "UserRecentUsedProjectKey";
    private readonly IOrganizationService _organizationService;
>>>>>>> c6497ef1

    public ProjectService(OrganizationUnitManager organizationUnitManager, IdentityUserManager identityUserManager,
        IRepository<OrganizationUnit, Guid> organizationUnitRepository, IdentityRoleManager roleManager,
        IPermissionManager permissionManager, IOrganizationPermissionChecker permissionChecker,
        IPermissionDefinitionManager permissionDefinitionManager, IRepository<IdentityUser, Guid> userRepository,
        INotificationService notificationService, IProjectDomainRepository domainRepository,
<<<<<<< HEAD
        IDeveloperService developerService, ILogger<ProjectService> logger) :
=======
        IDeveloperService developerService, IOrganizationRoleService organizationRoleService,
        IDistributedCache<string, string> recentUsedProjectCache, IOrganizationService organizationService) :
>>>>>>> c6497ef1
        base(organizationUnitManager, identityUserManager, organizationUnitRepository, roleManager, permissionManager,
            permissionChecker, permissionDefinitionManager, userRepository, notificationService)
    {
        _domainRepository = domainRepository;
        _developerService = developerService;
<<<<<<< HEAD
        _logger = logger;
=======
        _organizationRoleService = organizationRoleService;
        _recentUsedProjectCache = recentUsedProjectCache;
        _organizationService = organizationService;
>>>>>>> c6497ef1
    }

    public async Task<ProjectDto> CreateProjectAsync(CreateProjectDto input)
    {
        ValidateDisplayName(input.DisplayName);

        var domainName = new string(input.DisplayName
            .ToLowerInvariant()
            .Where(c => (c >= 'a' && c <= 'z') || (c >= '0' && c <= '9') || c == '-')
            .ToArray());

        _logger.LogInformation("Starting project creation process. OrganizationId: {OrganizationId}, DisplayName: {DisplayName}, DomainName: {DomainName}", 
            input.OrganizationId, input.DisplayName, domainName);

        var domain = await _domainRepository.FirstOrDefaultAsync(o =>
            o.NormalizedDomainName == domainName.ToUpperInvariant() && o.IsDeleted == false);
        if (domain != null)
        {
            _logger.LogWarning("Domain name already exists: {DomainName}, ExistingProjectId: {ExistingProjectId}", 
                domainName, domain.ProjectId);
            throw new UserFriendlyException($"DomainName: {domainName} already exists");
        }

        var organization = await OrganizationUnitRepository.GetAsync(input.OrganizationId);
        var trimmedDisplayName = input.DisplayName.Trim();
        var projectId = GuidGenerator.Create();
        var project = new OrganizationUnit(
            projectId,
            trimmedDisplayName,
            parentId: organization.Id
        );
        _logger.LogInformation("Project entity created with ID: {ProjectId}, Name: {ProjectName}", 
            projectId, trimmedDisplayName);

        await _domainRepository.InsertAsync(new ProjectDomain
        {
            OrganizationId = organization.Id,
            ProjectId = project.Id,
            DomainName = domainName,
            NormalizedDomainName = domainName.ToUpperInvariant()
        });
        _logger.LogInformation("Project domain record created successfully for: {DomainName}", domainName);

        var ownerRoleId = await AddOwnerRoleAsync(project.Id);
        var readerRoleId = await AddReaderRoleAsync(project.Id);
        _logger.LogInformation("Project roles created successfully. OwnerRoleId: {OwnerRoleId}, ReaderRoleId: {ReaderRoleId}", 
            ownerRoleId, readerRoleId);

        project.ExtraProperties[AevatarConsts.OrganizationTypeKey] = OrganizationType.Project;
        project.ExtraProperties[AevatarConsts.OrganizationRoleKey] = new List<Guid> { ownerRoleId, readerRoleId };

        try
        {
            await OrganizationUnitManager.CreateAsync(project);
            _logger.LogInformation("Project created successfully in OrganizationUnitManager: {ProjectId}", project.Id);
        }
        catch (BusinessException ex) when (ex.Code == IdentityErrorCodes.DuplicateOrganizationUnitDisplayName)
        {
            _logger.LogWarning("Duplicate project name detected: {ProjectName}", input.DisplayName);
            throw new UserFriendlyException("The same project name already exists");
        }

        await _developerService.CreateServiceAsync(domainName, project.Id);
        _logger.LogInformation("Developer service created successfully for domain: {DomainName}", domainName);

        var result = ObjectMapper.Map<OrganizationUnit, ProjectDto>(project);
        result.DomainName = domainName;

        _logger.LogInformation("Project creation completed successfully. ProjectId: {ProjectId}, DomainName: {DomainName}", 
            project.Id, domainName);
        return result;
    }
    
    public async Task<OrganizationWithDefaultProjectDto> CreateOrgWithDefaultProjectAsync(CreateOrganizationDto input)
    {
        var organizationDto = await _organizationService.CreateAsync(input);
        var defaultProject = await CreateDefaultAsync(new CreateDefaultProjectDto()
        {
            OrganizationId = organizationDto.Id
        });
        var result = new OrganizationWithDefaultProjectDto()
        {
            Id = organizationDto.Id,
            DisplayName = organizationDto.DisplayName,
            MemberCount = organizationDto.MemberCount,
            CreationTime = organizationDto.CreationTime,
            Project = defaultProject
        };
        return result;
    }

    public async Task<ProjectDto> CreateDefaultAsync(CreateDefaultProjectDto input)
    {
        var projectList = await GetListAsync(new GetProjectListDto()
        {
            OrganizationId = input.OrganizationId
        });
        if (projectList.Items.Count > 0)
        {
            throw new UserFriendlyException("Already have project.");
        }

        var randomHash = MD5Util.CalculateMD5(Guid.NewGuid().ToString());
        var projectDto = await CreateAsync(new CreateProjectDto()
        {
            OrganizationId = input.OrganizationId,
            DisplayName = "default project",
            DomainName = $"defaultProject{randomHash.Substring(randomHash.Length - 6)}"
        });
        return projectDto;
    }

    protected override List<string> GetOwnerPermissions()
    {
        return
        [
            AevatarPermissions.Members.Default,
            AevatarPermissions.Members.Manage,
            AevatarPermissions.ApiKeys.Default,
            AevatarPermissions.ApiKeys.Create,
            AevatarPermissions.ApiKeys.Edit,
            AevatarPermissions.ApiKeys.Delete,
            AevatarPermissions.Projects.Default,
            AevatarPermissions.Projects.Edit,
            AevatarPermissions.Roles.Default,
            AevatarPermissions.Roles.Create,
            AevatarPermissions.Roles.Edit,
            AevatarPermissions.Roles.Delete,
            AevatarPermissions.Dashboard,
            AevatarPermissions.LLMSModels.Default,
            AevatarPermissions.ApiRequests.Default,
            AevatarPermissions.ProjectCorsOrigins.Default,
            AevatarPermissions.ProjectCorsOrigins.Create,
            AevatarPermissions.ProjectCorsOrigins.Delete,
            AevatarPermissions.Plugins.Default,
            AevatarPermissions.Plugins.Create,
            AevatarPermissions.Plugins.Edit,
            AevatarPermissions.Plugins.Delete
        ];
    }
    
    protected override List<string> GetReaderPermissions()
    {
        return
        [
            AevatarPermissions.Projects.Default,
            AevatarPermissions.Members.Default,
            AevatarPermissions.ApiKeys.Default,
            AevatarPermissions.Dashboard,
            AevatarPermissions.LLMSModels.Default,
            AevatarPermissions.ApiRequests.Default,
            AevatarPermissions.ProjectCorsOrigins.Default,
            AevatarPermissions.Plugins.Default
        ];
    }

    public async Task<ProjectDto> UpdateAsync(Guid id, UpdateProjectDto input)
    {
        var organization = await OrganizationUnitRepository.GetAsync(id);
        organization.DisplayName = input.DisplayName.Trim();
        await OrganizationUnitManager.UpdateAsync(organization);
        return ObjectMapper.Map<OrganizationUnit, ProjectDto>(organization);
    }

    public async Task<ListResultDto<ProjectDto>> GetListAsync(GetProjectListDto input)
    {
        List<OrganizationUnit> organizations;
        if (CurrentUser.IsInRole(AevatarConsts.AdminRoleName) ||
            await IsOrganizationOwnerAsync(input.OrganizationId, CurrentUser.Id.Value))
        {
            organizations = await OrganizationUnitManager.FindChildrenAsync(input.OrganizationId, true);
            organizations = organizations.Where(o =>
                o.TryGetExtraPropertyValue<OrganizationType>(AevatarConsts.OrganizationTypeKey, out var type) &&
                type == OrganizationType.Project).ToList();
        }
        else
        {
            var user = await IdentityUserManager.GetByIdAsync(CurrentUser.Id.Value);
            organizations = await IdentityUserManager.GetOrganizationUnitsAsync(user);
            organizations = organizations.Where(o =>
                o.ParentId == input.OrganizationId &&
                o.TryGetExtraPropertyValue<OrganizationType>(AevatarConsts.OrganizationTypeKey, out var type) &&
                type == OrganizationType.Project).ToList();
        }

        var domains =
            await _domainRepository.GetListAsync(o => o.OrganizationId == input.OrganizationId && o.IsDeleted == false);
        var domainDic = domains.ToDictionary(o => o.ProjectId, o => o.DomainName);

        var result = new List<ProjectDto>();
        foreach (var organization in organizations.OrderBy(o=>o.CreationTime))
        {
            var projectDto = ObjectMapper.Map<OrganizationUnit, ProjectDto>(organization);
            projectDto.MemberCount = await UserRepository.CountAsync(u =>
                u.OrganizationUnits.Any(ou => ou.OrganizationUnitId == organization.Id));
            projectDto.DomainName = domainDic[projectDto.Id];
            result.Add(projectDto);
        }

        return new ListResultDto<ProjectDto>
        {
            Items = result
        };
    }

    public async Task<ProjectDto> GetProjectAsync(Guid id)
    {
        var organization = await OrganizationUnitRepository.GetAsync(id);
        var projectDto = ObjectMapper.Map<OrganizationUnit, ProjectDto>(organization);
        var members = await IdentityUserManager.GetUsersInOrganizationUnitAsync(organization, true);
        projectDto.MemberCount = members.Count;

        var domain = await _domainRepository.GetAsync(o => o.ProjectId == id && o.IsDeleted == false);
        projectDto.DomainName = domain.DomainName; 
        
        return projectDto;
    }

    protected override async Task AddMemberAsync(Guid organizationId, IdentityUser user, Guid? roleId)
    {
        if (!roleId.HasValue)
        {
            throw new UserFriendlyException("Must set a user role.");
        }

        user.AddRole(roleId.Value);
        (await IdentityUserManager.UpdateAsync(user)).CheckErrors();
        (await IdentityUserManager.UpdateSecurityStampAsync(user)).CheckErrors();
        await IdentityUserManager.AddToOrganizationUnitAsync(user.Id, organizationId);
    }
    
    protected override async Task RemoveMemberAsync(Guid organizationId, IdentityUser user)
    {
        var children = await OrganizationUnitManager.FindChildrenAsync(organizationId, true);
        foreach (var child in children)
        {
            await RemoveMemberAsync(child, user.Id);
        }

        var organization = await OrganizationUnitRepository.GetAsync(organizationId);
        await RemoveMemberAsync(organization, user.Id);
    }

    public override async Task DeleteAsync(Guid id)
    {
        var domain = await _domainRepository.FirstOrDefaultAsync(o => o.ProjectId == id);
        await base.DeleteAsync(id);

        if (domain != null)
        {
            await _developerService.DeleteServiceAsync(domain.DomainName);
        }
    }

<<<<<<< HEAD
    private static void ValidateDisplayName(string displayName)
    {
        if (string.IsNullOrWhiteSpace(displayName))
        {
            throw new UserFriendlyException("Project name cannot be empty or whitespace");
        }

        // Check if there are any valid ASCII characters for domain name generation
        if (!displayName.Any(c => (c >= 'a' && c <= 'z') || (c >= 'A' && c <= 'Z') || (c >= '0' && c <= '9')))
        {
            throw new UserFriendlyException("Project name must contain at least one ASCII letter or digit for domain name generation");
        }

        // Check for invalid characters - only ASCII letters, digits, and hyphens are allowed for domain names
        var invalidChars = displayName.Where(c => !((c >= 'a' && c <= 'z') || (c >= 'A' && c <= 'Z') || (c >= '0' && c <= '9') || c == '-')).ToArray();
        if (invalidChars.Length > 0)
        {
            var invalidCharString = string.Join(", ", invalidChars.Distinct().Select(c => $"'{c}'"));
            throw new UserFriendlyException($"Project name contains invalid characters for domain generation: {invalidCharString}. Only ASCII letters, digits, and hyphens are allowed.");
        }
=======
    public async Task SaveRecentUsedProjectAsync(RecentUsedProjectDto input)
    {
        try
        {
            await OrganizationUnitRepository.GetAsync(input.OrganizationId);
            await OrganizationUnitRepository.GetAsync(input.ProjectId);
        }
        catch (Exception e)
        {
            throw new UserFriendlyException("Organization or project not existed");
        }
        

        var userId = CurrentUser.Id;
        var cacheKey = $"{UserRecentUsedProjectKey}:{userId.ToString()}";
        await _recentUsedProjectCache.SetAsync(cacheKey, JsonConvert.SerializeObject(input), new DistributedCacheEntryOptions()
        {
            AbsoluteExpirationRelativeToNow = TimeSpan.FromDays(30)
        });
    }

    public async Task<RecentUsedProjectDto> GetRecentUsedProjectAsync()
    {
        var userId = CurrentUser.Id;
        var cacheKey = $"{UserRecentUsedProjectKey}:{userId.ToString()}";
        var value = await _recentUsedProjectCache.GetAsync(cacheKey);
        if (value.IsNullOrEmpty())
        {
            throw new UserFriendlyException("No recent used projectId");
        }
        return JsonConvert.DeserializeObject<RecentUsedProjectDto>(value)!;
>>>>>>> c6497ef1
    }
}<|MERGE_RESOLUTION|>--- conflicted
+++ resolved
@@ -7,11 +7,8 @@
 using Aevatar.Organizations;
 using Aevatar.Permissions;
 using Aevatar.Service;
-<<<<<<< HEAD
 using Microsoft.Extensions.Logging;
-=======
 using Elastic.Clients.Elasticsearch;
->>>>>>> c6497ef1
 using Volo.Abp;
 using Volo.Abp.Application.Dtos;
 using Volo.Abp.Authorization.Permissions;
@@ -31,38 +28,29 @@
 {
     private readonly IProjectDomainRepository _domainRepository;
     private readonly IDeveloperService _developerService;
-<<<<<<< HEAD
     private readonly ILogger<ProjectService> _logger;
-=======
     private readonly IOrganizationRoleService _organizationRoleService;
     private readonly IDistributedCache<string, string> _recentUsedProjectCache;
     private const string UserRecentUsedProjectKey = "UserRecentUsedProjectKey";
     private readonly IOrganizationService _organizationService;
->>>>>>> c6497ef1
 
     public ProjectService(OrganizationUnitManager organizationUnitManager, IdentityUserManager identityUserManager,
         IRepository<OrganizationUnit, Guid> organizationUnitRepository, IdentityRoleManager roleManager,
         IPermissionManager permissionManager, IOrganizationPermissionChecker permissionChecker,
         IPermissionDefinitionManager permissionDefinitionManager, IRepository<IdentityUser, Guid> userRepository,
         INotificationService notificationService, IProjectDomainRepository domainRepository,
-<<<<<<< HEAD
-        IDeveloperService developerService, ILogger<ProjectService> logger) :
-=======
-        IDeveloperService developerService, IOrganizationRoleService organizationRoleService,
+        IDeveloperService developerService, ILogger<ProjectService> logger,
+        IOrganizationRoleService organizationRoleService,
         IDistributedCache<string, string> recentUsedProjectCache, IOrganizationService organizationService) :
->>>>>>> c6497ef1
         base(organizationUnitManager, identityUserManager, organizationUnitRepository, roleManager, permissionManager,
             permissionChecker, permissionDefinitionManager, userRepository, notificationService)
     {
         _domainRepository = domainRepository;
         _developerService = developerService;
-<<<<<<< HEAD
         _logger = logger;
-=======
         _organizationRoleService = organizationRoleService;
         _recentUsedProjectCache = recentUsedProjectCache;
         _organizationService = organizationService;
->>>>>>> c6497ef1
     }
 
     public async Task<ProjectDto> CreateProjectAsync(CreateProjectDto input)
@@ -317,7 +305,6 @@
         }
     }
 
-<<<<<<< HEAD
     private static void ValidateDisplayName(string displayName)
     {
         if (string.IsNullOrWhiteSpace(displayName))
@@ -338,7 +325,8 @@
             var invalidCharString = string.Join(", ", invalidChars.Distinct().Select(c => $"'{c}'"));
             throw new UserFriendlyException($"Project name contains invalid characters for domain generation: {invalidCharString}. Only ASCII letters, digits, and hyphens are allowed.");
         }
-=======
+    }
+
     public async Task SaveRecentUsedProjectAsync(RecentUsedProjectDto input)
     {
         try
@@ -370,6 +358,5 @@
             throw new UserFriendlyException("No recent used projectId");
         }
         return JsonConvert.DeserializeObject<RecentUsedProjectDto>(value)!;
->>>>>>> c6497ef1
     }
 }