name: Package

on:
  workflow_dispatch:
    inputs:
      servicename:
        description: 'Select service to build and deploy'
        required: true
        default: 'Aevatar.HttpApi.Host'
        type: choice
        options:
          - Aevatar.Silo
          - Aevatar.Developer.Host
<<<<<<< HEAD
=======
          - Aevatar.WebHook.Host
>>>>>>> 7f2a2ff6

env:
  DOTNET_INSTALL_DIR: "./.dotnet"

concurrency:
  group: workflow-${{ github.ref }}
  cancel-in-progress: false

jobs:
  publish:
    runs-on: aismart-runner
    steps:
      - name: Checkout code
        uses: actions/checkout@v3
      - name: Setup .NET
        uses: actions/setup-dotnet@v3
        with:
          dotnet-version: '9.0.x'
      - name: Cache NuGet Packages
        id: nuget-packages
        uses: actions/cache@v4
        env:
          cache-name: nuget-package-cache
        with:
          path: ~/.nuget/packages
          key: ${{ runner.os }}-${{ env.cache-name }}-${{ github.event.inputs.servicename }}

      - name: List NuGet Packages
        if: ${{ steps.nuget-packages.outputs.cache-hit == 'true' }}
        continue-on-error: true
        run: ls -lh ~/.nuget/packages
      - run: cd station && dotnet publish src/${{ github.event.inputs.servicename}}/${{ github.event.inputs.servicename }}.csproj -o out/${{ github.event.inputs.servicename }}
      - name: Upload build artifacts
        uses: actions/upload-artifact@v4
        with:
          name: ${{ github.event.inputs.servicename }}
          path: station/out/${{ github.event.inputs.servicename }}
          retention-days: 1

  build-and-push-image:
    needs: publish
    runs-on: aismart-runner
    permissions:
      contents: read
    outputs:
      short_sha: ${{ steps.vars.outputs.short_sha }}
    steps:
      - name: Checkout
        uses: actions/checkout@v4
      - name: Set short git commit SHA
        id: vars
        run: |
          calculatedSha=$(git rev-parse --short ${{ github.sha }})
          echo "short_sha=$calculatedSha" >> "$GITHUB_OUTPUT"
      - name: Download a single artifact
        uses: actions/download-artifact@v4
        with:
          name: ${{ github.event.inputs.servicename }}
          path: out/${{ github.event.inputs.servicename }}
      - name: Create image tag
        id: meta
        uses: docker/metadata-action@v5
        with:
          images: ${{ secrets.REPOSITORY_REGION }}-docker.pkg.dev/${{ secrets.PROJECT_ID }}/${{ secrets.REPOSITORY }}/${{ github.event.inputs.servicename }}
          tags: |
            type=sha
      - name: Set up Docker Buildx
        uses: docker/setup-buildx-action@v3
      - name: Build and push
        uses: docker/build-push-action@v5
        with:
          context: .
          push: true
          build-args: |
            servicename=${{ github.event.inputs.servicename }}
          platforms: linux/amd64
          tags: ${{ steps.meta.outputs.tags }}
          labels: ${{ steps.meta.outputs.labels }}
<<<<<<< HEAD
          cache-from: type=gha
          cache-to: type=gha,mode=max
=======
>>>>>>> 7f2a2ff6

      - name: Determine hostType
        id: determine_host_type
        run: |
          # Default hostType is undefined (-1), only set for specific applications 
          hostType="-1"
          if [ "${{ github.event.inputs.servicename }}" = "Aevatar.Silo" ]; then
            hostType="0"
          elif [ "${{ github.event.inputs.servicename }}" = "Aevatar.Developer.Host" ]; then
            hostType="1"
<<<<<<< HEAD
          fi
          echo "hostType=$hostType" >> $GITHUB_ENV
          
=======
          elif [ "${{ github.event.inputs.servicename }}" = "Aevatar.WebHook.Host" ]; then
            hostType="2"
          fi
          echo "hostType=$hostType" >> $GITHUB_ENV

>>>>>>> 7f2a2ff6
      - name: Exit early for unsupported applications
        if: env.hostType == '-1'
        run: |
          echo "Unsupported application: ${{ github.event.inputs.servicename }}. Skipping workflow."
          exit 0
<<<<<<< HEAD
      
      - name: Request token from auth-station
        id: auth_token_request
        run: |
          response=$(curl -X POST "https://auth-station-staging.aevatar.ai/connect/token" \
=======

      - name: Request token from auth-station
        id: auth_token_request
        run: |
          response=$(curl -X POST "https://auth-station-dev-staging.aevatar.ai/connect/token" \
>>>>>>> 7f2a2ff6
          -H "Content-Type: application/x-www-form-urlencoded" \
          -H "Accept: application/json" \
          --data-urlencode "grant_type=client_credentials" \
          --data-urlencode "client_id=${{ secrets.TEST_CLIENT_ID }}" \
          --data-urlencode "client_secret=${{ secrets.TEST_CLIENT_SECRET }}" \
          --data-urlencode "scope=Aevatar")
          echo "Response: $response"
          token=$(echo $response | jq -r '.access_token')
          echo "access_token=$token" >> $GITHUB_ENV

      - name: Conditionally Call UpdateDockerImage endpoint
        run: |
          echo "Calling UpdateDockerImage for hostType=${{ env.hostType }} with imageName=${{ steps.meta.outputs.tags }}"

<<<<<<< HEAD
          curl -X 'POST' "https://station-staging.aevatar.ai/api/users/updateDockerImage?hostType=${{ env.hostType }}&imageName=$(echo '${{ steps.meta.outputs.tags }}' | sed 's/:/%3A/g')" \
=======
          curl -X 'POST' "https://station-dev-staging.aevatar.ai/api/users/updateDockerImage?hostType=${{ env.hostType }}&imageName=$(echo '${{ steps.meta.outputs.tags }}' | sed 's/:/%3A/g')" \
>>>>>>> 7f2a2ff6
            -H "accept: */*" \
            -H "Authorization: Bearer ${{ env.access_token }}" \
            -H "X-Requested-With: XMLHttpRequest" \
            -d ''

          echo "Docker image updated successfully."<|MERGE_RESOLUTION|>--- conflicted
+++ resolved
@@ -11,10 +11,7 @@
         options:
           - Aevatar.Silo
           - Aevatar.Developer.Host
-<<<<<<< HEAD
-=======
           - Aevatar.WebHook.Host
->>>>>>> 7f2a2ff6
 
 env:
   DOTNET_INSTALL_DIR: "./.dotnet"
@@ -93,11 +90,6 @@
           platforms: linux/amd64
           tags: ${{ steps.meta.outputs.tags }}
           labels: ${{ steps.meta.outputs.labels }}
-<<<<<<< HEAD
-          cache-from: type=gha
-          cache-to: type=gha,mode=max
-=======
->>>>>>> 7f2a2ff6
 
       - name: Determine hostType
         id: determine_host_type
@@ -108,35 +100,21 @@
             hostType="0"
           elif [ "${{ github.event.inputs.servicename }}" = "Aevatar.Developer.Host" ]; then
             hostType="1"
-<<<<<<< HEAD
-          fi
-          echo "hostType=$hostType" >> $GITHUB_ENV
-          
-=======
           elif [ "${{ github.event.inputs.servicename }}" = "Aevatar.WebHook.Host" ]; then
             hostType="2"
           fi
           echo "hostType=$hostType" >> $GITHUB_ENV
 
->>>>>>> 7f2a2ff6
       - name: Exit early for unsupported applications
         if: env.hostType == '-1'
         run: |
           echo "Unsupported application: ${{ github.event.inputs.servicename }}. Skipping workflow."
           exit 0
-<<<<<<< HEAD
-      
-      - name: Request token from auth-station
-        id: auth_token_request
-        run: |
-          response=$(curl -X POST "https://auth-station-staging.aevatar.ai/connect/token" \
-=======
 
       - name: Request token from auth-station
         id: auth_token_request
         run: |
           response=$(curl -X POST "https://auth-station-dev-staging.aevatar.ai/connect/token" \
->>>>>>> 7f2a2ff6
           -H "Content-Type: application/x-www-form-urlencoded" \
           -H "Accept: application/json" \
           --data-urlencode "grant_type=client_credentials" \
@@ -151,11 +129,7 @@
         run: |
           echo "Calling UpdateDockerImage for hostType=${{ env.hostType }} with imageName=${{ steps.meta.outputs.tags }}"
 
-<<<<<<< HEAD
-          curl -X 'POST' "https://station-staging.aevatar.ai/api/users/updateDockerImage?hostType=${{ env.hostType }}&imageName=$(echo '${{ steps.meta.outputs.tags }}' | sed 's/:/%3A/g')" \
-=======
           curl -X 'POST' "https://station-dev-staging.aevatar.ai/api/users/updateDockerImage?hostType=${{ env.hostType }}&imageName=$(echo '${{ steps.meta.outputs.tags }}' | sed 's/:/%3A/g')" \
->>>>>>> 7f2a2ff6
             -H "accept: */*" \
             -H "Authorization: Bearer ${{ env.access_token }}" \
             -H "X-Requested-With: XMLHttpRequest" \
