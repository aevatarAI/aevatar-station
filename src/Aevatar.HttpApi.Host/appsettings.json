{
  "OpenAi": {
    "WordCheckUrl": "https://api.openai.com/v1/moderations",
    "ImagesUrlV1": "https://api.openai.com/v1/images/generations",
    "ApiKeyList": [
      "1q2w3e",
      "1q2w3f"
    ],
    "DelayMaxTime": 30,
    "DelayMillisecond": 2000,
    "RepeatRequestIsOn": false
  },
  "Serilog": {
    "Properties": {
      "Application": "Aevatar.HttpApi.Host"
    },
    "WriteTo": [
      {
        "Name": "Console"
      },
      {
        "Name": "File",
        "Args": {
          "Path": "Logs/log-.log",
          "formatter": {
            "type": "Serilog.Formatting.Compact.RenderedCompactJsonFormatter, Serilog.Formatting.Compact"
          }
        }
      }
    ]
  },
  "Kestrel": {
    "EndPoints": {
      "Http": {
        "Url": "http://*:8001"
      }
    }
  },
  "ConnectionStrings": {
    "Default": "mongodb://localhost:27017/Aevatar"
  },
  "StringEncryption": {
    "DefaultPassPhrase": "RpedX3sEVmQ2o9Lm"
  },
  "Orleans": {
    "ClusterId": "AevatarSiloCluster",
    "ServiceId": "AevatarBasicService",
    "DataBase": "AevatarDb"
  },
  "OpenTelemetry": {
    "ServiceName": "Aevatar.HttpApi.Host",
    "ServiceVersion": "1.0.0"
  },
  "Telegram": {
    "Webhook": "",
    "EncryptionPassword": ""
  },
  "NamingContest": {
    "Telegram": {
      "BotName": "",
      "Token": "",
      "ChatId": ""
    }
  },
  "WebhookDeploy": {
    "WebhookImageName": ""
  },
  "Kubernetes": {
    "AppNameSpace": "aismart-app-testnet",
    "AppPodReplicas": 2,
    "WebhookHostName": "station-webhook-staging.aevatar.ai",
    "DeveloperHostName": "station-developer-staging.aevatar.ai",
    "PodRequestCpuCore": "1",
    "PodRequestMemory": "2Gi"
  },
<<<<<<< HEAD
  "Agent": {
    "SystemAgentList": [
      "GroupGAgent",
      "PublishingGAgent",
      "SubscriptionGAgent",
      "AtomicGAgent",
      "CombinationGAgent",
      "CodeGAgent",
      "TenantPluginCodeGAgent",
      "PluginCodeStorageGAgent",
      "ArtifactGAgent`3",
      "ArtifactGAgent`5"
    ]
  },
=======
>>>>>>> 63c839bb
  "HostDeploy": {
    "HostSiloImageName": "",
    "HostClientImageName": ""
  },
  "LogElasticSearch": {
    "Uris": [
      "http://127.0.0.1:9200"
    ],
    "Username": "",
    "Password": ""
  },
  "Redis": {
    "Configuration": "127.0.0.1"
  },
  "Host": {
    "HostId": "Aevatar",
    "Version": "Version"
  },
  "Account": {
    "ResetPasswordUrl": "https://aevatar.ai/reset-password"
  },
  "Settings": {
    "Abp.Mailing.Smtp.Host": "",
    "Abp.Mailing.Smtp.Port": "587",
    "Abp.Mailing.Smtp.UserName": "",
    "Abp.Mailing.Smtp.Password": "",
    "Abp.Mailing.Smtp.Domain": "",
    "Abp.Mailing.Smtp.EnableSsl": "true",
    "Abp.Mailing.Smtp.UseDefaultCredentials": "false",
    "Abp.Mailing.DefaultFromAddress": "noreply@aevatar.ai",
    "Abp.Mailing.DefaultFromDisplayName": "aevatar"
  }
}<|MERGE_RESOLUTION|>--- conflicted
+++ resolved
@@ -73,7 +73,6 @@
     "PodRequestCpuCore": "1",
     "PodRequestMemory": "2Gi"
   },
-<<<<<<< HEAD
   "Agent": {
     "SystemAgentList": [
       "GroupGAgent",
@@ -88,8 +87,6 @@
       "ArtifactGAgent`5"
     ]
   },
-=======
->>>>>>> 63c839bb
   "HostDeploy": {
     "HostSiloImageName": "",
     "HostClientImageName": ""
