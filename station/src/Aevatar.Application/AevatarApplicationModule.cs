--- conflicted
+++ resolved
@@ -68,10 +68,6 @@
         context.Services.AddSingleton<ISchemaProvider, SchemaProvider>();
         Configure<WebhookDeployOptions>(configuration.GetSection("WebhookDeploy"));
         Configure<AgentOptions>(configuration.GetSection("Agent"));
-<<<<<<< HEAD
-        // Agent默认值配置
-=======
->>>>>>> 7d069513
         Configure<AgentDefaultValuesOptions>(configuration.GetSection("AgentDefaults"));
         context.Services.AddTransient<IHostDeployManager, KubernetesHostManager>();
         context.Services.AddTransient<IHostCopyManager, KubernetesHostManager>();
