using System.Net;
using Aevatar.Core;
using Aevatar.Core.Abstractions;
using Aevatar.CQRS;
using Aevatar.Dapr;
using Aevatar.EventSourcing.MongoDB.Hosting;
using Aevatar.GAgents.AI.Options;
using Aevatar.GAgents.SemanticKernel.Extensions;
using Aevatar.Extensions;
using Aevatar.PermissionManagement.Extensions;
using Aevatar.SignalR;
using Aevatar.StateProjector;
using Microsoft.AspNetCore.SignalR;
using Microsoft.Extensions.Configuration;
using Microsoft.Extensions.DependencyInjection;
using Microsoft.Extensions.Hosting;
using Microsoft.Extensions.Logging;
using MongoDB.Driver;
using Newtonsoft.Json;
using Orleans.Configuration;
using Orleans.Providers.MongoDB.Configuration;
using Orleans.Serialization;
using Orleans.Streams.Kafka.Config;

namespace Aevatar.Silo.Extensions;

public static class OrleansHostExtension
{
    public static IHostBuilder UseOrleansConfiguration(this IHostBuilder hostBuilder)
    {
        return hostBuilder.UseOrleans((context, siloBuilder) =>
            {
                var configuration = context.Configuration;
                var hostId = configuration.GetValue<string>("Host:HostId");
                var configSection = context.Configuration.GetSection("Orleans");
                var isRunningInKubernetes = configSection.GetValue<bool>("IsRunningInKubernetes");
                var advertisedIP = isRunningInKubernetes
                    ? Environment.GetEnvironmentVariable("POD_IP")
                    : configSection.GetValue<string>("AdvertisedIP");
                var clusterId = isRunningInKubernetes
                    ? Environment.GetEnvironmentVariable("ORLEANS_CLUSTER_ID")
                    : configSection.GetValue<string>("ClusterId");
                var serviceId = isRunningInKubernetes
                    ? Environment.GetEnvironmentVariable("ORLEANS_SERVICE_ID")
                    : configSection.GetValue<string>("ServiceId");
                siloBuilder
                    .ConfigureEndpoints(advertisedIP: IPAddress.Parse(advertisedIP),
                        siloPort: configSection.GetValue<int>("SiloPort"),
                        gatewayPort: configSection.GetValue<int>("GatewayPort"), listenOnAnyHostAddress: true)
                    .UseMongoDBClient(configSection.GetValue<string>("MongoDBClient"))
                    .UseMongoDBClustering(options =>
                    {
                        options.DatabaseName = configSection.GetValue<string>("DataBase");
                        options.Strategy = MongoDBMembershipStrategy.SingleDocument;
                        options.CollectionPrefix = hostId.IsNullOrEmpty() ? "OrleansAevatar" : $"Orleans{hostId}";
                    })
                    .Configure<JsonGrainStateSerializerOptions>(options => options.ConfigureJsonSerializerSettings =
                        settings =>
                        {
                            settings.NullValueHandling = NullValueHandling.Include;
                            settings.DefaultValueHandling = DefaultValueHandling.Populate;
                            settings.ObjectCreationHandling = ObjectCreationHandling.Replace;
                        })
                    .AddMongoDBGrainStorage("Default", (MongoDBGrainStorageOptions op) =>
                    {
                        op.CollectionPrefix = hostId.IsNullOrEmpty() ? "OrleansAevatar" : $"Orleans{hostId}";
                        op.DatabaseName = configSection.GetValue<string>("DataBase");
                    })
                    .UseMongoDBReminders(options =>
                    {
                        options.DatabaseName = configSection.GetValue<string>("DataBase");
                        options.CreateShardKeyForCosmos = false;
                        options.CollectionPrefix = hostId.IsNullOrEmpty() ? "Orleans" : $"Orleans{hostId}";
                        ;
                    })
                    .Configure<ClusterOptions>(options =>
                    {
                        options.ClusterId = clusterId;
                        options.ServiceId = serviceId;
                    })
                    .Configure<ExceptionSerializationOptions>(options =>
                    {
                        options.SupportedNamespacePrefixes.Add("Volo.Abp");
                        options.SupportedNamespacePrefixes.Add("Newtonsoft.Json");
                        options.SupportedNamespacePrefixes.Add("Autofac.Core");
                    })
                    .AddActivityPropagation()
                    // .UsePluginGAgents()
                    .UseDashboard(options =>
                    {
                        options.Username = configSection.GetValue<string>("DashboardUserName");
                        options.Password = configSection.GetValue<string>("DashboardPassword");
                        options.Host = "*";
                        options.Port = configSection.GetValue<int>("DashboardPort");
                        options.HostSelf = true;
                        options.CounterUpdateIntervalMs =
                            configSection.GetValue<int>("DashboardCounterUpdateIntervalMs");
                    })
                    .Configure<SiloMessagingOptions>(options =>
                    {
                        options.ResponseTimeout = TimeSpan.FromMinutes(60);
                        options.SystemResponseTimeout = TimeSpan.FromMinutes(60);
                    })
                    .AddMongoDBGrainStorage("PubSubStore", options =>
                    {
                        // Config PubSubStore Storage for Persistent Stream 
                        options.CollectionPrefix = hostId.IsNullOrEmpty() ? "StreamStorage" : $"Stream{hostId}";
                        options.DatabaseName = configSection.GetValue<string>("DataBase");
                    })
                    .ConfigureLogging(logging => { logging.SetMinimumLevel(LogLevel.Debug).AddConsole(); });

                var eventSourcingProvider = configuration.GetSection("OrleansEventSourcing:Provider").Get<string>();
                if (string.Equals("mongodb", eventSourcingProvider, StringComparison.CurrentCultureIgnoreCase))
                {
                    siloBuilder.AddMongoDbStorageBasedLogConsistencyProvider("LogStorage", options =>
                    {
                        options.ClientSettings =
                            MongoClientSettings.FromConnectionString(configSection.GetValue<string>("MongoDBClient"));
                        options.Database = configSection.GetValue<string>("DataBase");
                    });
                }
                else
                {
                    siloBuilder.AddLogStorageBasedLogConsistencyProvider("LogStorage");
                }

                var streamProvider = configuration.GetSection("OrleansStream:Provider").Get<string>();
                if (streamProvider == "Kafka")
                {
                    siloBuilder.AddKafka("Aevatar")
                        .WithOptions(options =>
                        {
                            options.BrokerList = configuration.GetSection("OrleansStream:Brokers").Get<List<string>>();
                            options.ConsumerGroupId = "Aevatar";
                            options.ConsumeMode = ConsumeMode.LastCommittedMessage;

                            var partitions = configuration.GetSection("OrleansStream:Partitions").Get<int>();
                            var replicationFactor =
                                configuration.GetSection("OrleansStream:ReplicationFactor").Get<short>();
                            var topics = configuration.GetSection("OrleansStream:Topics").Get<string>();
                            topics = topics.IsNullOrEmpty() ? CommonConstants.StreamNamespace : topics;
                            foreach (var topic in topics.Split(','))
                            {
                                options.AddTopic(topic.Trim(), new TopicCreationConfig
                                {
                                    AutoCreate = true,
                                    Partitions = partitions,
                                    ReplicationFactor = replicationFactor
                                });
                            }
                        })
                        .AddJson()
                        .AddLoggingTracker()
                        .Build();
                }
                else
                {
                    siloBuilder.AddMemoryStreams("Aevatar");
                }

                siloBuilder.UseAevatar()
                    .UseAevatarPermissionManagement()
                    .UseSignalR()
                    .RegisterHub<AevatarSignalRHub>();
            }).ConfigureServices((context, services) =>
            {
                services.Configure<QdrantConfig>(context.Configuration.GetSection("VectorStores:Qdrant"));
                services.Configure<SystemLLMConfigOptions>(context.Configuration);
                services.Configure<AzureOpenAIEmbeddingsConfig>(
                    context.Configuration.GetSection("AIServices:AzureOpenAIEmbeddings"));
                services.Configure<RagConfig>(context.Configuration.GetSection("Rag"));
                services.AddSingleton(typeof(HubLifetimeManager<>), typeof(OrleansHubLifetimeManager<>));
<<<<<<< HEAD
                services.AddSingleton<IStateProjector, AevatarStateProjector>();
                services.AddSingleton<IStateProjector, AevatarTokenUsageProjector>();
=======
                // services.AddSingleton<IStateProjector, AevatarStateProjector>();
>>>>>>> 10c36aa7
                services.AddSingleton<IStateDispatcher, StateDispatcher>();
                services.AddSingleton<IGAgentFactory, GAgentFactory>();
                services.AddSemanticKernel()
                    .AddQdrantVectorStore()
                    .AddAzureOpenAITextEmbedding();
            })
            .UseConsoleLifetime();
    }
}<|MERGE_RESOLUTION|>--- conflicted
+++ resolved
@@ -170,12 +170,8 @@
                     context.Configuration.GetSection("AIServices:AzureOpenAIEmbeddings"));
                 services.Configure<RagConfig>(context.Configuration.GetSection("Rag"));
                 services.AddSingleton(typeof(HubLifetimeManager<>), typeof(OrleansHubLifetimeManager<>));
-<<<<<<< HEAD
                 services.AddSingleton<IStateProjector, AevatarStateProjector>();
                 services.AddSingleton<IStateProjector, AevatarTokenUsageProjector>();
-=======
-                // services.AddSingleton<IStateProjector, AevatarStateProjector>();
->>>>>>> 10c36aa7
                 services.AddSingleton<IStateDispatcher, StateDispatcher>();
                 services.AddSingleton<IGAgentFactory, GAgentFactory>();
                 services.AddSemanticKernel()
