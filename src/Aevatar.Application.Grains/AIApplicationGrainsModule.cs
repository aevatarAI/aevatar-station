--- conflicted
+++ resolved
@@ -12,11 +12,8 @@
     typeof(AbpEventBusModule),
     typeof(AevatarApplicationContractsModule),
     typeof(AevatarCQRSModule),
-<<<<<<< HEAD
+    typeof(AevatarNeo4JStoreModule),
     typeof(MineAiFunGAgentsModule)
-=======
-    typeof(AevatarNeo4JStoreModule)
->>>>>>> fed2ef5f
 )]
 public class AIApplicationGrainsModule : AbpModule
  
