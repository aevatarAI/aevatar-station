--- conflicted
+++ resolved
@@ -23,11 +23,8 @@
 
     <ItemGroup>
       <ProjectReference Include="..\..\src\Aevatar.Core\Aevatar.Core.csproj" />
-<<<<<<< HEAD
       <ProjectReference Include="..\..\src\Aevatar.SignalR\Aevatar.SignalR.csproj" />
-=======
       <ProjectReference Include="..\..\src\Aevatar.PermissionManagement\Aevatar.PermissionManagement.csproj" />
->>>>>>> 262e76ef
       <ProjectReference Include="..\OrleansTestKit\OrleansTestKit.csproj" />
     </ItemGroup>
 
