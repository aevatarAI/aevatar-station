--- conflicted
+++ resolved
@@ -88,14 +88,7 @@
 
         _ = Task.Run(async () =>
         {
-<<<<<<< HEAD
-            var stopWatch = new Stopwatch();
-            stopWatch.Start();
-
-            _logger.LogInformation($"Push new message to {(Guid)notification.CreatorId!} and {notification.Receiver}");
-=======
             _logger.LogDebug($"Push new message to {(Guid)notification.CreatorId!} and {notification.Receiver}");
->>>>>>> 3d0083b5
             await _hubService.ResponseAsync([(Guid)notification.CreatorId!, notification.Receiver],
                 new NotificationResponse()
                 {
@@ -103,19 +96,11 @@
                         { Id = notification.Id, Status = NotificationStatusEnum.None }
                 });
             
-<<<<<<< HEAD
-            _logger.LogInformation($"Push unread message to {target}");
-=======
             _logger.LogDebug($"Push unread message to {target}");
->>>>>>> 3d0083b5
             var unreadCount = await GetUnreadCountAsync(target);
             await _hubService.ResponseAsync([target],
                 new UnreadNotificationResponse()
                     { Data = new UnreadNotification(unreadCount: unreadCount) });
-<<<<<<< HEAD
-
-=======
->>>>>>> 3d0083b5
 
         });
 
