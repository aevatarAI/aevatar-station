﻿<Project Sdk="Microsoft.NET.Sdk">

    <Import Project="..\..\common.props"/>

    <PropertyGroup>
        <TargetFramework>net9.0</TargetFramework>
        <Nullable>enable</Nullable>
        <RootNamespace>Aevatar</RootNamespace>
    </PropertyGroup>

    <ItemGroup>
        <ProjectReference Include="..\Aevatar.Application.Contracts\Aevatar.Application.Contracts.csproj"/>
<<<<<<< HEAD
        <ProjectReference Include="..\Aevatar.Domain\Aevatar.Domain.csproj"/>
=======
>>>>>>> 1220eebd
    </ItemGroup>

    <ItemGroup>
        <PackageReference Include="Aevatar.Core"/>
        <PackageReference Include="Aevatar.Core.Abstractions"/>
        <PackageReference Include="Aevatar.EventSourcing.Core"/>
        <PackageReference Include="NEST"/>
<<<<<<< HEAD
        <PackageReference Include="Volo.Abp.AutoMapper"/>
        <PackageReference Include="MediatR"/>
        <PackageReference Include="MediatR.Extensions.Microsoft.DependencyInjection"/>
=======
        <PackageReference Include="NEST.JsonNetSerializer"/>
        <PackageReference Include="Volo.Abp.AutoMapper"/>
        <PackageReference Include="MediatR"/>
>>>>>>> 1220eebd
    </ItemGroup>

</Project><|MERGE_RESOLUTION|>--- conflicted
+++ resolved
@@ -10,10 +10,7 @@
 
     <ItemGroup>
         <ProjectReference Include="..\Aevatar.Application.Contracts\Aevatar.Application.Contracts.csproj"/>
-<<<<<<< HEAD
         <ProjectReference Include="..\Aevatar.Domain\Aevatar.Domain.csproj"/>
-=======
->>>>>>> 1220eebd
     </ItemGroup>
 
     <ItemGroup>
@@ -21,15 +18,10 @@
         <PackageReference Include="Aevatar.Core.Abstractions"/>
         <PackageReference Include="Aevatar.EventSourcing.Core"/>
         <PackageReference Include="NEST"/>
-<<<<<<< HEAD
-        <PackageReference Include="Volo.Abp.AutoMapper"/>
-        <PackageReference Include="MediatR"/>
         <PackageReference Include="MediatR.Extensions.Microsoft.DependencyInjection"/>
-=======
         <PackageReference Include="NEST.JsonNetSerializer"/>
         <PackageReference Include="Volo.Abp.AutoMapper"/>
         <PackageReference Include="MediatR"/>
->>>>>>> 1220eebd
     </ItemGroup>
 
 </Project>