--- conflicted
+++ resolved
@@ -2,10 +2,6 @@
 
 public class AevatarOptions
 {
-<<<<<<< HEAD
-    public string StreamNamespace { get; set; } = "AINamespace";
+    public string StreamNamespace { get; set; } = "Aevatar";
     //public int ElasticSearchProcessors { get; set; } = 10;
-=======
-    public string StreamNamespace { get; set; } = "Aevatar";
->>>>>>> d8825ef7
 }