--- conflicted
+++ resolved
@@ -26,10 +26,6 @@
      public const string FileBeatContainerName = "filebeat-sidecar";
      
      //manager
-<<<<<<< HEAD
-     public const string AppClientTypeQuery = "Query";
-=======
->>>>>>> b5472777
      public const string AppSettingTemplateFilePath = "WebhookConfigTemplate/appsettings-template.json";
      public const string AppFileBeatConfigTemplateFilePath = "WebhookConfigTemplate/filebeat-template.yml";
      public const string PlaceHolderAppId = "[WebhookId]";
