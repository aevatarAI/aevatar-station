using System;
using System.Collections;
using System.Collections.Generic;
using System.Linq;
using System.Text.Json;
using System.Threading.Tasks;
using Aevatar.Core.Abstractions;
using Aevatar.CQRS;
using Aevatar.CQRS.Dto;
using Aevatar.Query;
using Aevatar.CQRS.Provider;
using Aevatar.Options;
using Elastic.Clients.Elasticsearch;
using Elastic.Clients.Elasticsearch.Core.Bulk;
using Elastic.Clients.Elasticsearch.IndexManagement;
using Elastic.Clients.Elasticsearch.QueryDsl;
using Microsoft.Extensions.Caching.Memory;
using Microsoft.Extensions.Logging;
using Microsoft.Extensions.Options;
using Newtonsoft.Json;
using Newtonsoft.Json.Serialization;
using Volo.Abp;
using Volo.Abp.Application.Dtos;
using Volo.Abp.DependencyInjection;
using Aevatar.CQRS.Dto;
using Microsoft.VisualBasic;
using DateInterval = Nest.DateInterval;

namespace Aevatar;

public class ElasticIndexingService : IIndexingService, ISingletonDependency
{
    private readonly ElasticsearchClient _elasticClient;
    private readonly ILogger<ElasticIndexingService> _logger;
    private const string CTime = "cTime";
    private const int DefaultSkip = 0;
    private const int DefaultLimit = 1000;
    private bool IfCreateTokenUsage = false;
    private readonly ICQRSProvider _cqrsProvider;
    private readonly IMemoryCache _cache;
    private readonly IOptionsSnapshot<HostOptions> _options;

    public ElasticIndexingService(ILogger<ElasticIndexingService> logger, ElasticsearchClient elasticClient,
        ICQRSProvider cqrsProvider, IMemoryCache cache, IOptionsSnapshot<HostOptions> hostOptions)
    {
        _logger = logger;
        _elasticClient = elasticClient;
        _cqrsProvider = cqrsProvider;
        _cache = cache;
        _options = hostOptions;
    }

    public string GetIndexName(string index)
    {
        return $"{CqrsConstant.IndexPrefix}-{_options.Value.HostId}-{index}{CqrsConstant.IndexSuffix}".ToLower();
    }

    public async Task CheckExistOrCreateStateIndex<T>(T stateBase) where T : StateBase
    {
        var indexName = GetIndexName(stateBase.GetType().Name.ToLower());
        if (_cache.TryGetValue(indexName, out bool? _))
        {
            return;
        }

        var indexExistsResponse = _elasticClient.Indices.Exists(indexName);
        if (!indexExistsResponse.Exists)
        {
            var createIndexResponse = await CreateIndexAsync<T>(indexName);

            if (!createIndexResponse.IsValidResponse)
            {
                _logger.LogError(
                    "Error creating state index. indexName:{indexName},error:{error},DebugInfo:{DebugInfo}",
                    indexName,
                    createIndexResponse.ElasticsearchServerError?.Error,
                    createIndexResponse.DebugInformation);
                return;
            }

            _logger.LogInformation("Successfully created state index. indexName:{indexName}", indexName);
        }

        _cache.Set(indexName, true, new MemoryCacheEntryOptions
        {
            AbsoluteExpirationRelativeToNow = TimeSpan.FromHours(24)
        });
    }

    private async Task<CreateIndexResponse> CreateIndexAsync<T>(string indexName) where T : StateBase
    {
        var createIndexResponse = await _elasticClient.Indices.CreateAsync(indexName, c => c
            .Mappings(m => m
                .Properties<T>(props =>
                {
                    var type = typeof(T);
                    foreach (var property in type.GetProperties())
                    {
                        var propertyName = char.ToLowerInvariant(property.Name[0]) + property.Name[1..];
                        var propType = property.PropertyType;

                        // Map based on property type
                        if (propType == typeof(string))
                        {
                            props.Text(propertyName);
                            props.Keyword(propertyName, k => k.IgnoreAbove(256));
                        }
                        else if (propType == typeof(short) || propType == typeof(int) || propType == typeof(long))
                        {
                            props.LongNumber(propertyName);
                        }
                        else if (propType == typeof(float))
                        {
                            props.FloatNumber(propertyName);
                        }
                        else if (propType == typeof(double) || propType == typeof(decimal))
                        {
                            props.DoubleNumber(propertyName);
                        }
                        else if (propType == typeof(DateTime))
                        {
                            props.Date(propertyName); // Date for datetime fields
                        }
                        else if (propType == typeof(bool))
                        {
                            props.Boolean(propertyName); // Boolean for boolean fields
                        }
                        else if (propType == typeof(Guid))
                        {
                            props.Keyword(propertyName, k => k.ToString());
                        }
                        else
                        {
                            props.Text(propertyName);
                        }
                    }

                    // Add CTime as a Date field
                    props.Date("CTime");
                })
            )
        );

        return createIndexResponse;
    }

    private static bool IsBasicType(Type type)
    {
        Type underlyingType = Nullable.GetUnderlyingType(type) ?? type;

        if (underlyingType.IsPrimitive)
            return true;

        if (underlyingType == typeof(string) ||
            underlyingType == typeof(DateTime) ||
            underlyingType == typeof(decimal) ||
            underlyingType == typeof(Guid))
            return true;
        return false;
    }

    public async Task SaveOrUpdateStateIndexBatchAsync(IEnumerable<SaveStateCommand> commands)
    {
        var bulkOperations = new BulkOperationsCollection();

        foreach (var command in commands)
        {
            var (stateBase, id) = (command.State, command.GuidKey);
            var indexName = GetIndexName(stateBase.GetType().Name.ToLower());
            var document = new Dictionary<string, object>();
            foreach (var property in stateBase.GetType().GetProperties())
            {
                var propertyName = char.ToLowerInvariant(property.Name[0]) + property.Name[1..];
                var value = property.GetValue(stateBase);
                if (value == null)
                {
                    continue;
                }

                if (!IsBasicType(property.PropertyType))
                {
                    document[propertyName] = JsonConvert.SerializeObject(value, new JsonSerializerSettings
                    {
                        ReferenceLoopHandling = ReferenceLoopHandling.Ignore,
                        ContractResolver = new CamelCasePropertyNamesContractResolver()
                    });
<<<<<<< HEAD
                }
                else
                {
                    document.Add(propertyName, value);
                }
            }

=======
                }
                else
                {
                    document.Add(propertyName, value);
                }
            }
>>>>>>> 10c36aa7

            document["ctime"] = DateTime.UtcNow;

            var item = new BulkIndexOperation<object>(document);
            item.Id = id;
            item.Index = indexName;
            bulkOperations.Add(item);
        }

        var bulkRequest = new BulkRequest
        {
            Operations = bulkOperations,
            Refresh = Refresh.WaitFor
        };

        var response = await _elasticClient.BulkAsync(bulkRequest);

        ProcessBulkResponse(response);
    }

    private void ProcessBulkResponse(BulkResponse response)
    {
        if (response.Errors)
        {
            var errorDetails = response.Items
                .Where(item => item.Error != null)
                .Select(item => new
                {
                    DocumentId = item.Id,
                    ErrorType = item.Error?.Type,
                    ErrorReason = item.Error?.Reason
                });

            _logger.LogError(
                "Save State Batch Error: {ErrorCount} failures. Details: {Errors}",
                errorDetails.Count(),
                JsonConvert.SerializeObject(errorDetails)
            );
        }
    }


    public async Task<string> GetStateIndexDocumentsAsync(string stateName,
        Action<QueryDescriptor<dynamic>> query, int skip = DefaultSkip, int limit = DefaultLimit)
    {
        var indexName = GetIndexName(stateName.ToLower());
        try
        {
            var response = await _elasticClient.SearchAsync<dynamic>(s => s
                .Index(indexName)
                .Query(query)
                .From(skip)
                .Size(limit));

            if (!response.IsValidResponse)
            {
                var errorReason = response.ElasticsearchServerError?.Error?.Reason;
                _logger.LogError(
                    "State documents query failed. Index: {Index}, Error: {Error}, Debug: {Debug}",
                    indexName,
                    errorReason,
                    response.DebugInformation);
                return string.Empty;
            }

            var documents = response.Hits.Select(hit => hit.Source).ToList();
            if (documents.Count == 0)
            {
                return "";
            }

            var documentContent = documents.FirstOrDefault("")!.ToString();
            return documentContent;
        }
        catch (Exception e)
        {
            _logger.LogError(e, "state documents query Exception,indexName:{indexName}", indexName);
            throw;
        }
    }

    public async Task<PagedResultDto<Dictionary<string, object>>> QueryWithLuceneAsync(LuceneQueryDto queryDto)
    {
        _logger.LogInformation("[Lucene Query] Index: {Index}, Query: {QueryString}",
            queryDto.StateName, queryDto.QueryString);

        try
        {
            var sortOptions = new List<SortOptions>();
            foreach (var sortField in queryDto.SortFields)
            {
                var parts = sortField.Split(':', StringSplitOptions.RemoveEmptyEntries);
                if (parts.Length != 2)
                {
<<<<<<< HEAD
                    var type = baseIndex.GetType();
                    foreach (var property in type.GetProperties())
                    {
                        var propertyName = char.ToLowerInvariant(property.Name[0]) + property.Name[1..];
                        if (property.PropertyType == typeof(string))
                        {
                            props.Keyword(k => k
                                .Name(propertyName)
                            );
                        }
                        else if (property.PropertyType == typeof(int) || property.PropertyType == typeof(long))
                        {
                            props.Number(n => n
                                .Name(propertyName)
                                .Type(NumberType.Long)
                            );
                        }
                        else if (property.PropertyType == typeof(float))
                        {
                            props.Number(n => n
                                .Name(propertyName)
                                .Type(NumberType.Float)
                            );
                        }
                        else if (property.PropertyType == typeof(double) || property.PropertyType == typeof(decimal))
                        {
                            props.Number(n => n
                                .Name(propertyName)
                                .Type(NumberType.Double)
                            );
                        }
                        else if (property.PropertyType == typeof(DateTime))
                        {
                            props.Date(d => d
                                .Name(propertyName)
                            );
                        }
                        else if (property.PropertyType == typeof(Guid))
                        {
                            props.Keyword(k => k
                                .Name(propertyName)
                            );
                        }
                        else if (property.PropertyType == typeof(bool))
                        {
                            props.Boolean(b => b
                                .Name(propertyName)
                            );
                        }
                    }

                    props.Date(d => d
                        .Name(CTime)
                    );
                    return props;
                })
            )
        );
        if (!createIndexResponse.IsValid)
        {
            _logger.LogError("Error creating index. indexName:{indexName},error:{error},DebugInfo{DebugInfo}",
                indexName,
                createIndexResponse.ServerError?.Error,
                JsonConvert.SerializeObject(createIndexResponse.DebugInformation));
        }
        else
        {
            _logger.LogInformation("Successfully created index . indexName:{indexName}", indexName);
        }
    }

    public async Task TryCreateTokenUsageIndexAsync(string indexName)
    {
        if (IfCreateTokenUsage == true)
        {
            return;
        }

        var indexExistsResponse = _elasticClient.Indices.Exists(indexName);
        if (indexExistsResponse.Exists)
        {
            IfCreateTokenUsage = true;
            return;
        }

        var createIndexResponse = await _elasticClient.Indices.CreateAsync(indexName, c => c
            .Map<CQRS.Dto.TokenUsage>(m => m.AutoMap())
        );
        if (!createIndexResponse.IsValid)
        {
            _logger.LogError(
                $"[ElasticIndexingService][TryCreateTokenUsageIndexAsync] Create Index:{indexName} error, error response:{JsonConvert.SerializeObject(createIndexResponse)}");
        }
        else
        {
            _logger.LogInformation(
                $"[ElasticIndexingService][TryCreateTokenUsageIndexAsync] Create {indexName} index success");

            IfCreateTokenUsage = true;
        }
    }

    public async Task SaveTokenUsageAsync(string indexName, List<CQRS.Dto.TokenUsage> tokenUsages)
    {
        var bulkDescriptor = new BulkDescriptor();
        foreach (var item in tokenUsages)
        {
            bulkDescriptor.Index<CQRS.Dto.TokenUsage>(op => op
                .Index(indexName)
                .Id(Guid.NewGuid())
                .Document(item)
            );
        }

        var bulkResponse = await _elasticClient.BulkAsync(bulkDescriptor);
        if (!bulkResponse.IsValid)
        {
            _logger.LogError(
                "Save TokenUsage error, indexing documents error. Errors: {Errors}, DebugInfo: {DebugInfo}",
                JsonConvert.SerializeObject(bulkResponse.ItemsWithErrors),
                JsonConvert.SerializeObject(bulkResponse.DebugInformation)
            );
        }
        else
        {
            _logger.LogDebug("Save TokenUsage Batch Successfully. Indexed {Count} documents.",
                bulkResponse.Items.Count);
        }
    }

    public async Task SaveOrUpdateIndexAsync<T>(string id, T baseIndex) where T : BaseIndex
    {
        _logger.LogInformation("SaveOrUpdateIndexAsync, indexName:{indexName}", baseIndex.GetType().Name.ToLower());

        var indexName = _cqrsProvider.GetIndexName(baseIndex.GetType().Name.ToLower());
        var properties = baseIndex.GetType().GetProperties();
        var document = new Dictionary<string, object>();
=======
                    _logger.LogWarning("Invalid sort field: {SortField}", sortField);
                    continue;
                }
>>>>>>> 10c36aa7

                var fieldName = parts[0].Trim();
                var sortOrder = parts[1].Trim().ToLower();
                if (sortOrder != "asc" && sortOrder != "desc")
                {
                    _logger.LogWarning("Invalid sort order for field: {Field}. Expected 'asc' or 'desc'.", fieldName);
                    continue;
                }

                var order = sortOrder == "desc" ? SortOrder.Desc : SortOrder.Asc;

                var field = new Field(fieldName);
                var fieldSort = new FieldSort { Order = order };
                sortOptions.Add(SortOptions.Field(field, fieldSort));
            }

            var from = queryDto.PageIndex * queryDto.PageSize;
            var size = queryDto.PageSize;

<<<<<<< HEAD
    public async Task<Tuple<long, List<TEntity>>> GetSortListAsync<TEntity>(
        Func<QueryContainerDescriptor<TEntity>, QueryContainer> filterFunc = null,
        Func<SourceFilterDescriptor<TEntity>, ISourceFilter> includeFieldFunc = null,
        Func<SortDescriptor<TEntity>, IPromise<IList<ISort>>> sortFunc = null, int limit = DefaultLimit,
        int skip = DefaultSkip, string? index = null) where TEntity : class
    {
        var indexName = index ?? _cqrsProvider.GetIndexName(typeof(TEntity).Name.ToLower());
        try
        {
            Func<SearchDescriptor<TEntity>, ISearchRequest> selector;
            if (sortFunc != null)
            {
                selector = new Func<SearchDescriptor<TEntity>, ISearchRequest>(s => s
                    .Index(indexName)
                    .Query(filterFunc ?? (q => q.MatchAll()))
                    .Sort(sortFunc)
                    .Source(includeFieldFunc ?? (i => i.IncludeAll()))
                    .From(skip)
                    .Size(limit));
            }
            else
=======
            var index = GetIndexName(queryDto.StateName);


            var searchRequest = new SearchRequest<Dictionary<string, object>>(index)
>>>>>>> 10c36aa7
            {
                From = from,
                Size = size,

                Sort = sortOptions
            };
            if (!queryDto.QueryString.IsNullOrEmpty())
            {
                searchRequest.Query = new QueryStringQuery
                {
                    Query = queryDto.QueryString,
                    AllowLeadingWildcard = false
                };
            }

            var response = await _elasticClient.SearchAsync<Dictionary<string, object>>(searchRequest);

            if (!response.IsValidResponse)
            {
                var error = response.ElasticsearchServerError?.Error?.Reason ?? "Unknown error";
                _logger.LogError("Elasticsearch query failed: {Error}, Debug: {Debug}",
                    error, response.DebugInformation);
                throw new UserFriendlyException($"ES Query Failed: {error}");
            }

            var total = response.Total;
            var results = response.Hits
                .Select(h => ConvertJsonElementToDictionary(h.Source))
                .Where(s => s != null)
                .ToList();

            _logger.LogInformation("[Lucene Query] Index: {Index}, Found {Count} results",
                queryDto.StateName, results.Count);

            return new PagedResultDto<Dictionary<string, object>>(total, results);
        }
        catch (Exception ex)
        {
            _logger.LogError(ex, "[Lucene Query] Exception occurred. Index: {Index}", queryDto.StateName);
            throw new UserFriendlyException(ex.Message);
        }
    }

    private static Dictionary<string, object?> ConvertJsonElementToDictionary(Dictionary<string, object?> source)
    {
        if (source == null)
            return null;

        var result = new Dictionary<string, object?>();
        foreach (var key in source.Keys)
        {
            var value = source[key];
            if (value is JsonElement element)
            {
                result[key] = ConvertJsonElement(element);
            }
            else
            {
                result[key] = value;
            }
        }

        return result;
    }

    private static object? ConvertJsonElement(JsonElement element)
    {
        return element.ValueKind switch
        {
            JsonValueKind.String => element.GetString(),
            JsonValueKind.Number => element.GetDouble(),
            JsonValueKind.True => true,
            JsonValueKind.False => false,
            JsonValueKind.Array => element.EnumerateArray().Select(ConvertJsonElement).ToList(),
            JsonValueKind.Object => element.EnumerateObject().ToDictionary(
                prop => prop.Name,
                prop => ConvertJsonElement(prop.Value)
            ),
            _ => null
        };
    }

    public async Task<Tuple<long, List<string>>> QueryTokenUsageAsync(string indexName,
        string systemLLM,
        DateTime startTime,
        DateTime endTime, bool statisticsAsHour, int count)
    {
        var dateInterval = statisticsAsHour ? DateInterval.Hour : DateInterval.Day;
        var dateHistogramName = "daily_usage";
        var result = new List<string>();
        var response = await _elasticClient.SearchAsync<CQRS.Dto.TokenUsage>(s => s.Query(q =>
                q.DateRange(r => r.Field(f => f.CreatTime).GreaterThanOrEquals(startTime).LessThanOrEquals(endTime)))
            .Aggregations(a => a.DateHistogram(dateHistogramName,
                dh => dh.Field(f => f.CreatTime).CalendarInterval(dateInterval).Aggregations(aa => aa
                    .Sum("LastInputTokenUsage", sa => sa.Field(f => f.LastInputTokenUsage))
                    .Sum("LastOutTokenUsage", sa => sa.Field(f => f.LastOutTokenUsage))
                ))).Index(indexName).Size(count)
        );
        if (response.IsValid)
        {
            var dailyAgg = response.Aggregations.DateHistogram(dateHistogramName);
            foreach (var bucket in dailyAgg.Buckets.Take(count))
            {
                DateTime date = bucket.Date;
                double totalInput = bucket.Sum("LastInputTokenUsage").Value ?? 0;
                double totalOutput = bucket.Sum("LastOutTokenUsage").Value ?? 0;

                result.Add(JsonConvert.SerializeObject(new
                    { TotalInputTokens = (int)totalInput, TotalOutputTokens = (int)totalOutput, Time = date }));
            }

            return new Tuple<long, List<string>>(result.Count, result);
        }

        _logger.LogError($"[ElasticIndexingService][QueryTokenUsageAsync] error:{response.DebugInformation}");
        return new Tuple<long, List<string>>(0, new List<string>());
    }
}<|MERGE_RESOLUTION|>--- conflicted
+++ resolved
@@ -13,6 +13,7 @@
 using Elastic.Clients.Elasticsearch;
 using Elastic.Clients.Elasticsearch.Core.Bulk;
 using Elastic.Clients.Elasticsearch.IndexManagement;
+using Elastic.Clients.Elasticsearch.Aggregations;
 using Elastic.Clients.Elasticsearch.QueryDsl;
 using Microsoft.Extensions.Caching.Memory;
 using Microsoft.Extensions.Logging;
@@ -22,9 +23,6 @@
 using Volo.Abp;
 using Volo.Abp.Application.Dtos;
 using Volo.Abp.DependencyInjection;
-using Aevatar.CQRS.Dto;
-using Microsoft.VisualBasic;
-using DateInterval = Nest.DateInterval;
 
 namespace Aevatar;
 
@@ -55,6 +53,11 @@
         return $"{CqrsConstant.IndexPrefix}-{_options.Value.HostId}-{index}{CqrsConstant.IndexSuffix}".ToLower();
     }
 
+    public string GetIndexNameWithHostId(string hostId, string index)
+    {
+        return $"{CqrsConstant.IndexPrefix}-{hostId}-{index}{CqrsConstant.IndexSuffix}".ToLower();
+    }
+
     public async Task CheckExistOrCreateStateIndex<T>(T stateBase) where T : StateBase
     {
         var indexName = GetIndexName(stateBase.GetType().Name.ToLower());
@@ -184,22 +187,12 @@
                         ReferenceLoopHandling = ReferenceLoopHandling.Ignore,
                         ContractResolver = new CamelCasePropertyNamesContractResolver()
                     });
-<<<<<<< HEAD
                 }
                 else
                 {
                     document.Add(propertyName, value);
                 }
             }
-
-=======
-                }
-                else
-                {
-                    document.Add(propertyName, value);
-                }
-            }
->>>>>>> 10c36aa7
 
             document["ctime"] = DateTime.UtcNow;
 
@@ -281,91 +274,6 @@
         }
     }
 
-    public async Task<PagedResultDto<Dictionary<string, object>>> QueryWithLuceneAsync(LuceneQueryDto queryDto)
-    {
-        _logger.LogInformation("[Lucene Query] Index: {Index}, Query: {QueryString}",
-            queryDto.StateName, queryDto.QueryString);
-
-        try
-        {
-            var sortOptions = new List<SortOptions>();
-            foreach (var sortField in queryDto.SortFields)
-            {
-                var parts = sortField.Split(':', StringSplitOptions.RemoveEmptyEntries);
-                if (parts.Length != 2)
-                {
-<<<<<<< HEAD
-                    var type = baseIndex.GetType();
-                    foreach (var property in type.GetProperties())
-                    {
-                        var propertyName = char.ToLowerInvariant(property.Name[0]) + property.Name[1..];
-                        if (property.PropertyType == typeof(string))
-                        {
-                            props.Keyword(k => k
-                                .Name(propertyName)
-                            );
-                        }
-                        else if (property.PropertyType == typeof(int) || property.PropertyType == typeof(long))
-                        {
-                            props.Number(n => n
-                                .Name(propertyName)
-                                .Type(NumberType.Long)
-                            );
-                        }
-                        else if (property.PropertyType == typeof(float))
-                        {
-                            props.Number(n => n
-                                .Name(propertyName)
-                                .Type(NumberType.Float)
-                            );
-                        }
-                        else if (property.PropertyType == typeof(double) || property.PropertyType == typeof(decimal))
-                        {
-                            props.Number(n => n
-                                .Name(propertyName)
-                                .Type(NumberType.Double)
-                            );
-                        }
-                        else if (property.PropertyType == typeof(DateTime))
-                        {
-                            props.Date(d => d
-                                .Name(propertyName)
-                            );
-                        }
-                        else if (property.PropertyType == typeof(Guid))
-                        {
-                            props.Keyword(k => k
-                                .Name(propertyName)
-                            );
-                        }
-                        else if (property.PropertyType == typeof(bool))
-                        {
-                            props.Boolean(b => b
-                                .Name(propertyName)
-                            );
-                        }
-                    }
-
-                    props.Date(d => d
-                        .Name(CTime)
-                    );
-                    return props;
-                })
-            )
-        );
-        if (!createIndexResponse.IsValid)
-        {
-            _logger.LogError("Error creating index. indexName:{indexName},error:{error},DebugInfo{DebugInfo}",
-                indexName,
-                createIndexResponse.ServerError?.Error,
-                JsonConvert.SerializeObject(createIndexResponse.DebugInformation));
-        }
-        else
-        {
-            _logger.LogInformation("Successfully created index . indexName:{indexName}", indexName);
-        }
-    }
-
     public async Task TryCreateTokenUsageIndexAsync(string indexName)
     {
         if (IfCreateTokenUsage == true)
@@ -380,10 +288,8 @@
             return;
         }
 
-        var createIndexResponse = await _elasticClient.Indices.CreateAsync(indexName, c => c
-            .Map<CQRS.Dto.TokenUsage>(m => m.AutoMap())
-        );
-        if (!createIndexResponse.IsValid)
+        var createIndexResponse = await _elasticClient.Indices.CreateAsync(indexName);
+        if (!createIndexResponse.IsValidResponse)
         {
             _logger.LogError(
                 $"[ElasticIndexingService][TryCreateTokenUsageIndexAsync] Create Index:{indexName} error, error response:{JsonConvert.SerializeObject(createIndexResponse)}");
@@ -399,18 +305,21 @@
 
     public async Task SaveTokenUsageAsync(string indexName, List<CQRS.Dto.TokenUsage> tokenUsages)
     {
-        var bulkDescriptor = new BulkDescriptor();
+        var bulkRequest = new BulkRequest
+        {
+            Operations = new List<IBulkOperation>()
+        };
+
         foreach (var item in tokenUsages)
         {
-            bulkDescriptor.Index<CQRS.Dto.TokenUsage>(op => op
-                .Index(indexName)
-                .Id(Guid.NewGuid())
-                .Document(item)
-            );
-        }
-
-        var bulkResponse = await _elasticClient.BulkAsync(bulkDescriptor);
-        if (!bulkResponse.IsValid)
+            var bulkDescriptor = new BulkIndexOperation<CQRS.Dto.TokenUsage>(item);
+            bulkDescriptor.Index = indexName;
+            bulkDescriptor.Id = Guid.NewGuid();
+            bulkRequest.Operations.Add(bulkDescriptor);
+        }
+
+        var bulkResponse = await _elasticClient.BulkAsync(bulkRequest);
+        if (!bulkResponse.IsValidResponse)
         {
             _logger.LogError(
                 "Save TokenUsage error, indexing documents error. Errors: {Errors}, DebugInfo: {DebugInfo}",
@@ -425,18 +334,22 @@
         }
     }
 
-    public async Task SaveOrUpdateIndexAsync<T>(string id, T baseIndex) where T : BaseIndex
-    {
-        _logger.LogInformation("SaveOrUpdateIndexAsync, indexName:{indexName}", baseIndex.GetType().Name.ToLower());
-
-        var indexName = _cqrsProvider.GetIndexName(baseIndex.GetType().Name.ToLower());
-        var properties = baseIndex.GetType().GetProperties();
-        var document = new Dictionary<string, object>();
-=======
+    public async Task<PagedResultDto<Dictionary<string, object>>> QueryWithLuceneAsync(LuceneQueryDto queryDto)
+    {
+        _logger.LogInformation("[Lucene Query] Index: {Index}, Query: {QueryString}",
+            queryDto.StateName, queryDto.QueryString);
+
+        try
+        {
+            var sortOptions = new List<SortOptions>();
+            foreach (var sortField in queryDto.SortFields)
+            {
+                var parts = sortField.Split(':', StringSplitOptions.RemoveEmptyEntries);
+                if (parts.Length != 2)
+                {
                     _logger.LogWarning("Invalid sort field: {SortField}", sortField);
                     continue;
                 }
->>>>>>> 10c36aa7
 
                 var fieldName = parts[0].Trim();
                 var sortOrder = parts[1].Trim().ToLower();
@@ -456,34 +369,10 @@
             var from = queryDto.PageIndex * queryDto.PageSize;
             var size = queryDto.PageSize;
 
-<<<<<<< HEAD
-    public async Task<Tuple<long, List<TEntity>>> GetSortListAsync<TEntity>(
-        Func<QueryContainerDescriptor<TEntity>, QueryContainer> filterFunc = null,
-        Func<SourceFilterDescriptor<TEntity>, ISourceFilter> includeFieldFunc = null,
-        Func<SortDescriptor<TEntity>, IPromise<IList<ISort>>> sortFunc = null, int limit = DefaultLimit,
-        int skip = DefaultSkip, string? index = null) where TEntity : class
-    {
-        var indexName = index ?? _cqrsProvider.GetIndexName(typeof(TEntity).Name.ToLower());
-        try
-        {
-            Func<SearchDescriptor<TEntity>, ISearchRequest> selector;
-            if (sortFunc != null)
-            {
-                selector = new Func<SearchDescriptor<TEntity>, ISearchRequest>(s => s
-                    .Index(indexName)
-                    .Query(filterFunc ?? (q => q.MatchAll()))
-                    .Sort(sortFunc)
-                    .Source(includeFieldFunc ?? (i => i.IncludeAll()))
-                    .From(skip)
-                    .Size(limit));
-            }
-            else
-=======
             var index = GetIndexName(queryDto.StateName);
 
 
             var searchRequest = new SearchRequest<Dictionary<string, object>>(index)
->>>>>>> 10c36aa7
             {
                 From = from,
                 Size = size,
@@ -525,6 +414,81 @@
             _logger.LogError(ex, "[Lucene Query] Exception occurred. Index: {Index}", queryDto.StateName);
             throw new UserFriendlyException(ex.Message);
         }
+    }
+
+    public async Task<Tuple<long, List<string>>> QueryTokenUsageAsync(string indexName,
+        string systemLLM,
+        DateTime startTime,
+        DateTime endTime, bool statisticsAsHour)
+    {
+        var dateInterval = statisticsAsHour ? CalendarInterval.Hour : CalendarInterval.Day;
+        var dateHistogramName = "daily_usage";
+        var result = new List<string>();
+
+        var requestQuery = new QueryDescriptor<CQRS.Dto.TokenUsage>();
+
+        var queryCondition = new List< Elastic.Clients.Elasticsearch.QueryDsl.Query>();
+        var dateTimeQuery = new DateRangeQuery(new Field("creatTime"))
+        {
+            Gte = DateMath.Anchored(startTime),
+            Lte = DateMath.Anchored(endTime)
+        };
+        
+        var rangQuery = Elastic.Clients.Elasticsearch.QueryDsl.Query.Range(dateTimeQuery);
+        queryCondition.Add(rangQuery);
+        if (!string.IsNullOrEmpty(systemLLM))
+        {
+            var queryString = new QueryStringQuery
+            {
+                Query = systemLLM,
+                DefaultField = new Field("systemLLMConfig")
+            };
+
+            var queryStringQuery = Elastic.Clients.Elasticsearch.QueryDsl.Query.QueryString(queryString);
+            queryCondition.Add(queryStringQuery);
+        }
+
+        requestQuery = requestQuery.Bool(b => b.Must(queryCondition));
+
+        var response = await _elasticClient.SearchAsync<CQRS.Dto.TokenUsage>(s =>
+            s.Index(indexName)
+                .Size(0)
+                .Query(
+                    requestQuery
+                )
+                .Aggregations(a =>
+                    a.Add(dateHistogramName,
+                        agg =>
+                            agg.DateHistogram(dh => dh.Field(f => f.CreatTime).CalendarInterval(dateInterval))
+                                .Aggregations(sub => sub.Add("LastInputTokenUsage",
+                                        sum => sum.Sum(sdd => sdd.Field(f => f.LastInputTokenUsage)))
+                                    .Add("LastOutTokenUsage",
+                                        sum => sum.Sum(sdd => sdd.Field(f => f.LastOutTokenUsage)))
+                                ))
+                ));
+
+        if (response.IsValidResponse)
+        {
+            var dateHistogram = response.Aggregations!.GetDateHistogram(dateHistogramName);
+            foreach (var bucket in dateHistogram!.Buckets)
+            {
+                if (bucket.KeyAsString != null)
+                {
+                    DateTime date = DateTime.Parse(bucket.KeyAsString);
+
+                    var totalInput = bucket.Aggregations.GetSum("LastInputTokenUsage")!.Value ?? 0;
+                    var totalOutput = bucket.Aggregations.GetSum("LastOutTokenUsage")!.Value ?? 0;
+
+                    result.Add(JsonConvert.SerializeObject(new
+                        { TotalInputTokens = (int)totalInput, TotalOutputTokens = (int)totalOutput, Time = date }));
+                }
+            }
+
+            return new Tuple<long, List<string>>(result.Count, result);
+        }
+
+        _logger.LogError($"[ElasticIndexingService][QueryTokenUsageAsync] error:{response.DebugInformation}");
+        return new Tuple<long, List<string>>(0, new List<string>());
     }
 
     private static Dictionary<string, object?> ConvertJsonElementToDictionary(Dictionary<string, object?> source)
@@ -565,40 +529,4 @@
             _ => null
         };
     }
-
-    public async Task<Tuple<long, List<string>>> QueryTokenUsageAsync(string indexName,
-        string systemLLM,
-        DateTime startTime,
-        DateTime endTime, bool statisticsAsHour, int count)
-    {
-        var dateInterval = statisticsAsHour ? DateInterval.Hour : DateInterval.Day;
-        var dateHistogramName = "daily_usage";
-        var result = new List<string>();
-        var response = await _elasticClient.SearchAsync<CQRS.Dto.TokenUsage>(s => s.Query(q =>
-                q.DateRange(r => r.Field(f => f.CreatTime).GreaterThanOrEquals(startTime).LessThanOrEquals(endTime)))
-            .Aggregations(a => a.DateHistogram(dateHistogramName,
-                dh => dh.Field(f => f.CreatTime).CalendarInterval(dateInterval).Aggregations(aa => aa
-                    .Sum("LastInputTokenUsage", sa => sa.Field(f => f.LastInputTokenUsage))
-                    .Sum("LastOutTokenUsage", sa => sa.Field(f => f.LastOutTokenUsage))
-                ))).Index(indexName).Size(count)
-        );
-        if (response.IsValid)
-        {
-            var dailyAgg = response.Aggregations.DateHistogram(dateHistogramName);
-            foreach (var bucket in dailyAgg.Buckets.Take(count))
-            {
-                DateTime date = bucket.Date;
-                double totalInput = bucket.Sum("LastInputTokenUsage").Value ?? 0;
-                double totalOutput = bucket.Sum("LastOutTokenUsage").Value ?? 0;
-
-                result.Add(JsonConvert.SerializeObject(new
-                    { TotalInputTokens = (int)totalInput, TotalOutputTokens = (int)totalOutput, Time = date }));
-            }
-
-            return new Tuple<long, List<string>>(result.Count, result);
-        }
-
-        _logger.LogError($"[ElasticIndexingService][QueryTokenUsageAsync] error:{response.DebugInformation}");
-        return new Tuple<long, List<string>>(0, new List<string>());
-    }
 }