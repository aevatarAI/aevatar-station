using System;
using System.Collections.Generic;
using System.Diagnostics;
using System.Linq;
using System.Security.Authentication;
using System.Threading.Tasks;
using Aevatar.Notification.Parameters;
using Aevatar.Organizations;
using Aevatar.SignalR;
using Aevatar.SignalR.SignalRMessage;
using Microsoft.Extensions.Logging;
using Newtonsoft.Json;
using Volo.Abp;
using Volo.Abp.DependencyInjection;
using Volo.Abp.Identity;
using Volo.Abp.ObjectMapping;
using Volo.Abp.Users;

namespace Aevatar.Notification;

[RemoteService(false)]
public class NotificationService : INotificationService, ITransientDependency
{
    private readonly INotificationHandlerFactory _notificationHandlerFactory;
    private readonly ILogger<NotificationService> _logger;
    private readonly INotificationRepository _notificationRepository;
    private readonly IObjectMapper _objectMapper;
    private readonly IHubService _hubService;
    private readonly IOrganizationService _organizationService;
    private readonly IdentityUserManager _identityUserManager;

    public NotificationService(INotificationHandlerFactory notificationHandlerFactory,
        ILogger<NotificationService> logger, INotificationRepository notificationRepository, IObjectMapper objectMapper,
        IHubService hubService, IOrganizationService organizationService, IdentityUserManager identityUserManager)
    {
        _notificationHandlerFactory = notificationHandlerFactory;
        _logger = logger;
        _notificationRepository = notificationRepository;
        _objectMapper = objectMapper;
        _hubService = hubService;
        _organizationService = organizationService;
        _identityUserManager = identityUserManager;
    }

    public async Task<Guid> CreateAsync(NotificationTypeEnum notificationTypeEnum, Guid? creator, Guid target,
        string input)
    {
        _logger.LogDebug(
            $"[NotificationService][CreateAsync] notificationTypeEnum:{notificationTypeEnum.ToString()} targetMember:{target}, input:{input}");

        var notificationWrapper = _notificationHandlerFactory.GetNotification(notificationTypeEnum);
        if (notificationWrapper == null)
        {
            throw new BusinessException("Not found notification handler");
        }

        if (await notificationWrapper.CheckAuthorizationAsync(input, creator) == false)
        {
            throw new AuthenticationException("Permission Denied or Insufficient Permissions.");
        }

        var parameter = notificationWrapper.ConvertInput(input);
        if (parameter == null)
        {
            throw new ArgumentException("Argument Error");
        }

        var content = await notificationWrapper.GetNotificationMessage(parameter);
        if (content == null)
        {
            throw new ArgumentException("Argument Error");
        }

        var notification = new NotificationInfo()
        {
            Type = notificationTypeEnum,
            Input = JsonConvert.DeserializeObject<Dictionary<string, object>>(input)!,
            Content = content,
            Receiver = target,
            Status = NotificationStatusEnum.None,
            CreationTime = DateTime.Now,
            CreatorId = creator,
        };

        notification = await _notificationRepository.InsertAsync(notification);

        _ = Task.Run(async () =>
        {
            var stopWatch = new Stopwatch();
            stopWatch.Start();

            await _hubService.ResponseAsync([(Guid)notification.CreatorId!, notification.Receiver],
                new NotificationResponse()
                {
                    Data = new NotificationResponseMessage()
                        { Id = notification.Id, Status = NotificationStatusEnum.None }
                });

            stopWatch.Stop();
            _logger.LogInformation($"StopWatch SignalR CreateAsync use time:{stopWatch.ElapsedMilliseconds}");
        });

<<<<<<< HEAD
        return true;
=======
        return notification.Id;
>>>>>>> e51ed4b1
    }

    public async Task<bool> WithdrawAsync(Guid? creator, Guid notificationId)
    {
        var notification = await _notificationRepository.GetAsync(notificationId);
        if (notification.CreatorId != creator || notification.Status != NotificationStatusEnum.None)
        {
            return false;
        }

        notification.Status = NotificationStatusEnum.Withdraw;
        await _notificationRepository.UpdateAsync(notification);

        _ = Task.Run(async () =>
        {
            var stopWatch = new Stopwatch();
            stopWatch.Start();

            await _hubService.ResponseAsync([(Guid)notification.CreatorId!, notification.Receiver],
                new NotificationResponse()
                {
                    Data = new NotificationResponseMessage()
                        { Id = notificationId, Status = NotificationStatusEnum.Withdraw }
                });

            stopWatch.Stop();
            _logger.LogInformation($"StopWatch SignalR WithdrawAsync use time:{stopWatch.ElapsedMilliseconds}");
        });

        return true;
    }

    public async Task<bool> Response(Guid notificationId, Guid? receiver, NotificationStatusEnum status)
    {
        var notification = await _notificationRepository.GetAsync(notificationId);
        if (notification.Receiver != receiver)
        {
            _logger.LogError(
                $"[NotificationService][Response] notification.Receiver != CurrentUser.Id notificationId:{notificationId}");
            return false;
        }

        if ((notification.Status != NotificationStatusEnum.None &&
             notification.Status != NotificationStatusEnum.Read) || status == NotificationStatusEnum.None)
        {
            _logger.LogError(
                $"[NotificationService][Response] notification.Status != NotificationStatusEnum.None notificationId:{notificationId}");
            return false;
        }

        var notificationWrapper = _notificationHandlerFactory.GetNotification(notification.Type);
        if (notificationWrapper == null)
        {
            return false;
        }

        // do business logic
        await notificationWrapper.ProcessNotificationAsync(notification.Input, status);
        notification.Status = status;

        await _notificationRepository.UpdateAsync(notification);

        _ = Task.Run(async () =>
        {
            var stopWatch = new Stopwatch();
            stopWatch.Start();

            await _hubService.ResponseAsync([(Guid)notification.CreatorId!, notification.Receiver],
                new NotificationResponse()
                    { Data = new NotificationResponseMessage() { Id = notificationId, Status = status } });

            stopWatch.Stop();
            _logger.LogInformation($"StopWatch SignalR Response use time:{stopWatch.ElapsedMilliseconds}");
        });

        return true;
    }

    public async Task<List<NotificationDto>> GetNotificationList(Guid? creator, int pageIndex, int pageSize)
    {
        var query = await _notificationRepository.GetQueryableAsync();
        var queryResponse = query.Where(w => w.Receiver == creator)
            .OrderByDescending(o => o.CreationTime).Skip(pageSize * pageIndex).Take(pageSize).ToList();

        var result = _objectMapper.Map<List<NotificationInfo>, List<NotificationDto>>(queryResponse);
        foreach (var item in result)
        {
            var userInfo = await _identityUserManager.GetByIdAsync(item.CreatorId);
            if (userInfo != null)
            {
                item.CreatorName = userInfo.UserName;
            }
        }

        return result;
    }

    public async Task<List<OrganizationVisitDto>> GetOrganizationVisitInfo(Guid userId, int pageIndex, int pageSize)
    {
        var query = await _notificationRepository.GetQueryableAsync();
        var queryResponse = query.Where(w =>
            w.Receiver == userId && w.Status == NotificationStatusEnum.None &&
            w.Type == NotificationTypeEnum.OrganizationInvitation).Skip(pageSize * pageIndex).Take(pageSize).ToList();

        var result = new List<OrganizationVisitDto>();
        if (queryResponse.Count == 0)
        {
            return result;
        }

        var notificationWrapper =
            _notificationHandlerFactory.GetNotification(NotificationTypeEnum.OrganizationInvitation);
        if (notificationWrapper == null)
        {
            return result;
        }

        foreach (var item in queryResponse)
        {
            var organizationInfoObj = notificationWrapper.ConvertInput(JsonConvert.SerializeObject(item.Input));
            if (organizationInfoObj != null)
            {
                var organizationVisitInfo = organizationInfoObj as OrganizationVisitInfo;
                var organizationInfo = await _organizationService.GetAsync(organizationVisitInfo!.OrganizationId);
                result.Add(new OrganizationVisitDto()
                {
                    Id = item.Id,
                    OrganizationId = organizationInfo.Id,
                    OrganizationName = organizationInfo.DisplayName,
                });
            }
        }

        return result;
    }
}<|MERGE_RESOLUTION|>--- conflicted
+++ resolved
@@ -100,11 +100,7 @@
             _logger.LogInformation($"StopWatch SignalR CreateAsync use time:{stopWatch.ElapsedMilliseconds}");
         });
 
-<<<<<<< HEAD
-        return true;
-=======
         return notification.Id;
->>>>>>> e51ed4b1
     }
 
     public async Task<bool> WithdrawAsync(Guid? creator, Guid notificationId)
