namespace Aevatar.Core.Abstractions;

public interface IEventDispatcher
{
<<<<<<< HEAD
    Task PublishAsync(StateBase state, string id);
    Task PublishAsync(Guid eventId, GrainId grainId, StateLogEventBase eventBase);
=======
    Task PublishAsync(StateBase state, string grainId);
    Task PublishAsync(StateBase state, GrainId grainId);
    Task PublishAsync(Guid eventId, GrainId grainId, GEventBase eventBase);
    Task PublishAsync(Guid eventId, string grainId, GEventBase eventBase);
>>>>>>> b8145664
}<|MERGE_RESOLUTION|>--- conflicted
+++ resolved
@@ -2,13 +2,8 @@
 
 public interface IEventDispatcher
 {
-<<<<<<< HEAD
-    Task PublishAsync(StateBase state, string id);
-    Task PublishAsync(Guid eventId, GrainId grainId, StateLogEventBase eventBase);
-=======
     Task PublishAsync(StateBase state, string grainId);
     Task PublishAsync(StateBase state, GrainId grainId);
     Task PublishAsync(Guid eventId, GrainId grainId, GEventBase eventBase);
     Task PublishAsync(Guid eventId, string grainId, GEventBase eventBase);
->>>>>>> b8145664
 }