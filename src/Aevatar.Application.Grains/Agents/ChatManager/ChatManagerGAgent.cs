using System.Diagnostics;
using Aevatar.Application.Grains.Agents.ChatManager.Chat;
using Aevatar.Application.Grains.Agents.ChatManager.Common;
using Aevatar.Application.Grains.Agents.ChatManager.ConfigAgent;
using Aevatar.Core.Abstractions;
using Aevatar.GAgents.AI.Common;
using Aevatar.GAgents.AI.Options;
using Aevatar.GAgents.AIGAgent.Agent;
using Aevatar.GAgents.AIGAgent.Dtos;
using Aevatar.GAgents.AIGAgent.GEvents;
using Aevatar.GAgents.ChatAgent.Dtos;
using Aevatar.Sender;
using Json.Schema.Generation;
using Microsoft.Extensions.Logging;
using Microsoft.Extensions.Options;
using Newtonsoft.Json;
using Orleans.Concurrency;
using Orleans.Providers;

namespace Aevatar.Application.Grains.Agents.ChatManager;

[Description("manage chat agent")]
[StorageProvider(ProviderName = "PubSubStore")]
[LogConsistencyProvider(ProviderName = "LogStorage")]
[GAgent(nameof(ChatGAgentManager))]
[Reentrant]
public class ChatGAgentManager : AIGAgentBase<ChatManagerGAgentState, ChatManageEventLog>,
    IChatManagerGAgent
{
    private const string FormattedDate = "yyyy-MM-dd";
    const string SessionVersion = "1.0.0";

    public override Task<string> GetDescriptionAsync()
    {
        return Task.FromResult("Chat GAgent Manager");
    }
    
    [EventHandler]
    public async Task HandleEventAsync(RequestStreamGodChatEvent @event)
    {
        string chatId = Guid.NewGuid().ToString();
        Logger.LogDebug($"[ChatGAgentManager][RequestStreamGodChatEvent] start:{JsonConvert.SerializeObject(@event)} chatID:{chatId}");
        var title = "";
        var content = "";
        var isLastChunk = false;

        try
        {
            Logger.LogDebug("State.StreamingModeEnabled is on");
            await StreamChatWithSessionAsync(@event.SessionId, @event.SystemLLM, @event.Content,chatId);
        }
        catch (Exception e)
        {
            Logger.LogError(e, $"[ChatGAgentManager][RequestStreamGodChatEvent] handle error:{e.ToString()}");
        }

        await PublishAsync(new ResponseStreamGodChat()
        {
            ChatId =chatId,
            Response = content,
            NewTitle = title,
            IsLastChunk = isLastChunk,
            SerialNumber = -1,
            SessionId = @event.SessionId
            
        });

        Logger.LogDebug($"[ChatGAgentManager][RequestStreamGodChatEvent] end:{JsonConvert.SerializeObject(@event)}");
    }
    
    [EventHandler]
    public async Task HandleEventAsync(AIStreamingErrorResponseGEvent @event)
    {
        Logger.LogDebug($"[ChatGAgentManager][AIStreamingErrorResponseGEvent] start:{JsonConvert.SerializeObject(@event)}");

        await PublishAsync(new ResponseStreamGodChat()
        {
            Response = "Your prompt triggered the Silence Directive—activated when universal harmonics or content ethics are at risk. Please modify your prompt and retry — tune its intent, refine its form, and the Oracle may speak.",
            ChatId = @event.Context.ChatId,
            IsLastChunk = true,
            SerialNumber = -2
        });
        
        Logger.LogDebug($"[ChatGAgentManager][AIStreamingErrorResponseGEvent] end:{JsonConvert.SerializeObject(@event)}");

    }
    
    
    [EventHandler]
    public async Task HandleEventAsync(AIOldStreamingResponseGEvent @event)
    {
        Logger.LogDebug($"[ChatGAgentManager][AIStreamingResponseGEvent] start:{JsonConvert.SerializeObject(@event)}");

        await PublishAsync(new ResponseStreamGodChat()
        {
            Response = @event.ResponseContent,
            ChatId = @event.Context.ChatId,
            IsLastChunk = @event.IsLastChunk,
            SerialNumber = @event.SerialNumber,
            SessionId = @event.Context.RequestId
        });
        
        Logger.LogDebug($"[ChatGAgentManager][AIStreamingResponseGEvent] end:{JsonConvert.SerializeObject(@event)}");

    }
    
    public async Task RenameChatTitleAsync(RenameChatTitleEvent @event)
    {
        Logger.LogDebug($"[ChatGAgentManager][RenameChatTitleEvent] start:{JsonConvert.SerializeObject(@event)}");

        RaiseEvent(new RenameTitleEventLog()
        {
            SessionId = @event.SessionId,
            Title = @event.Title
        });

        await ConfirmEvents();
        
        Logger.LogDebug($"[ChatGAgentManager][RenameChatTitleEvent] end:{JsonConvert.SerializeObject(@event)}");

    }
    
    
    

    [EventHandler]
    public async Task HandleEventAsync(RequestCreateGodChatEvent @event)
    {
        Logger.LogDebug(
            $"[ChatGAgentManager][RequestCreateGodChatEvent] start:{JsonConvert.SerializeObject(@event)}");
        var sessionId = Guid.Empty;
        var stopwatch = Stopwatch.StartNew();
        try
        {
            sessionId = await CreateSessionAsync(@event.SystemLLM, @event.Prompt, @event.UserProfile);
            IGodChat godChat = GrainFactory.GetGrain<IGodChat>(sessionId);
            await RegisterAsync(godChat);
        }
        catch (Exception e)
        {
            Logger.LogError(e, $"[ChatGAgentManager][RequestCreateGodChatEvent] handle error:{e.ToString()}");
        }

        await PublishAsync(new ResponseCreateGod()
        {
            SessionId = sessionId,
            SessionVersion = SessionVersion
        });
        Logger.LogDebug(
            "[ChatGAgentManager][RequestCreateGodChatEvent] sessionId:{A} end {B}, Duration {C}ms ", sessionId,
            JsonConvert.SerializeObject(@event), stopwatch.ElapsedMilliseconds);
    }

    [EventHandler]
    public async Task HandleEventAsync(RequestGodChatEvent @event)
    {
        Logger.LogDebug($"[ChatGAgentManager][RequestGodChatEvent] start:{JsonConvert.SerializeObject(@event)}");
        var title = "";
        var content = "";
        try
        {
            var response = await ChatWithSessionAsync(@event.SessionId, @event.SystemLLM, @event.Content);
            content = response.Item1;
            title = response.Item2;
        }
        catch (Exception e)
        {
            Logger.LogError(e, $"[ChatGAgentManager][RequestGodChatEvent] handle error:{e.ToString()}");
        }

        await PublishAsync(new ResponseGodChat()
        {
            Response = content,
            NewTitle = title,
        });

        Logger.LogDebug($"[ChatGAgentManager][RequestGodChatEvent] end:{JsonConvert.SerializeObject(@event)}");
    }

    [EventHandler]
    public async Task HandleEventAsync(RequestGodSessionListEvent @event)
    {
        Logger.LogDebug(
            $"[ChatGAgentManager][RequestGodSessionListEvent] start:{JsonConvert.SerializeObject(@event)}");
        var response = await GetSessionListAsync();
        await PublishAsync(new ResponseGodSessionList()
        {
            SessionList = response,
        });

        Logger.LogDebug(
            $"[ChatGAgentManager][RequestGodSessionListEvent] end:{JsonConvert.SerializeObject(@event)}");
    }

    [EventHandler]
    public async Task HandleEventAsync(RequestSessionChatHistoryEvent @event)
    {
        Logger.LogDebug(
            $"[ChatGAgentManager][RequestSessionChatHistoryEvent] start:{JsonConvert.SerializeObject(@event)}");
        var response = await GetSessionMessageListAsync(@event.SessionId);
        await PublishAsync(new ResponseSessionChatHistory()
        {
            ChatHistory = response
        });

        Logger.LogDebug(
            $"[ChatGAgentManager][RequestSessionChatHistoryEvent] end:{JsonConvert.SerializeObject(@event)}");
    }

    [EventHandler]
    public async Task HandleEventAsync(RequestDeleteSessionEvent @event)
    {
        Logger.LogDebug($"[ChatGAgentManager][RequestDeleteSessionEvent] start:{JsonConvert.SerializeObject(@event)}");
        await DeleteSessionAsync(@event.SessionId);
        await PublishAsync(new ResponseDeleteSession()
        {
            IfSuccess = true
        });

        Logger.LogDebug($"[ChatGAgentManager][RequestDeleteSessionEvent] end:{JsonConvert.SerializeObject(@event)}");
    }

    [EventHandler]
    public async Task HandleEventAsync(RequestRenameSessionEvent @event)
    {
        Logger.LogDebug($"[ChatGAgentManager][RequestRenameSessionEvent] start:{JsonConvert.SerializeObject(@event)}");
        await RenameSessionAsync(@event.SessionId, @event.Title);
        await PublishAsync(new ResponseRenameSession()
        {
            SessionId = @event.SessionId,
            Title = @event.Title,
        });

        Logger.LogDebug($"[ChatGAgentManager][RequestRenameSessionEvent] end:{JsonConvert.SerializeObject(@event)}");
    }

    [EventHandler]
    public async Task HandleEventAsync(RequestClearAllEvent @event)
    {
        Logger.LogDebug($"[ChatGAgentManager][RequestClearAllEvent] start:{JsonConvert.SerializeObject(@event)}");
        
        bool success = false;
        try
        {
            await ClearAllAsync();
            success = true;
        }
        catch (Exception e)
        {
            Logger.LogError(e, $"[ChatGAgentManager][RequestClearAllEvent] handle error:{e.ToString()}");
        }

        await PublishAsync(new ResponseClearAll()
        {
            Success = success
        });

        Logger.LogDebug($"[ChatGAgentManager][RequestClearAllEvent] end:{JsonConvert.SerializeObject(@event)}");
    }
    
    [EventHandler]
    public async Task HandleEventAsync(RequestSetUserProfileEvent @event)
    {
        Logger.LogDebug($"[ChatGAgentManager][RequestSetFortuneInfoEvent] start:{JsonConvert.SerializeObject(@event)}");

        bool success = false;
        try
        {
            await SetUserProfileAsync(@event.Gender, @event.BirthDate, @event.BirthPlace, @event.FullName);
            success = true;
        }
        catch (Exception e)
        {
            Logger.LogError(e, $"[ChatGAgentManager][RequestSetFortuneInfoEvent] handle error:{e.ToString()}");
        }

        await PublishAsync(new ResponseSetUserProfile()
        {
            Success = success
        });

        Logger.LogDebug($"[ChatGAgentManager][RequestSetFortuneInfoEvent] end");
    }

    [EventHandler]
    public async Task HandleEventAsync(RequestGetUserProfileEvent @event)
    {
        Logger.LogDebug($"[ChatGAgentManager][RequestGetUserProfileEvent] start");

        //var userProfileDto = await GetLastSessionUserProfileAsync();

        await PublishAsync(new ResponseGetUserProfile()
        {
            Gender = State.Gender,
            BirthDate = State.BirthDate,
            BirthPlace = State.BirthPlace,
            FullName = State.FullName
        });

        Logger.LogDebug($"[ChatGAgentManager][RequestGetUserProfileEvent] end");
    }

    public async Task<Guid> CreateSessionAsync(string systemLLM, string prompt, UserProfileDto? userProfile = null)
    {
        var configuration = GetConfiguration();
        Stopwatch sw = new Stopwatch();
        sw.Start();
        IGodChat godChat = GrainFactory.GetGrain<IGodChat>(Guid.NewGuid());
        // await RegisterAsync(godChat);
        sw.Stop();
        Logger.LogDebug($"CreateSessionAsync - step,time use:{sw.ElapsedMilliseconds}");
<<<<<<< HEAD
        Logger.LogDebug($"[ChatGAgentManager][RequestCreateGodChatEvent] grainId={godChat.GetGrainId()}");
        
=======
        sw.Reset();
>>>>>>> 3e5374db
        var sysMessage = await configuration.GetPrompt();
        //put user data into the user prompt
        //sysMessage = await AppendUserInfoToSystemPromptAsync(configuration, sysMessage, userProfile);

        var chatConfigDto = new ChatConfigDto()
        {
            Instructions = sysMessage, MaxHistoryCount = 32,
            LLMConfig = new LLMConfigDto() { SystemLLM = await configuration.GetSystemLLM() },
            StreamingModeEnabled = true, StreamingConfig = new StreamingConfig()
            {
                BufferingSize = 32
            }
        };
        Logger.LogDebug($"[GodChatGAgent][InitializeAsync] Detail : {JsonConvert.SerializeObject(chatConfigDto)}");

        await godChat.ConfigAsync(chatConfigDto);
        sw.Stop();
        Logger.LogDebug($"CreateSessionAsync - step2,time use:{sw.ElapsedMilliseconds}");

        var sessionId = godChat.GetPrimaryKey();
        if (userProfile != null)
        {
            Logger.LogDebug("CreateSessionAsync set user profile. session={0}", sessionId);
            await SetUserProfileAsync(userProfile.Gender, userProfile.BirthDate, userProfile.BirthPlace, userProfile.FullName);
            Logger.LogDebug("CreateSessionAsync set GodChat user profile. session={0}", sessionId);
            await godChat.SetUserProfileAsync(userProfile);
        }
        
        sw.Reset();
        RaiseEvent(new CreateSessionInfoEventLog()
        {
            SessionId = sessionId,
            Title = ""
        });

        await ConfirmEvents();
        await godChat.InitAsync(this.GetPrimaryKey());
        sw.Stop();
        Logger.LogDebug($"CreateSessionAsync - step2,time use:{sw.ElapsedMilliseconds}");
        return godChat.GetPrimaryKey();
    }

    private async Task<string> AppendUserInfoToSystemPromptAsync(IConfigurationGAgent configurationGAgent,
        string sysMessage, UserProfileDto? userProfile)
    {
        if (userProfile == null)
        {
            return sysMessage;
        }

        var userProfilePrompt = await configurationGAgent.GetUserProfilePromptAsync();
        if (userProfilePrompt.IsNullOrWhiteSpace())
        {
            return sysMessage;
        }
        
        var variables = new Dictionary<string, string>
        {
            { "Gender", userProfile.Gender },
            { "BirthDate", userProfile.BirthDate.ToString(FormattedDate) },
            { "BirthPlace", userProfile.BirthPlace },
            { "FullName", userProfile.FullName }
        };

        userProfilePrompt = variables.Aggregate(userProfilePrompt,
            (current, pair) => current.Replace("{" + pair.Key + "}", pair.Value));

        return $"{sysMessage} \n {userProfilePrompt}";
    }

    public async Task<Tuple<string, string>> ChatWithSessionAsync(Guid sessionId, string sysmLLM, string content,
        ExecutionPromptSettings promptSettings = null)
    {
        var sessionInfo = State.GetSession(sessionId);
        IGodChat godChat = GrainFactory.GetGrain<IGodChat>(sessionId);
        
        if (sessionInfo == null)
        {
            return new Tuple<string, string>("", "");
        }

        var title = "";
        if (sessionInfo.Title.IsNullOrEmpty())
        {
            var titleList = await ChatWithHistory(content,context: new AIChatContextDto());
            title = titleList is { Count: > 0 }
                ? titleList[0].Content!
                : string.Join(" ", content.Split(" ").Take(4));

            RaiseEvent(new RenameTitleEventLog()
            {
                SessionId = sessionId,
                Title = title
            });

            await ConfirmEvents();
        }

        var configuration = GetConfiguration();
        var response = await godChat.GodChatAsync(await configuration.GetSystemLLM(), content, promptSettings);
        return new Tuple<string, string>(response, title);
    }
    
    private async Task StreamChatWithSessionAsync(Guid sessionId,string sysmLLM, string content,string chatId,
        ExecutionPromptSettings promptSettings = null)
    {
        Stopwatch sw = new Stopwatch();
        sw.Start();
        var sessionInfo = State.GetSession(sessionId);
        IGodChat godChat = GrainFactory.GetGrain<IGodChat>(sessionId);
        sw.Stop();
        Logger.LogDebug($"StreamChatWithSessionAsync - step1,time use:{sw.ElapsedMilliseconds}");

        var title = "";
        if (sessionInfo == null)
        {
            Logger.LogError("StreamChatWithSessionAsync sessionInfoIsNull sessionId={A}",sessionId);
            return ;
        }
        if (sessionInfo.Title.IsNullOrEmpty())
        {
            sw.Reset();
            sw.Start();
            var titleList = await ChatWithHistory(content,context: new AIChatContextDto());
            title = titleList is { Count: > 0 }
                ? titleList[0].Content!
                : string.Join(" ", content.Split(" ").Take(4));
        
            RaiseEvent(new RenameTitleEventLog()
            {
                SessionId = sessionId,
                Title = title
            });
        
            await ConfirmEvents();
            sw.Stop();
            Logger.LogDebug($"StreamChatWithSessionAsync - step3,time use:{sw.ElapsedMilliseconds}");
        }

        sw.Reset();
        sw.Start();
        var configuration = GetConfiguration();
        godChat.GodStreamChatAsync(sessionId,await configuration.GetSystemLLM(), await configuration.GetStreamingModeEnabled(),content, chatId,promptSettings);
        sw.Stop();
        Logger.LogDebug($"StreamChatWithSessionAsync - step4,time use:{sw.ElapsedMilliseconds}");
    }

    public Task<List<SessionInfoDto>> GetSessionListAsync()
    {
        var result = new List<SessionInfoDto>();
        foreach (var item in State.SessionInfoList)
        {
            result.Add(new SessionInfoDto()
            {
                SessionId = item.SessionId,
                Title = item.Title,
            });
        }

        return Task.FromResult(result);
    }

    public async Task<List<ChatMessage>> GetSessionMessageListAsync(Guid sessionId)
    {
        Logger.LogDebug($"[ChatGAgentManager][GetSessionMessageListAsync] - session:ID {sessionId.ToString()}");
        var sessionInfo = State.GetSession(sessionId);
        Logger.LogDebug($"[ChatGAgentManager][GetSessionMessageListAsync] - session:ID {JsonConvert.SerializeObject(sessionInfo)}");

        if (sessionInfo == null)
        {
            return new List<ChatMessage>();
        }

        var godChat = GrainFactory.GetGrain<IGodChat>(sessionInfo.SessionId);
        return await godChat.GetChatMessageAsync();
    }

    public async Task DeleteSessionAsync(Guid sessionId)
    {
        if (State.GetSession(sessionId) == null)
        {
            return;
        }

        RaiseEvent(new DeleteSessionEventLog()
        {
            SessionId = sessionId
        });

        await ConfirmEvents();
    }

    public async Task RenameSessionAsync(Guid sessionId, string title)
    {
        var sessionInfo = State.GetSession(sessionId);
        if (sessionInfo == null || sessionInfo.Title == title)
        {
            return;
        }

        RaiseEvent(new RenameTitleEventLog()
        {
            SessionId = sessionId,
            Title = title,
        });

        await ConfirmEvents();
    }

    public async Task ClearAllAsync()
    {
        // Record the event to clear all sessions
        RaiseEvent(new ClearAllEventLog());
        await ConfirmEvents();
    }

    public async Task SetUserProfileAsync(string gender, DateTime birthDate, string birthPlace, string fullName)
    {
        RaiseEvent(new SetUserProfileEventLog()
        {
            Gender = gender,
            BirthDate = birthDate,
            BirthPlace = birthPlace,
            FullName = fullName
        });

        await ConfirmEvents();
    }

    public async Task<UserProfileDto> GetLastSessionUserProfileAsync()
    {
        var sessionInfo = State.SessionInfoList.LastOrDefault(new SessionInfo());
        if (sessionInfo.SessionId == Guid.Empty)
        {
            return new UserProfileDto();
        }
        
        var godChat = GrainFactory.GetGrain<IGodChat>(sessionInfo.SessionId);
        var userProfileDto = await godChat.GetUserProfileAsync();
        return userProfileDto ?? new UserProfileDto();
    }

    protected override void AIGAgentTransitionState(ChatManagerGAgentState state,
        StateLogEventBase<ChatManageEventLog> @event)
    {
        switch (@event)
        {
            case CreateSessionInfoEventLog @createSessionInfo:
                State.SessionInfoList.Add(new SessionInfo()
                {
                    SessionId = @createSessionInfo.SessionId,
                    Title = @createSessionInfo.Title
                });
                break;
            case DeleteSessionEventLog @deleteSessionEventLog:
                State.SessionInfoList.RemoveAll(f => f.SessionId == @deleteSessionEventLog.SessionId);
                break;
            case RenameTitleEventLog @renameTitleEventLog:
                Logger.LogDebug($"[ChatGAgentManager][RenameChatTitleEvent] event:{JsonConvert.SerializeObject(@renameTitleEventLog)}");
                var sessionInfoList = State.SessionInfoList;
                var sessionInfo = sessionInfoList.First(f => f.SessionId == @renameTitleEventLog.SessionId);
                Logger.LogDebug($"[ChatGAgentManager][RenameChatTitleEvent] event exist:{JsonConvert.SerializeObject(@renameTitleEventLog)}");
                sessionInfo.Title = @renameTitleEventLog.Title;
                State.SessionInfoList = sessionInfoList;
                break;
            case ClearAllEventLog:
                State.SessionInfoList.Clear();
                State.Gender = string.Empty;
                State.BirthDate = default;
                State.BirthPlace = string.Empty;
                State.FullName = string.Empty;
                break;
            case SetUserProfileEventLog @setFortuneInfoEventLog:
                State.Gender = @setFortuneInfoEventLog.Gender;
                State.BirthDate = @setFortuneInfoEventLog.BirthDate;
                State.BirthPlace = @setFortuneInfoEventLog.BirthPlace;
                State.FullName = @setFortuneInfoEventLog.FullName;
                break;
        }
    }

    protected override async Task OnAIGAgentActivateAsync(CancellationToken cancellationToken)
    {
        var configuration = GetConfiguration();
        
        var llm = await configuration.GetSystemLLM();
        var streamingModeEnabled = false;
        if (State.SystemLLM != llm || State.StreamingModeEnabled != streamingModeEnabled)
        {
            await InitializeAsync(new InitializeDto()
            {
                Instructions = "Please summarize the following content briefly, with no more than 8 words.",
                LLMConfig = new LLMConfigDto() { SystemLLM = await configuration.GetSystemLLM(), },
                StreamingModeEnabled = streamingModeEnabled,
                StreamingConfig = new StreamingConfig()
                {
                    BufferingSize = 32,
                }
            });
        }
        
        await base.OnAIGAgentActivateAsync(cancellationToken);
    }

    private IConfigurationGAgent GetConfiguration()
    {
        return GrainFactory.GetGrain<IConfigurationGAgent>(CommonHelper.GetSessionManagerConfigurationId());
    }
}<|MERGE_RESOLUTION|>--- conflicted
+++ resolved
@@ -309,12 +309,9 @@
         // await RegisterAsync(godChat);
         sw.Stop();
         Logger.LogDebug($"CreateSessionAsync - step,time use:{sw.ElapsedMilliseconds}");
-<<<<<<< HEAD
         Logger.LogDebug($"[ChatGAgentManager][RequestCreateGodChatEvent] grainId={godChat.GetGrainId()}");
         
-=======
         sw.Reset();
->>>>>>> 3e5374db
         var sysMessage = await configuration.GetPrompt();
         //put user data into the user prompt
         //sysMessage = await AppendUserInfoToSystemPromptAsync(configuration, sysMessage, userProfile);
