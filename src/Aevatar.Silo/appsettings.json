{
  "Serilog": {
    "Properties": {
      "Application": "Aevatar.Silo",
      "Environment": "Development"
    },
    "MinimumLevel": {
      "Default": "Debug",
      "Override": {
        "Default": "Debug",
        "System": "Warning",
        "Microsoft": "Warning",
        "Orleans": "Warning"
      }
    },
    "WriteTo": [
      {
        "Name": "Console",
        "Args": {
          "formatter": "Serilog.Formatting.Compact.RenderedCompactJsonFormatter, Serilog.Formatting.Compact"
        }
      },
      {
        "Name": "RollingFile",
        "Args": {
          "pathFormat": "Logs/log-{Date}.log",
          "outputTemplate": "[{Timestamp:yyyy-MM-dd HH:mm:ss.fff}{Offset:zzz}][{Level:u3}] [{SourceContext}] {Message}{NewLine}{Exception}",
          "rollOnFileSizeLimit": true,
          "rollingInterval": "Day",
          "retainedFileCountLimit": 15
        }
      }
    ]
  },
  "AIServices": {
    "AzureOpenAIEmbeddings": {
      "Endpoint": "https://ai-zhifenglee5723ai329585893998.services.ai.azure.com/",
      "DeploymentName": "text-embedding-ada-002",
      "ApiKey": "*"
    },
    "OpenAI": {
      "ModelId": "gpt-4o",
      "ApiKey": "*",
      "OrgId": null
    },
    "OpenAIEmbeddings": {
      "ModelId": "text-embedding-3-small",
      "ApiKey": "*",
      "OrgId": null
    }
  },
  "SystemLLMConfigs": {
    "OpenAI": {
      "ProviderEnum": "Azure",
      "ModelIdEnum": "OpenAI",
      "ModelName": "gpt-4o",
      "Endpoint": "*",
      "ApiKey": "*"
    },
    "DeepSeek": {
      "ProviderEnum": "Azure",
      "ModelIdEnum": "DeepSeek",
      "ModelName": "DeepSeek-R1",
      "Endpoint": "*",
      "ApiKey": "*"
    }
  },
  "Orleans": {
    "ClusterId": "AevatarSiloCluster",
    "ServiceId": "AevatarBasicService",
    "AdvertisedIP": "127.0.0.1",
    "GatewayPort": 20001,
    "SiloPort": 10001,
    "MongoDBClient": "mongodb://localhost:27017/?maxPoolSize=555",
    "DataBase": "AevatarDb",
    "DashboardUserName": "admin",
    "DashboardPassword": "123456",
    "DashboardCounterUpdateIntervalMs": 1000,
    "DashboardPort": 8080,
    "EventStoreConnection": "ConnectTo=tcp://localhost:1113; HeartBeatTimeout=500",
    "ClusterDbConnection": "127.0.0.1:6379",
    "ClusterDbNumber": 0,
    "GrainStorageDbConnection": "127.0.0.1:6379",
    "GrainStorageDbNumber": 0
  },
  "ConnectionStrings": {
    "Default": "mongodb://127.0.0.1:27017/Aevatar"
  },
  "OpenTelemetry": {
    "CollectorEndpoint": "http://localhost:4315",
    "ServiceName": "Aevatar.Silo",
    "ServiceVersion": "1.0.0"
  },
<<<<<<< HEAD
  "AutogenConfig": {
    "Model": "aevatar-gpt-4o",
    "ApiKey": "****",
    "Endpoint": "http://127.0.0.1",
    "AutoGenRag": {
      "QdrantUrl": "",
      "CollectionName": "",
      "APIKey": "",
      "VectorSize": 0
    }
  },
=======
>>>>>>> 64cd119e
  "Telegram": {
    "AccountDictionary": {
      "Test": ""
    },
    "Webhook": "https://127.0.0.1:8001/api/telegram/messages",
    "EncryptionPassword": ""
  },
  "PumpFun": {
    "CallBackUrl": "https://jump-fun-testnet.aelf.dev/api/app/chat/agent-callback",
    "AccessToken": ""
  },
  "OrleansStream": {
    "Provider": "Memory",
    "Brokers": [
      "127.0.0.1:9092"
    ],
    "Partitions": 1,
    "ReplicationFactor": 1,
    "MessageMaxBytes": 104857600
  },
  "ElasticUris": {
    "Uris": [
      "http://127.0.0.1:9200"
    ]
  },
  "Redis": {
    "Configuration": "http://127.0.0.1:6379"
  },
  "OrleansEventSourcing": {
<<<<<<< HEAD
    "Provider": "Mongodb"
=======
    "Provider": "Memory"
>>>>>>> 64cd119e
  },
  "NamingContest": {
    "Telegram": {
      "BotName": "",
      "Token": "",
      "ChatId": ""
    }
  },
  "Host": {
    "HostId": "Aevatar",
    "Version": "Version"
  },
  "VectorStores": {
    "AzureAISearch": {
      "Endpoint": "http://localhost:6334/",
      "ApiKey": ""
    },
    "AzureCosmosDBMongoDB": {
      "ConnectionString": "",
      "DatabaseName": ""
    },
    "AzureCosmosDBNoSQL": {
      "ConnectionString": "",
      "DatabaseName": ""
    },
    "Qdrant": {
      "Host": "localhost",
      "Port": 6334,
      "Https": false,
      "ApiKey": ""
    },
    "Redis": {
      "ConnectionConfiguration": "localhost:6379"
    },
    "Weaviate": {
      "Endpoint": "http://localhost:8080/v1/"
    }
  },
  "Rag": {
    "AIChatService": "AzureOpenAI",
    "AIEmbeddingService": "AzureOpenAIEmbeddings",
    "BuildCollection": false,
    "CollectionName": "pdfcontent",
    "DataLoadingBatchSize": 10,
    "DataLoadingBetweenBatchDelayInMilliseconds": 1000,
    "PdfFilePaths": [
      "aelf_whitepaper_v2.0.pdf"
    ],
    "VectorStoreType": "Qdrant"
  },
  "Neo4j": {
    "Uri": "bolt://localhost:7687",
    "User": "neo4j"
  },
  "ProjectorBatch": {
    "BatchSize": 3,
    "BatchTimeoutSeconds": 1
  }
}<|MERGE_RESOLUTION|>--- conflicted
+++ resolved
@@ -91,7 +91,6 @@
     "ServiceName": "Aevatar.Silo",
     "ServiceVersion": "1.0.0"
   },
-<<<<<<< HEAD
   "AutogenConfig": {
     "Model": "aevatar-gpt-4o",
     "ApiKey": "****",
@@ -103,8 +102,6 @@
       "VectorSize": 0
     }
   },
-=======
->>>>>>> 64cd119e
   "Telegram": {
     "AccountDictionary": {
       "Test": ""
@@ -134,11 +131,7 @@
     "Configuration": "http://127.0.0.1:6379"
   },
   "OrleansEventSourcing": {
-<<<<<<< HEAD
     "Provider": "Mongodb"
-=======
-    "Provider": "Memory"
->>>>>>> 64cd119e
   },
   "NamingContest": {
     "Telegram": {
