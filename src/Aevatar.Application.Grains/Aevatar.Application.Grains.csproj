﻿<Project Sdk="Microsoft.NET.Sdk">

    <PropertyGroup>
        <TargetFramework>net9.0</TargetFramework>
        <ImplicitUsings>enable</ImplicitUsings>
        <Nullable>enable</Nullable>
        <RootNamespace>Aevatar.Application.Grains</RootNamespace>
    </PropertyGroup>

    <ItemGroup>
        <PackageReference Include="AutoGen.Core" />
        <PackageReference Include="Microsoft.Orleans.Sdk" />
        <PackageReference Include="AElf.OpenTelemetry" />
        <PackageReference Include="Volo.Abp.AutoMapper" />
        <PackageReference Include="Volo.Abp.EventBus.Abstractions" />
<<<<<<< HEAD
        <PackageReference Include="Aevatar.GAgents.AIGAgent" />
        <PackageReference Include="Aevatar.GAgents.SemanticKernel"  />
        <PackageReference Include="Aevatar.GAgents.AI.Abstractions"/>
        <PackageReference Include="MineAiFun.GAgents"/>
=======
        <PackageReference Include="Aevatar.SignalR" />
        <PackageReference Include="Aevatar.GAgents.AIGAgent" />
        <PackageReference Include="Aevatar.GAgents.SemanticKernel"  />
        <PackageReference Include="Aevatar.GAgents.AI.Abstractions"/>
>>>>>>> 184dca64
    </ItemGroup>

    <ItemGroup>
        <ProjectReference Include="..\Aevatar.Application.Contracts\Aevatar.Application.Contracts.csproj" />
        <ProjectReference Include="..\Aevatar.CQRS\Aevatar.CQRS.csproj" />
        <ProjectReference Include="..\Aevatar.Domain.Grains\Aevatar.Domain.Grains.csproj" />
        <ProjectReference Include="..\Aevatar.Domain\Aevatar.Domain.csproj" />
    </ItemGroup>
</Project><|MERGE_RESOLUTION|>--- conflicted
+++ resolved
@@ -13,17 +13,11 @@
         <PackageReference Include="AElf.OpenTelemetry" />
         <PackageReference Include="Volo.Abp.AutoMapper" />
         <PackageReference Include="Volo.Abp.EventBus.Abstractions" />
-<<<<<<< HEAD
+        <PackageReference Include="Aevatar.SignalR" />
         <PackageReference Include="Aevatar.GAgents.AIGAgent" />
         <PackageReference Include="Aevatar.GAgents.SemanticKernel"  />
         <PackageReference Include="Aevatar.GAgents.AI.Abstractions"/>
         <PackageReference Include="MineAiFun.GAgents"/>
-=======
-        <PackageReference Include="Aevatar.SignalR" />
-        <PackageReference Include="Aevatar.GAgents.AIGAgent" />
-        <PackageReference Include="Aevatar.GAgents.SemanticKernel"  />
-        <PackageReference Include="Aevatar.GAgents.AI.Abstractions"/>
->>>>>>> 184dca64
     </ItemGroup>
 
     <ItemGroup>
