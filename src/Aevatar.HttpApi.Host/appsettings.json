{
  "OpenAi": {
    "WordCheckUrl": "https://api.openai.com/v1/moderations",
    "ImagesUrlV1": "https://api.openai.com/v1/images/generations",
    "ApiKeyList": [
      "1q2w3e",
      "1q2w3f"
    ],
    "DelayMaxTime": 30,
    "DelayMillisecond": 2000,
    "RepeatRequestIsOn": false
  },
  "Serilog": {
    "Properties": {
      "Application": "Aevatar.HttpApi.Host"
    },
    "WriteTo": [
      {
        "Name": "Console"
      },
      {
        "Name": "File",
        "Args": {
          "Path": "Logs/log-.log",
          "formatter": {
            "type": "Serilog.Formatting.Compact.RenderedCompactJsonFormatter, Serilog.Formatting.Compact"
          }
        }
      }
    ]
  },
  "Kestrel": {
    "EndPoints": {
      "Http": {
        "Url": "http://*:8001"
      }
    }
  },
  "ConnectionStrings": {
    "Default": "mongodb://localhost:27017/Aevatar"
  },
  "StringEncryption": {
    "DefaultPassPhrase": "RpedX3sEVmQ2o9Lm"
  },
  "Orleans": {
    "ClusterId": "AevatarSiloCluster",
    "ServiceId": "AevatarBasicService",
    "DataBase": "AevatarDb"
  },
  "OpenTelemetry": {
    "ServiceName": "Aevatar.HttpApi.Host",
    "ServiceVersion": "1.0.0"
  },
  "Telegram": {
    "Webhook": "",
    "EncryptionPassword": ""
  },
  "NamingContest": {
    "Telegram": {
      "BotName": "",
      "Token": "",
      "ChatId": ""
    }
  },
  "WebhookDeploy": {
    "WebhookImageName": ""
  },
  "Kubernetes": {
    "AppNameSpace": "aismart-app-testnet",
    "AppPodReplicas": 2,
    "WebhookHostName": "station-webhook-staging.aevatar.ai",
    "DeveloperHostName": "station-developer-staging.aevatar.ai",
    "PodRequestCpuCore": "1",
    "PodRequestMemory": "2Gi"
  },
<<<<<<< HEAD
  "Agent": {
    "SystemAgentList": [
      "GroupGAgent",
      "PublishingGAgent",
      "SubscriptionGAgent",
      "AtomicGAgent",
      "CombinationGAgent",
      "CodeGAgent",
      "TenantPluginCodeGAgent",
      "PluginCodeStorageGAgent",
      "ArtifactGAgent`3",
      "ArtifactGAgent`5"
    ]
  },
=======
>>>>>>> 7f9601b3
  "HostDeploy": {
    "HostSiloImageName": "",
    "HostClientImageName": ""
  },
  "LogElasticSearch": {
    "Uris": [
      "http://127.0.0.1:9200"
    ],
    "Username": "",
    "Password": ""
  },
  "Redis": {
    "Configuration": "127.0.0.1"
  },
  "Host": {
    "HostId": "Aevatar",
    "Version": "Version"
  },
  "Account": {
    "ResetPasswordUrl": "https://aevatar.ai/reset-password"
  },
  "Settings": {
    "Abp.Mailing.Smtp.Host": "",
    "Abp.Mailing.Smtp.Port": "587",
    "Abp.Mailing.Smtp.UserName": "",
    "Abp.Mailing.Smtp.Password": "",
    "Abp.Mailing.Smtp.Domain": "",
    "Abp.Mailing.Smtp.EnableSsl": "true",
    "Abp.Mailing.Smtp.UseDefaultCredentials": "false",
    "Abp.Mailing.DefaultFromAddress": "noreply@aevatar.ai",
    "Abp.Mailing.DefaultFromDisplayName": "aevatar"
  }
}<|MERGE_RESOLUTION|>--- conflicted
+++ resolved
@@ -73,23 +73,6 @@
     "PodRequestCpuCore": "1",
     "PodRequestMemory": "2Gi"
   },
-<<<<<<< HEAD
-  "Agent": {
-    "SystemAgentList": [
-      "GroupGAgent",
-      "PublishingGAgent",
-      "SubscriptionGAgent",
-      "AtomicGAgent",
-      "CombinationGAgent",
-      "CodeGAgent",
-      "TenantPluginCodeGAgent",
-      "PluginCodeStorageGAgent",
-      "ArtifactGAgent`3",
-      "ArtifactGAgent`5"
-    ]
-  },
-=======
->>>>>>> 7f9601b3
   "HostDeploy": {
     "HostSiloImageName": "",
     "HostClientImageName": ""
