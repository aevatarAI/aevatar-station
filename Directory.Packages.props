--- conflicted
+++ resolved
@@ -3,11 +3,7 @@
     <ManagePackageVersionsCentrally>true</ManagePackageVersionsCentrally>
     <AbpVersion>9.0.3</AbpVersion>
     <OrleansVersion>9.0.1</OrleansVersion>
-<<<<<<< HEAD
-    <AevatarGAgentVersion>1.5.1-develop.0.5.1</AevatarGAgentVersion>
-=======
     <AevatarGAgentVersion>1.5.1-develop.0.5.2</AevatarGAgentVersion>
->>>>>>> 362a4cb6
   </PropertyGroup>
   <ItemGroup>
     <!-- AElf packages -->
