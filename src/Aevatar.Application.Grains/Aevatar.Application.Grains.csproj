﻿<Project Sdk="Microsoft.NET.Sdk">

    <PropertyGroup>
        <TargetFramework>net9.0</TargetFramework>
        <ImplicitUsings>enable</ImplicitUsings>
        <Nullable>enable</Nullable>
        <RootNamespace>Aevatar.Application.Grains</RootNamespace>
    </PropertyGroup>

    <ItemGroup>
        <PackageReference Include="Aevatar.GAgents.ChatAgent"/>
        <PackageReference Include="AutoGen.Core"/>
        <PackageReference Include="Microsoft.Extensions.Options"/>
        <PackageReference Include="Microsoft.Orleans.Sdk"/>
        <PackageReference Include="AElf.OpenTelemetry"/>
        <PackageReference Include="Volo.Abp.AutoMapper"/>
        <PackageReference Include="Volo.Abp.EventBus.Abstractions"/>
        <PackageReference Include="Aevatar.SignalR"/>
        <PackageReference Include="Aevatar.GAgents.AIGAgent"/>
        <PackageReference Include="Aevatar.GAgents.SemanticKernel"/>
        <PackageReference Include="Aevatar.PermissionManagement" />
<<<<<<< HEAD
        
=======


>>>>>>> b4476869
        <PackageReference Include="Aevatar.GAgents.AI.Abstractions"/>
         <PackageReference Include="MineAiFun.GAgents"/>
        <PackageReference Include="Aevatar.GAgents.Twitter"/>
        <PackageReference Include="XWorkerAgent"/>
        <PackageReference Include="TelegramWorkerAgent"/>
        <PackageReference Include="Aevatar.GAgents.SocialGAgent"/>

    </ItemGroup>

    <ItemGroup>
        <ProjectReference Include="..\Aevatar.Application.Contracts\Aevatar.Application.Contracts.csproj"/>
        <ProjectReference Include="..\Aevatar.CQRS\Aevatar.CQRS.csproj"/>
        <ProjectReference Include="..\Aevatar.Domain.Grains\Aevatar.Domain.Grains.csproj"/>
        <ProjectReference Include="..\Aevatar.Domain\Aevatar.Domain.csproj"/>
        <ProjectReference Include="..\Aevatar.Neo4JStore\Aevatar.Neo4JStore.csproj"/>
    </ItemGroup>

    <ItemGroup>
<<<<<<< HEAD
        <ProjectReference Include="..\Aevatar.Application.Contracts\Aevatar.Application.Contracts.csproj"/>
        <ProjectReference Include="..\Aevatar.CQRS\Aevatar.CQRS.csproj"/>
        <ProjectReference Include="..\Aevatar.Domain.Grains\Aevatar.Domain.Grains.csproj"/>
        <ProjectReference Include="..\Aevatar.Domain\Aevatar.Domain.csproj"/>
        <ProjectReference Include="..\Aevatar.Neo4JStore\Aevatar.Neo4JStore.csproj"/>
    </ItemGroup>

    <ItemGroup>
=======
>>>>>>> b4476869
        <Compile Remove="Agents\TestAgent\TestAgent.cs"/>
    </ItemGroup>
</Project><|MERGE_RESOLUTION|>--- conflicted
+++ resolved
@@ -19,12 +19,7 @@
         <PackageReference Include="Aevatar.GAgents.AIGAgent"/>
         <PackageReference Include="Aevatar.GAgents.SemanticKernel"/>
         <PackageReference Include="Aevatar.PermissionManagement" />
-<<<<<<< HEAD
-        
-=======
 
-
->>>>>>> b4476869
         <PackageReference Include="Aevatar.GAgents.AI.Abstractions"/>
          <PackageReference Include="MineAiFun.GAgents"/>
         <PackageReference Include="Aevatar.GAgents.Twitter"/>
@@ -43,17 +38,6 @@
     </ItemGroup>
 
     <ItemGroup>
-<<<<<<< HEAD
-        <ProjectReference Include="..\Aevatar.Application.Contracts\Aevatar.Application.Contracts.csproj"/>
-        <ProjectReference Include="..\Aevatar.CQRS\Aevatar.CQRS.csproj"/>
-        <ProjectReference Include="..\Aevatar.Domain.Grains\Aevatar.Domain.Grains.csproj"/>
-        <ProjectReference Include="..\Aevatar.Domain\Aevatar.Domain.csproj"/>
-        <ProjectReference Include="..\Aevatar.Neo4JStore\Aevatar.Neo4JStore.csproj"/>
-    </ItemGroup>
-
-    <ItemGroup>
-=======
->>>>>>> b4476869
         <Compile Remove="Agents\TestAgent\TestAgent.cs"/>
     </ItemGroup>
 </Project>