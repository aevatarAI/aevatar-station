using System;
using System.Collections.Generic;
using System.Linq;
using System.Threading.Tasks;
using Aevatar.Kubernetes;
using Aevatar.Kubernetes.Adapter;
using Aevatar.Kubernetes.ResourceDefinition;
using Aevatar.Projects;
using Aevatar.WebHook.Deploy;
using Microsoft.Extensions.Logging;
using Volo.Abp;
using Volo.Abp.Application.Services;

namespace Aevatar.Service;

public interface IDeveloperService
{
    Task CreateHostAsync(string HostId, string version, string corsUrls);
    Task DestroyHostAsync(string inputHostId, string inputVersion);

    Task UpdateDockerImageAsync(string appId, string version, string newImage);
<<<<<<< HEAD
    Task<RestartConfigResponseDto> RestartAsync(Guid projectId, string clientId);
=======

    Task RestartAsync(string clientId, Guid projectId);
    Task CreateAsync(string clientId, Guid projectId);
    Task DeleteAsync(string clientId);
>>>>>>> c45fedfd
}

public class DeveloperService : ApplicationService, IDeveloperService
{
    private const string DefaultVersion = "1";
    private readonly ILogger<DeveloperService> _logger;
    private readonly IHostDeployManager _hostDeployManager;
    private readonly IKubernetesClientAdapter _kubernetesClientAdapter;
    private readonly IProjectCorsOriginService _projectCorsOriginService;

    public DeveloperService(IHostDeployManager hostDeployManager, IKubernetesClientAdapter kubernetesClientAdapter,
        ILogger<DeveloperService> logger, IProjectCorsOriginService projectCorsOriginService)
    {
        _logger = logger;
        _hostDeployManager = hostDeployManager;
        _kubernetesClientAdapter = kubernetesClientAdapter;
        _projectCorsOriginService = projectCorsOriginService;
    }

    public async Task CreateHostAsync(string HostId, string version, string corsUrls)
    {
        await _hostDeployManager.CreateHostAsync(HostId, version, corsUrls, Guid.Empty);
    }

    public async Task DestroyHostAsync(string inputHostId, string inputVersion)
    {
        await _hostDeployManager.DestroyHostAsync(inputHostId, inputVersion);
    }

    public async Task UpdateDockerImageAsync(string appId, string version, string newImage)
    {
        await _hostDeployManager.UpdateDockerImageAsync(appId, version, newImage);
    }

<<<<<<< HEAD
    public async Task<RestartConfigResponseDto> RestartAsync(Guid projectId, string clientId)
=======
    public async Task RestartAsync(string clientId, Guid projectId)
>>>>>>> c45fedfd
    {
        if (string.IsNullOrWhiteSpace(clientId))
        {
            throw new UserFriendlyException("ClientId cannot be null or empty");
        }

<<<<<<< HEAD
        _logger.LogInformation($"Starting business service restart for client: {clientId}");
=======
        _logger.LogInformation($"Starting business service restart for client: {clientId} in project: {projectId}");
>>>>>>> c45fedfd

        var hostServiceExists = await DetermineIfHostServiceExistsAsync(clientId, DefaultVersion);
        if (!hostServiceExists)
        {
<<<<<<< HEAD
            var hostServiceExists = await DetermineIfHostServiceExistsAsync(clientId, "1");
            if (!hostServiceExists)
            {
                _logger.LogWarning($"No Host service found for client: {clientId}");
                throw new UserFriendlyException($"No Host service found to restart for client: {clientId}");
            }

            var corsUrls = await _projectCorsOriginService.GetListAsync(projectId);
            var corsUrlsString = string.Join(",", corsUrls.Items.Select(x => x.Domain));
            await _hostDeployManager.UpdateHostAsync(clientId, "1", corsUrlsString);

            _logger.LogInformation($"Business service restart completed successfully for client: {clientId}");
            return new RestartConfigResponseDto
            {
                IsSuccess = true,
                Message = "Service is restarting to apply configuration changes"
            };
=======
            _logger.LogWarning($"No Host service found for client: {clientId}");
            throw new UserFriendlyException($"No Host service found to restart for client: {clientId}");
>>>>>>> c45fedfd
        }

        var corsUrls = await GetCorsUrlsForClientAsync(clientId);
        var corsUrlsString = string.Join(",", corsUrls);
        await _hostDeployManager.UpdateHostAsync(clientId, DefaultVersion, corsUrlsString, projectId);

        _logger.LogInformation($"Business service restart completed successfully for client: {clientId}");
    }

    public async Task CreateAsync(string clientId, Guid projectId)
    {
        if (string.IsNullOrWhiteSpace(clientId))
        {
            throw new UserFriendlyException("ClientId cannot be null or empty");
        }

        _logger.LogInformation($"Starting developer service creation for client: {clientId} in project: {projectId}");

        var canCreate = await CanCreateHostServiceAsync(clientId, DefaultVersion);
        if (!canCreate)
        {
            _logger.LogWarning($"Host service partially or fully exists for client: {clientId}");
            throw new UserFriendlyException(
                $"Host service partially or fully exists for client: {clientId}. Please delete existing services first.");
        }

        var corsUrls = await GetCorsUrlsForClientAsync(clientId);
        var corsUrlsString = string.Join(",", corsUrls);
        await _hostDeployManager.CreateHostAsync(clientId, DefaultVersion, corsUrlsString, projectId);

        _logger.LogInformation($"Developer service created successfully for client: {clientId}");
    }

    public async Task DeleteAsync(string clientId)
    {
        if (string.IsNullOrWhiteSpace(clientId))
        {
            throw new UserFriendlyException("ClientId cannot be null or empty");
        }

        var hostServiceExists = await DetermineIfHostServiceExistsAsync(clientId, DefaultVersion);
        if (!hostServiceExists)
        {
            _logger.LogWarning($"No Host service found for client: {clientId}");
            throw new UserFriendlyException($"No Host service found to delete for client: {clientId}");
        }

        await _hostDeployManager.DestroyHostAsync(clientId, DefaultVersion);

        _logger.LogInformation($"Developer service deleted successfully for client: {clientId}");
    }

    private async Task<(bool siloExists, bool clientExists)> GetHostServiceStatusAsync(string clientId, string version)
    {
        try
        {
            var deployments = await _kubernetesClientAdapter.ListDeploymentAsync(KubernetesConstants.AppNameSpace);

            var hostSiloExists = deployments.Items.Any(d =>
                d.Metadata.Name == DeploymentHelper.GetAppDeploymentName($"{clientId}-silo", version));
            var hostClientExists = deployments.Items.Any(d =>
                d.Metadata.Name == DeploymentHelper.GetAppDeploymentName($"{clientId}-client", version));

            return (hostSiloExists, hostClientExists);
        }
        catch (Exception ex)
        {
            _logger.LogError(ex, $"Error checking Host service status for client: {clientId}");
            return (false, false);
        }
    }
<<<<<<< HEAD
=======

    private async Task<bool> DetermineIfHostServiceExistsAsync(string clientId, string version)
    {
        var (siloExists, clientExists) = await GetHostServiceStatusAsync(clientId, version);
        return siloExists || clientExists;
    }

    private async Task<bool> CanCreateHostServiceAsync(string clientId, string version)
    {
        var (siloExists, clientExists) = await GetHostServiceStatusAsync(clientId, version);

        var canCreate = !siloExists && !clientExists;

        if (siloExists || clientExists)
        {
            _logger.LogWarning(
                $"Cannot create service for client {clientId}: Silo exists={siloExists}, Client exists={clientExists}");
        }

        return canCreate;
    }

    private async Task<List<string>> GetCorsUrlsForClientAsync(string clientId)
    {
        _logger.LogInformation($"Getting CORS URLs for client: {clientId}");

        var mockCorsUrls = new List<string>
        {
            "https://api.example.com",
            "https://app.test.com",
            "https://webhook.demo.org",
            "http://localhost:3000",
            "https://staging.myapp.com"
        };

        _logger.LogInformation($"Retrieved {mockCorsUrls.Count} CORS URLs for client: {clientId}");

        await Task.CompletedTask;
        return mockCorsUrls;
    }
>>>>>>> c45fedfd
}<|MERGE_RESOLUTION|>--- conflicted
+++ resolved
@@ -5,7 +5,6 @@
 using Aevatar.Kubernetes;
 using Aevatar.Kubernetes.Adapter;
 using Aevatar.Kubernetes.ResourceDefinition;
-using Aevatar.Projects;
 using Aevatar.WebHook.Deploy;
 using Microsoft.Extensions.Logging;
 using Volo.Abp;
@@ -19,14 +18,10 @@
     Task DestroyHostAsync(string inputHostId, string inputVersion);
 
     Task UpdateDockerImageAsync(string appId, string version, string newImage);
-<<<<<<< HEAD
-    Task<RestartConfigResponseDto> RestartAsync(Guid projectId, string clientId);
-=======
 
     Task RestartAsync(string clientId, Guid projectId);
     Task CreateAsync(string clientId, Guid projectId);
     Task DeleteAsync(string clientId);
->>>>>>> c45fedfd
 }
 
 public class DeveloperService : ApplicationService, IDeveloperService
@@ -35,15 +30,13 @@
     private readonly ILogger<DeveloperService> _logger;
     private readonly IHostDeployManager _hostDeployManager;
     private readonly IKubernetesClientAdapter _kubernetesClientAdapter;
-    private readonly IProjectCorsOriginService _projectCorsOriginService;
 
     public DeveloperService(IHostDeployManager hostDeployManager, IKubernetesClientAdapter kubernetesClientAdapter,
-        ILogger<DeveloperService> logger, IProjectCorsOriginService projectCorsOriginService)
+        ILogger<DeveloperService> logger)
     {
         _logger = logger;
         _hostDeployManager = hostDeployManager;
         _kubernetesClientAdapter = kubernetesClientAdapter;
-        _projectCorsOriginService = projectCorsOriginService;
     }
 
     public async Task CreateHostAsync(string HostId, string version, string corsUrls)
@@ -61,48 +54,20 @@
         await _hostDeployManager.UpdateDockerImageAsync(appId, version, newImage);
     }
 
-<<<<<<< HEAD
-    public async Task<RestartConfigResponseDto> RestartAsync(Guid projectId, string clientId)
-=======
     public async Task RestartAsync(string clientId, Guid projectId)
->>>>>>> c45fedfd
     {
         if (string.IsNullOrWhiteSpace(clientId))
         {
             throw new UserFriendlyException("ClientId cannot be null or empty");
         }
 
-<<<<<<< HEAD
-        _logger.LogInformation($"Starting business service restart for client: {clientId}");
-=======
         _logger.LogInformation($"Starting business service restart for client: {clientId} in project: {projectId}");
->>>>>>> c45fedfd
 
         var hostServiceExists = await DetermineIfHostServiceExistsAsync(clientId, DefaultVersion);
         if (!hostServiceExists)
         {
-<<<<<<< HEAD
-            var hostServiceExists = await DetermineIfHostServiceExistsAsync(clientId, "1");
-            if (!hostServiceExists)
-            {
-                _logger.LogWarning($"No Host service found for client: {clientId}");
-                throw new UserFriendlyException($"No Host service found to restart for client: {clientId}");
-            }
-
-            var corsUrls = await _projectCorsOriginService.GetListAsync(projectId);
-            var corsUrlsString = string.Join(",", corsUrls.Items.Select(x => x.Domain));
-            await _hostDeployManager.UpdateHostAsync(clientId, "1", corsUrlsString);
-
-            _logger.LogInformation($"Business service restart completed successfully for client: {clientId}");
-            return new RestartConfigResponseDto
-            {
-                IsSuccess = true,
-                Message = "Service is restarting to apply configuration changes"
-            };
-=======
             _logger.LogWarning($"No Host service found for client: {clientId}");
             throw new UserFriendlyException($"No Host service found to restart for client: {clientId}");
->>>>>>> c45fedfd
         }
 
         var corsUrls = await GetCorsUrlsForClientAsync(clientId);
@@ -174,8 +139,6 @@
             return (false, false);
         }
     }
-<<<<<<< HEAD
-=======
 
     private async Task<bool> DetermineIfHostServiceExistsAsync(string clientId, string version)
     {
@@ -216,5 +179,4 @@
         await Task.CompletedTask;
         return mockCorsUrls;
     }
->>>>>>> c45fedfd
 }