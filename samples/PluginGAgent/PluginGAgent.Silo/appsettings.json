--- conflicted
+++ resolved
@@ -37,11 +37,8 @@
   },
   "ConnectionStrings": {
     "Default": "mongodb://127.0.0.1:27017/AevatarDb"
-<<<<<<< HEAD
-=======
   },
   "Aevatar": {
     "StreamNamespace": "Aevatar"
->>>>>>> e58579d4
   }
 }