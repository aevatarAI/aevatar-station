--- conflicted
+++ resolved
@@ -73,11 +73,15 @@
                 });
             });
         });
-<<<<<<< HEAD
+        
+        // Configure health check options
+        context.Services.Configure<HealthCheckOptions>(configuration.GetSection("HealthCheck"));
+
+        // Add Orleans health checks
+        context.Services.AddOrleansHealthChecks();
 
         context.Services.AddTransient<IGAgentExecutor, GAgentExecutor>();
         context.Services.AddTransient<IGAgentService, GAgentService>();
-
 
         context.Services.AddSemanticKernel();
         context.Services.AddSingleton<IKernelFactory, KernelFactory>();
@@ -97,13 +101,5 @@
 
         // Register main web search service
         context.Services.AddSingleton<IWebSearchService, WebSearchService>();
-=======
-        
-        // Configure health check options
-        context.Services.Configure<HealthCheckOptions>(configuration.GetSection("HealthCheck"));
-        
-        // Add Orleans health checks
-        context.Services.AddOrleansHealthChecks();
->>>>>>> b513e67d
     }
 }