--- conflicted
+++ resolved
@@ -11,11 +11,7 @@
 
 namespace Aevatar.CQRS;
 
-<<<<<<< HEAD
-public class AevatarStateProjector: IStateProjector, ISingletonDependency
-=======
-public class AevatarStateProjector : IStateProjector
->>>>>>> 8c8f894b
+public class AevatarStateProjector : IStateProjector, ISingletonDependency
 {
     private readonly IMediator _mediator;
     private readonly ILogger<AevatarStateProjector> _logger;
