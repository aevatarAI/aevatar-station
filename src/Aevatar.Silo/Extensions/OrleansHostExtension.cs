--- conflicted
+++ resolved
@@ -4,12 +4,8 @@
 using Aevatar.GAgents.AI.Options;
 using Aevatar.GAgents.SemanticKernel.Extensions;
 using Aevatar.Extensions;
-<<<<<<< HEAD
 //using Aevatar.SignalR;
-=======
-using Aevatar.SignalR;
 using Microsoft.AspNetCore.SignalR;
->>>>>>> cbbdf751
 using Microsoft.Extensions.Configuration;
 using Microsoft.Extensions.DependencyInjection;
 using Microsoft.Extensions.Hosting;
@@ -151,15 +147,9 @@
                 {
                     siloBuilder.AddMemoryStreams("Aevatar");
                 }
-<<<<<<< HEAD
-                siloBuilder.UseAevatar();
-               // siloBuilder.UseSignalR(); 
-               // siloBuilder.RegisterHub<AevatarSignalRHub>();
-=======
                 siloBuilder.UseAevatar()
                     .UseSignalR()
                     .RegisterHub<AevatarSignalRHub>();
->>>>>>> cbbdf751
             }).ConfigureServices((context, services) =>
             {
                 services.Configure<AzureOpenAIConfig>(context.Configuration.GetSection("AIServices:AzureOpenAI"));
