--- conflicted
+++ resolved
@@ -43,11 +43,7 @@
     private readonly IGAgentManager _gAgentManager;
     private readonly IUserAppService _userAppService;
     private readonly IOptionsMonitor<AgentOptions> _agentOptions;
-<<<<<<< HEAD
-    private readonly IOptionsMonitor<AgentDefaultValuesOptions> _systemLLMConfigOptions;
-=======
     private readonly IOptionsMonitor<AgentDefaultValuesOptions> _agentDefaultValuesOptions;
->>>>>>> 7d069513
     private readonly GrainTypeResolver _grainTypeResolver;
     private readonly ISchemaProvider _schemaProvider;
     private readonly IIndexingService _indexingService;
@@ -60,11 +56,7 @@
         IGAgentManager gAgentManager,
         IUserAppService userAppService,
         IOptionsMonitor<AgentOptions> agentOptions,
-<<<<<<< HEAD
-        IOptionsMonitor<AgentDefaultValuesOptions> systemLLMConfigOptions,
-=======
         IOptionsMonitor<AgentDefaultValuesOptions> agentDefaultValuesOptions,
->>>>>>> 7d069513
         GrainTypeResolver grainTypeResolver,
         ISchemaProvider schemaProvider,
         IIndexingService indexingService)
