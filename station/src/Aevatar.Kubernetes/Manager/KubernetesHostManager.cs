--- conflicted
+++ resolved
@@ -21,7 +21,6 @@
     private readonly HostDeployOptions _hostDeployOptions;
     private readonly ILogger<KubernetesHostManager> _logger;
     private readonly IKubernetesClientAdapter _kubernetesClientAdapter;
-<<<<<<< HEAD
     private readonly HostDeployOptions _HostDeployOptions;
     private readonly IGrainFactory _grainFactory;
 
@@ -30,21 +29,13 @@
         IOptionsSnapshot<KubernetesOptions> kubernetesOptions,
         IOptionsSnapshot<HostDeployOptions> HostDeployOptions,
         IGrainFactory grainFactory)
-=======
-
-    public KubernetesHostManager(ILogger<KubernetesHostManager> logger,
-        IKubernetesClientAdapter kubernetesClientAdapter, IOptionsSnapshot<KubernetesOptions> kubernetesOptions,
-        IOptionsSnapshot<HostDeployOptions> hostDeployOptions)
->>>>>>> 8046dc2a
     {
         _logger = logger;
         _kubernetesOptions = kubernetesOptions.Value;
-<<<<<<< HEAD
-        _HostDeployOptions = HostDeployOptions.Value;
-        _grainFactory = grainFactory;
-=======
         _hostDeployOptions = hostDeployOptions.Value;
         _kubernetesClientAdapter = kubernetesClientAdapter;
+        _grainFactory = grainFactory;
+        
     }
 
     #region Create
@@ -55,7 +46,6 @@
         await CreateHttpClientAsync(appId, version, _hostDeployOptions.HostClientImageName,
             GetHostClientConfigContent(appId, version, KubernetesConstants.HostClientSettingTemplateFilePath, corsUrls),
             KubernetesConstants.HostClientCommand, _kubernetesOptions.DeveloperHostName);
->>>>>>> 8046dc2a
     }
 
     public async Task<string> CreateNewWebHookAsync(string appId, string version, string imageName)
@@ -137,18 +127,10 @@
                 GetHostClientConfigContent(appId, version, KubernetesConstants.AppSettingSiloSharedFileName, null)
             }
         };
-<<<<<<< HEAD
 
         // Add business configuration file if available
         await AddBusinessConfigToConfigFilesAsync(appId, configFiles, HostTypeEnum.WebHook);
-        await EnsureConfigMapAsync(
-            appId,
-            version,
-            ConfigMapHelper.GetAppSettingConfigMapName,
-            configFiles,
-=======
         await EnsureConfigMapAsync(appHostName, version, ConfigMapHelper.GetAppSettingConfigMapName, configFiles,
->>>>>>> 8046dc2a
             ConfigMapHelper.CreateAppSettingConfigMapDefinition);
         _logger.LogInformation(
             $"[KubernetesAppManager] ConfigMap injected for appId={appId}, version={version}, keys=[{string.Join(",", configFiles.Keys)}]");
@@ -238,18 +220,9 @@
         {
             { KubernetesConstants.AppSettingFileName, config },
             {
-<<<<<<< HEAD
-                container.Image = newImage;
-                await _kubernetesClientAdapter.ReplaceNamespacedDeploymentAsync(deployment, deploymentName,
-                    KubernetesConstants.AppNameSpace);
-                _logger.LogInformation($"Updated deployment {deploymentName} to use image {newImage} with latest business configuration");
-            }
-            else
-=======
                 KubernetesConstants.AppSettingSharedFileName,
                 GetHostClientConfigContent(appId, version, KubernetesConstants.AppSettingSharedFileName, null)
             },
->>>>>>> 8046dc2a
             {
                 KubernetesConstants.AppSettingHttpApiHostSharedFileName,
                 GetHostClientConfigContent(appId, version, KubernetesConstants.AppSettingHttpApiHostSharedFileName,
@@ -267,46 +240,12 @@
             $"[KubernetesHostManager] Successfully updated Host Client ConfigMap for appResourceId: {appId}, version: {version}, corsUrls: {corsUrls}, tenantId: {projectId}");
     }
 
-<<<<<<< HEAD
-    private async Task<string> GetHostSiloConfigContentAsync(string appId, string version, string templateFilePath)
-    {
-        return GetBaseConfigContent(appId, version, templateFilePath);
-    }
-
-    private static string GetHostSiloConfigContent(string appId, string version, string templateFilePath)
-    {
-        return GetBaseConfigContent(appId, version, templateFilePath);
-    }
-
-    private async Task<string> GetHostClientConfigContentAsync(string appId, string version, string templateFilePath,
-        [CanBeNull] string corsUrls)
-    {
-        var baseConfig = GetBaseConfigContent(appId, version, templateFilePath);
-        if (corsUrls != null)
-        {
-            baseConfig = baseConfig.Replace(KubernetesConstants.HostClientCors, corsUrls);
-        }
-
-        return baseConfig;
-    }
-=======
     #endregion
->>>>>>> 8046dc2a
 
     #region Restart
 
     public async Task UpgradeApplicationAsync(string appId, string version, string corsUrls, Guid tenantId)
     {
-<<<<<<< HEAD
-        var baseConfig = GetBaseConfigContent(appId, version, templateFilePath);
-        if (corsUrls != null)
-        {
-            baseConfig = baseConfig.Replace(KubernetesConstants.HostClientCors, corsUrls);
-        }
-
-        return baseConfig;
-    }
-=======
         _logger.LogInformation(
             $"Updating service configuration for: {appId} with CORS URLs: {corsUrls}, project: {tenantId}");
 
@@ -316,7 +255,6 @@
             await UpdateHttpClientConfigMapAsync(appId, version, corsUrls, tenantId);
 
             _logger.LogInformation($"Service configuration updated successfully: {appId}");
->>>>>>> 8046dc2a
 
             var siloAppId = GetHostName(appId, KubernetesConstants.HostSilo);
             var siloDeploymentName = DeploymentHelper.GetAppDeploymentName(siloAppId, version);
@@ -459,7 +397,234 @@
         return unescapedContent;
     }
 
-<<<<<<< HEAD
+    #endregion
+
+    #region Common
+
+    public async Task UpdateDeploymentImageAsync(string appId, string version, string newImage)
+    {
+        var deployments = await _kubernetesClientAdapter.ListDeploymentAsync(KubernetesConstants.AppNameSpace);
+        var deploymentName =
+            DeploymentHelper.GetAppDeploymentName(appId, version);
+        var deploymentExists = deployments.Items.Any(item => item.Metadata.Name == deploymentName);
+        if (deploymentExists)
+        {
+            var deployment =
+                await _kubernetesClientAdapter.ReadNamespacedDeploymentAsync(deploymentName,
+                    KubernetesConstants.AppNameSpace);
+            // Add or update annotations to trigger rolling updates
+            var annotations = deployment.Spec.Template.Metadata.Annotations ?? new Dictionary<string, string>();
+            annotations["kubectl.kubernetes.io/restartedAt"] = DateTime.UtcNow.ToString("s");
+            deployment.Spec.Template.Metadata.Annotations = annotations;
+            //Update container image 
+            var containers = deployment.Spec.Template.Spec.Containers;
+            var containerName =
+                ContainerHelper.GetAppContainerName(appId, version);
+
+            var container = containers.FirstOrDefault(c => c.Name == containerName);
+            if (container != null)
+            {
+                container.Image = newImage;
+                await _kubernetesClientAdapter.ReplaceNamespacedDeploymentAsync(deployment, deploymentName,
+                    KubernetesConstants.AppNameSpace);
+                _logger.LogInformation($"Updated deployment {deploymentName} to use image {newImage} with latest business configuration");
+            }
+            else
+            {
+                _logger.LogError($"Container {containerName} not found in deployment {deploymentName}");
+            }
+        }
+        else
+        {
+            _logger.LogError($"Deployment {deploymentName} does not exist!");
+        }
+    }
+
+
+    private string GetHealthPath() => "";
+
+    private string GetHostName(string appId, string appType) => $"{appId}-{appType}";
+
+    private async Task RestartDeploymentAsync(string deploymentName)
+    {
+        // Check if the deployment exists in the namespace
+        var deploymentExists = await DeploymentExistsAsync(deploymentName);
+        if (!deploymentExists)
+        {
+            _logger.LogError($"Deployment {deploymentName} does not exist!");
+            return;
+        }
+
+        // Trigger a rolling restart by updating the 'restartedAt' annotation
+        await ApplyRollingRestartAsync(deploymentName);
+    }
+
+    private async Task<bool> DeploymentExistsAsync(string deploymentName)
+    {
+        var deployments = await _kubernetesClientAdapter.ListDeploymentAsync(KubernetesConstants.AppNameSpace);
+        return deployments.Items.Any(item => item.Metadata.Name == deploymentName);
+    }
+
+    private async Task<string> GetHostSiloConfigContentAsync(string appId, string version, string templateFilePath)
+    {
+        return GetBaseConfigContent(appId, version, templateFilePath);
+    }
+
+    private async Task ApplyRollingRestartAsync(string deploymentName)
+    {
+        return GetBaseConfigContent(appId, version, templateFilePath);
+    }
+
+    private async Task<string> GetHostClientConfigContentAsync(string appId, string version, string templateFilePath,
+        [CanBeNull] string corsUrls)
+    {
+        var baseConfig = GetBaseConfigContent(appId, version, templateFilePath);
+        if (corsUrls != null)
+        {
+            baseConfig = baseConfig.Replace(KubernetesConstants.HostClientCors, corsUrls);
+        }
+
+        return baseConfig;
+    }
+
+    #endregion
+
+    #region Ensure
+
+    private async Task EnsureConfigMapAsync(string appId, string version,
+        Func<string, string, string> getConfigMapNameFunc, Dictionary<string, string> configContent,
+        Func<string, Dictionary<string, string>, V1ConfigMap> createConfigMapDefinitionFunc)
+    {
+        var baseConfig = GetBaseConfigContent(appId, version, templateFilePath);
+        if (corsUrls != null)
+        {
+            baseConfig = baseConfig.Replace(KubernetesConstants.HostClientCors, corsUrls);
+        }
+
+        return baseConfig;
+    }
+
+
+    private async Task EnsureDeploymentAsync(string applicationName, string version, string imageName,
+        string deploymentName, string deploymentLabelName, string containerName, List<string> command, int replicas,
+        int containerPort, string maxSurge, string maxUnavailable, string healthPath, bool isSilo = false)
+    {
+        var configMapName = ConfigMapHelper.GetAppSettingConfigMapName(applicationName, version);
+        var sideCarConfigName = ConfigMapHelper.GetAppFileBeatConfigMapName(applicationName, version);
+        var deployment = DeploymentHelper.CreateAppDeploymentWithFileBeatSideCarDefinition(
+            applicationName, version, imageName, deploymentName, deploymentLabelName, command, replicas, containerName,
+            containerPort, configMapName, sideCarConfigName,
+            _kubernetesOptions.RequestCpuCore, _kubernetesOptions.RequestMemory,
+            maxSurge, maxUnavailable, isSilo, healthPath);
+        var deployments = await _kubernetesClientAdapter.ListDeploymentAsync(KubernetesConstants.AppNameSpace);
+
+        if (!deployments.Items.Any(item => item.Metadata.Name == deploymentName))
+        {
+            await _kubernetesClientAdapter.CreateDeploymentAsync(deployment, KubernetesConstants.AppNameSpace);
+            _logger.LogInformation("[KubernetesAppManager] Deployment {deploymentName} created", deploymentName);
+        }
+        else
+        {
+            await _kubernetesClientAdapter.ReplaceNamespacedDeploymentAsync(deployment, deploymentName,
+                KubernetesConstants.AppNameSpace);
+            _logger.LogInformation("[KubernetesAppManager] Update Deployment {deploymentName} updated", deploymentName);
+        }
+    }
+
+    private async Task EnsureServiceAsync(string hostName, string version, string deploymentLabelName, int targetPort)
+    {
+        var serviceName = ServiceHelper.GetAppServiceName(hostName, version);
+        var services = await _kubernetesClientAdapter.ListServiceAsync(KubernetesConstants.AppNameSpace);
+        if (!services.Items.Any(item => item.Metadata.Name == serviceName))
+        {
+            var serviceLabelName = ServiceHelper.GetAppServiceLabelName(hostName, version);
+            var servicePortName = ServiceHelper.GetAppServicePortName(version);
+
+            var service = ServiceHelper.CreateAppClusterIPServiceDefinition(hostName, serviceName, serviceLabelName,
+                deploymentLabelName, servicePortName, targetPort, targetPort);
+
+            await _kubernetesClientAdapter.CreateServiceAsync(service, KubernetesConstants.AppNameSpace);
+            _logger.LogInformation("[KubernetesAppManager] Service {serviceName} created", serviceName);
+        }
+    }
+
+    private async Task EnsureIngressAsync(string appHostName, string version, string hostName, string rulePath,
+        int targetPort)
+    {
+        var serviceName = ServiceHelper.GetAppServiceName(appHostName, version);
+        var ingressName = IngressHelper.GetAppIngressName(appHostName, version);
+        var ingresses = await _kubernetesClientAdapter.ListIngressAsync(KubernetesConstants.AppNameSpace);
+        if (!ingresses.Items.Any(item => item.Metadata.Name == ingressName))
+        {
+            var ingress = IngressHelper.CreateAppIngressDefinition(ingressName, hostName, rulePath, serviceName,
+                targetPort);
+
+            await _kubernetesClientAdapter.CreateIngressAsync(ingress, KubernetesConstants.AppNameSpace);
+            _logger.LogInformation("[KubernetesAppManager] Ingress {ingressName} created", ingressName);
+        }
+    }
+
+
+    private async Task EnsureIngressDeletedAsync(string ingressName)
+    {
+        var ingresses = await _kubernetesClientAdapter.ListIngressAsync(KubernetesConstants.AppNameSpace);
+        var ingressExists = ingresses.Items.Any(item => item.Metadata.Name == ingressName);
+        if (ingressExists)
+        {
+            await _kubernetesClientAdapter.DeleteIngressAsync(ingressName, KubernetesConstants.AppNameSpace);
+            _logger.LogInformation("[KubernetesAppManager]Ingress {ingressName} deleted.", ingressName);
+        }
+    }
+
+    private async Task EnsureServiceDeletedAsync(string serviceName)
+    {
+        var services = await _kubernetesClientAdapter.ListServiceAsync(KubernetesConstants.AppNameSpace);
+        var serviceExists = services.Items.Any(item => item.Metadata.Name == serviceName);
+        if (serviceExists)
+        {
+            await _kubernetesClientAdapter.DeleteServiceAsync(serviceName, KubernetesConstants.AppNameSpace);
+            _logger.LogInformation("[KubernetesAppManager]Service {serviceName} deleted.", serviceName);
+        }
+    }
+
+    private async Task EnsureDeploymentDeletedAsync(string resourceName)
+    {
+        var deployments = await _kubernetesClientAdapter.ListDeploymentAsync(KubernetesConstants.AppNameSpace);
+        var deploymentExists = deployments.Items.Any(d => d.Metadata.Name == resourceName);
+
+        if (deploymentExists)
+        {
+            await _kubernetesClientAdapter.DeleteDeploymentAsync(resourceName, KubernetesConstants.AppNameSpace);
+            _logger.LogInformation("[KubernetesAppManager] Deployment {resourceName} deleted.", resourceName);
+        }
+        else
+        {
+            _logger.LogWarning("[KubernetesAppManager] Deployment {resourceName} does not exist.", resourceName);
+        }
+    }
+
+    private async Task EnsureConfigMapDeletedAsync(string resourceName)
+    {
+        var configMaps = await _kubernetesClientAdapter.ListConfigMapAsync(KubernetesConstants.AppNameSpace);
+        var configMapExists = configMaps.Items.Any(cm => cm.Metadata.Name == resourceName);
+
+        if (configMapExists)
+        {
+            await _kubernetesClientAdapter.DeleteConfigMapAsync(resourceName, KubernetesConstants.AppNameSpace);
+            _logger.LogInformation("[KubernetesAppManager] ConfigMap {resourceName} deleted.", resourceName);
+        }
+        else
+        {
+            _logger.LogWarning("[KubernetesAppManager] ConfigMap {resourceName} does not exist.", resourceName);
+        }
+    }
+
+    public async Task RestartWebHookAsync(string appId, string version)
+    {
+        var deploymentName = DeploymentHelper.GetAppDeploymentName(appId, version);
+        await RestartDeploymentAsync(deploymentName);
+    }
+
     public async Task<string> CreateHostAsync(string appId, string version, string corsUrls)
     {
         // Create Silo with business configuration integration
@@ -478,21 +643,17 @@
         _logger.LogInformation("Host created successfully with business configuration for {AppId} version {Version}", appId, version);
         return "";
     }
-=======
-    #endregion
->>>>>>> 8046dc2a
-
-    #region Common
-
-    public async Task UpdateDeploymentImageAsync(string appId, string version, string newImage)
-    {
-        var deployments = await _kubernetesClientAdapter.ListDeploymentAsync(KubernetesConstants.AppNameSpace);
-        var deploymentName =
-            DeploymentHelper.GetAppDeploymentName(appId, version);
-        var deploymentExists = deployments.Items.Any(item => item.Metadata.Name == deploymentName);
-        if (deploymentExists)
-        {
-<<<<<<< HEAD
+
+    private string GetHostName(string appId, string appType)
+    {
+        return $"{appId}-{appType}";
+    }
+
+    private async Task CreateHostSiloAsync(string appId, string version, string imageName, string hostSiloConfigContent)
+    {
+        var appSettingsContent = hostSiloConfigContent;
+        var configFiles = new Dictionary<string, string>
+        {
             { KubernetesConstants.AppSettingFileName, appSettingsContent },
             {
                 KubernetesConstants.AppSettingSharedFileName,
@@ -522,43 +683,72 @@
             version,
             ConfigMapHelper.GetAppFileBeatConfigMapName,
             new Dictionary<string, string>
-=======
-            var deployment =
-                await _kubernetesClientAdapter.ReadNamespacedDeploymentAsync(deploymentName,
-                    KubernetesConstants.AppNameSpace);
-            // Add or update annotations to trigger rolling updates
-            var annotations = deployment.Spec.Template.Metadata.Annotations ?? new Dictionary<string, string>();
-            annotations["kubectl.kubernetes.io/restartedAt"] = DateTime.UtcNow.ToString("s");
-            deployment.Spec.Template.Metadata.Annotations = annotations;
-            //Update container image 
-            var containers = deployment.Spec.Template.Spec.Containers;
-            var containerName =
-                ContainerHelper.GetAppContainerName(appId, version);
-
-            var container = containers.FirstOrDefault(c => c.Name == containerName);
-            if (container != null)
-            {
-                container.Image = newImage;
-                await _kubernetesClientAdapter.ReplaceNamespacedDeploymentAsync(deployment, deploymentName,
-                    KubernetesConstants.AppNameSpace);
-                _logger.LogInformation($"Updated deployment {deploymentName} to use image {newImage}");
-            }
-            else
->>>>>>> 8046dc2a
-            {
-                _logger.LogError($"Container {containerName} not found in deployment {deploymentName}");
-            }
-        }
-        else
-        {
-            _logger.LogError($"Deployment {deploymentName} does not exist!");
-        }
-    }
-
-
-    private string GetHealthPath() => "";
-
-    private string GetHostName(string appId, string appType) => $"{appId}-{appType}";
+            {
+                {
+                    KubernetesConstants.FileBeatConfigFileName,
+                    GetHostSiloConfigContent(appId, version, KubernetesConstants.HostFileBeatConfigTemplateFilePath)
+                }
+            },
+            ConfigMapHelper.CreateFileBeatConfigMapDefinition);
+
+        // Ensure Deployment is created
+        string deploymentName = DeploymentHelper.GetAppDeploymentName(appId, version);
+        string deploymentLabelName = DeploymentHelper.GetAppDeploymentLabelName(appId, version);
+        string containerName = ContainerHelper.GetAppContainerName(appId, version);
+        await EnsureDeploymentAsync(
+            appId, version, imageName,
+            deploymentName, deploymentLabelName, containerName,
+            KubernetesConstants.HostSiloCommand,
+            _kubernetesOptions.AppPodReplicas,
+            KubernetesConstants.SiloContainerTargetPort,
+            KubernetesConstants.QueryPodMaxSurge,
+            KubernetesConstants.QueryPodMaxUnavailable,
+            "/health/ready", true);
+
+        // Ensure Service is created
+        string serviceName = ServiceHelper.GetAppServiceName(appId, version);
+        await EnsureServiceAsync(
+            appId, version, serviceName,
+            DeploymentHelper.GetAppDeploymentLabelName(appId, version),
+            KubernetesConstants.SiloContainerTargetPort);
+    }
+
+    private async Task EnsurePhaAsync(string appId, string version)
+    {
+        var hpa = await _kubernetesClientAdapter.ReadNamespacedHorizontalPodAutoscalerAsync(appId, version);
+        if (hpa == null)
+        {
+            await _kubernetesClientAdapter.CreateNamespacedHorizontalPodAutoscalerAsync(
+                HPAHelper.CreateHPA(appId, version), KubernetesConstants.AppNameSpace);
+        }
+    }
+
+    public async Task DestroyHostAsync(string appId, string version)
+    {
+        await DestroyHostSiloAsync(GetHostName(appId, KubernetesConstants.HostSilo), version);
+        await DestroyPodsAsync(GetHostName(appId, KubernetesConstants.HostClient), version);
+    }
+
+    private async Task DestroyHostSiloAsync(string appId, string version)
+    {
+        // Delete Deployment
+        var deploymentName = DeploymentHelper.GetAppDeploymentName(appId, version);
+        await EnsureDeploymentDeletedAsync(deploymentName);
+
+        // Delete AppSetting ConfigMap
+        var appSettingConfigMapName = ConfigMapHelper.GetAppSettingConfigMapName(appId, version);
+        await EnsureConfigMapDeletedAsync(appSettingConfigMapName);
+
+        // Delete SideCar ConfigMap
+        var sideCarConfigMapName = ConfigMapHelper.GetAppFileBeatConfigMapName(appId, version);
+        await EnsureConfigMapDeletedAsync(sideCarConfigMapName);
+    }
+
+    public async Task RestartHostAsync(string appId, string version)
+    {
+        var deploymentName = DeploymentHelper.GetAppDeploymentName(appId, version);
+        await RestartDeploymentAsync(deploymentName);
+    }
 
     private async Task RestartDeploymentAsync(string deploymentName)
     {
@@ -622,145 +812,392 @@
             $"[KubernetesAppManager] Deployment {deploymentName} restarted at {annotations["kubectl.kubernetes.io/restartedAt"]}");
     }
 
-    #endregion
-
-    #region Ensure
-
-    private async Task EnsureConfigMapAsync(string appId, string version,
-        Func<string, string, string> getConfigMapNameFunc, Dictionary<string, string> configContent,
-        Func<string, Dictionary<string, string>, V1ConfigMap> createConfigMapDefinitionFunc)
-    {
-        var configMapName = getConfigMapNameFunc(appId, version);
-        var configMaps = await _kubernetesClientAdapter.ListConfigMapAsync(KubernetesConstants.AppNameSpace);
-        var configMap = createConfigMapDefinitionFunc(configMapName, configContent);
-        if (!configMaps.Items.Any(configMap => configMap.Metadata.Name == configMapName))
-        {
-            await _kubernetesClientAdapter.CreateConfigMapAsync(configMap, KubernetesConstants.AppNameSpace);
-            _logger.LogInformation("[KubernetesAppManager] ConfigMap {configMapName} created", configMapName);
-        }
-        else
-        {
-            await _kubernetesClientAdapter.ReplaceNamespacedConfigMapAsync(configMap, configMapName,
-                KubernetesConstants.AppNameSpace);
-        }
-    }
-
-
-    private async Task EnsureDeploymentAsync(string applicationName, string version, string imageName,
-        string deploymentName, string deploymentLabelName, string containerName, List<string> command, int replicas,
-        int containerPort, string maxSurge, string maxUnavailable, string healthPath, bool isSilo = false)
-    {
-        var configMapName = ConfigMapHelper.GetAppSettingConfigMapName(applicationName, version);
-        var sideCarConfigName = ConfigMapHelper.GetAppFileBeatConfigMapName(applicationName, version);
-        var deployment = DeploymentHelper.CreateAppDeploymentWithFileBeatSideCarDefinition(
-            applicationName, version, imageName, deploymentName, deploymentLabelName, command, replicas, containerName,
-            containerPort, configMapName, sideCarConfigName,
-            _kubernetesOptions.RequestCpuCore, _kubernetesOptions.RequestMemory,
-            maxSurge, maxUnavailable, isSilo, healthPath);
-        var deployments = await _kubernetesClientAdapter.ListDeploymentAsync(KubernetesConstants.AppNameSpace);
-
-        if (!deployments.Items.Any(item => item.Metadata.Name == deploymentName))
-        {
-            await _kubernetesClientAdapter.CreateDeploymentAsync(deployment, KubernetesConstants.AppNameSpace);
-            _logger.LogInformation("[KubernetesAppManager] Deployment {deploymentName} created", deploymentName);
-        }
-        else
-        {
-            await _kubernetesClientAdapter.ReplaceNamespacedDeploymentAsync(deployment, deploymentName,
-                KubernetesConstants.AppNameSpace);
-            _logger.LogInformation("[KubernetesAppManager] Update Deployment {deploymentName} updated", deploymentName);
-        }
-    }
-
-    private async Task EnsureServiceAsync(string hostName, string version, string deploymentLabelName, int targetPort)
-    {
-        var serviceName = ServiceHelper.GetAppServiceName(hostName, version);
+    public async Task CopyHostAsync(string sourceClientId, string newClientId, string version, string corsUrls)
+    {
+        _logger.LogInformation($"[KubernetesHostManager] Starting copy operation from {sourceClientId} to {newClientId}");
+
+        // Validate source exists and target doesn't exist concurrently
+        await Task.WhenAll(
+            ValidateSourceHostExistsAsync(sourceClientId, version),
+            ValidateTargetHostNotExistsAsync(newClientId, version)
+        );
+
+        try
+        {
+            // Copy Silo and Client resources concurrently
+            await Task.WhenAll(
+                CopyHostSiloResourcesAsync(sourceClientId, newClientId, version),
+                CopyHostClientResourcesAsync(sourceClientId, newClientId, version, corsUrls)
+            );
+
+            _logger.LogInformation($"[KubernetesHostManager] Successfully copied host from {sourceClientId} to {newClientId}");
+        }
+        catch (Exception ex)
+        {
+            _logger.LogError(ex, $"[KubernetesHostManager] Failed to copy host from {sourceClientId} to {newClientId}");
+            
+            // Attempt cleanup of partially created resources
+            await CleanupPartialCopyAsync(newClientId, version);
+            throw;
+        }
+    }
+
+    private async Task ValidateSourceHostExistsAsync(string sourceClientId, string version)
+    {
+        var sourceSiloName = GetHostName(sourceClientId, KubernetesConstants.HostSilo);
+        var sourceClientName = GetHostName(sourceClientId, KubernetesConstants.HostClient);
+        
+        // Check both deployments concurrently
+        var deploymentTasks = await Task.WhenAll(
+            DeploymentExistsAsync(DeploymentHelper.GetAppDeploymentName(sourceSiloName, version)),
+            DeploymentExistsAsync(DeploymentHelper.GetAppDeploymentName(sourceClientName, version))
+        );
+        
+        var siloDeploymentExists = deploymentTasks[0];
+        var clientDeploymentExists = deploymentTasks[1];
+
+        if (!siloDeploymentExists || !clientDeploymentExists)
+        {
+            throw new InvalidOperationException($"Source host {sourceClientId} does not exist or is incomplete");
+        }
+    }
+
+    private async Task ValidateTargetHostNotExistsAsync(string newClientId, string version)
+    {
+        var targetSiloName = GetHostName(newClientId, KubernetesConstants.HostSilo);
+        var targetClientName = GetHostName(newClientId, KubernetesConstants.HostClient);
+        
+        // Check both deployments concurrently
+        var deploymentTasks = await Task.WhenAll(
+            DeploymentExistsAsync(DeploymentHelper.GetAppDeploymentName(targetSiloName, version)),
+            DeploymentExistsAsync(DeploymentHelper.GetAppDeploymentName(targetClientName, version))
+        );
+        
+        var siloDeploymentExists = deploymentTasks[0];
+        var clientDeploymentExists = deploymentTasks[1];
+
+        if (siloDeploymentExists || clientDeploymentExists)
+        {
+            throw new InvalidOperationException($"Target host {newClientId} already exists");
+        }
+    }
+
+    private async Task CopyHostSiloResourcesAsync(string sourceClientId, string newClientId, string version)
+    {
+        var sourceAppId = GetHostName(sourceClientId, KubernetesConstants.HostSilo);
+        var targetAppId = GetHostName(newClientId, KubernetesConstants.HostSilo);
+
+        // Copy ConfigMaps concurrently
+        await Task.WhenAll(
+            CopyConfigMapAsync(sourceAppId, targetAppId, version, ConfigMapHelper.GetAppSettingConfigMapName),
+            CopyConfigMapAsync(sourceAppId, targetAppId, version, ConfigMapHelper.GetAppFileBeatConfigMapName)
+        );
+
+        // Copy Deployment and Service concurrently (ConfigMaps must be ready first)
+        await Task.WhenAll(
+            CopyDeploymentAsync(sourceAppId, targetAppId, version),
+            CopyServiceAsync(sourceAppId, targetAppId, version)
+        );
+    }
+
+    private async Task CopyHostClientResourcesAsync(string sourceClientId, string newClientId, string version, string corsUrls)
+    {
+        var sourceAppId = GetHostName(sourceClientId, KubernetesConstants.HostClient);
+        var targetAppId = GetHostName(newClientId, KubernetesConstants.HostClient);
+
+        // Copy ConfigMaps concurrently
+        await Task.WhenAll(
+            CopyConfigMapAsync(sourceAppId, targetAppId, version, ConfigMapHelper.GetAppSettingConfigMapName),
+            CopyConfigMapAsync(sourceAppId, targetAppId, version, ConfigMapHelper.GetAppFileBeatConfigMapName)
+        );
+
+        // Copy Deployment, Service and Ingress concurrently (ConfigMaps must be ready first)
+        await Task.WhenAll(
+            CopyDeploymentAsync(sourceAppId, targetAppId, version),
+            CopyServiceAsync(sourceAppId, targetAppId, version),
+            CopyIngressAsync(sourceAppId, targetAppId, version)
+        );
+    }
+
+    private async Task CopyConfigMapAsync(string sourceAppId, string targetAppId, string version, Func<string, string, string> getConfigMapNameFunc)
+    {
+        var sourceConfigMapName = getConfigMapNameFunc(sourceAppId, version);
+        var targetConfigMapName = getConfigMapNameFunc(targetAppId, version);
+
+        var sourceConfigMap = await _kubernetesClientAdapter.ReadNamespacedConfigMapAsync(sourceConfigMapName, KubernetesConstants.AppNameSpace);
+        
+        var targetConfigMap = new V1ConfigMap
+        {
+            Metadata = new V1ObjectMeta
+            {
+                Name = targetConfigMapName,
+                NamespaceProperty = KubernetesConstants.AppNameSpace,
+                Labels = sourceConfigMap.Metadata.Labels
+            },
+            Data = ReplaceClientIdInConfigData(sourceConfigMap.Data, sourceAppId, targetAppId)
+        };
+
+        await _kubernetesClientAdapter.CreateConfigMapAsync(targetConfigMap, KubernetesConstants.AppNameSpace);
+        _logger.LogInformation($"[KubernetesHostManager] ConfigMap {targetConfigMapName} copied successfully");
+    }
+
+
+    private Dictionary<string, string> ReplaceClientIdInConfigData(IDictionary<string, string> sourceData, string sourceAppId, string targetAppId)
+    {
+        if (sourceData == null) return null;
+
+        var targetData = new Dictionary<string, string>();
+        foreach (var kvp in sourceData)
+        {
+            var content = kvp.Value;
+            if (!string.IsNullOrEmpty(content))
+            {
+                // Extract and replace the base clientId (remove -silo or -client suffix)
+                var sourceClientId = sourceAppId.Replace($"-{KubernetesConstants.HostSilo}", "").Replace($"-{KubernetesConstants.HostClient}", "");
+                var targetClientId = targetAppId.Replace($"-{KubernetesConstants.HostSilo}", "").Replace($"-{KubernetesConstants.HostClient}", "");
+                content = content.Replace(sourceClientId, targetClientId);
+            }
+            targetData[kvp.Key] = content;
+        }
+        return targetData;
+    }
+
+    private async Task CopyDeploymentAsync(string sourceAppId, string targetAppId, string version)
+    {
+        var sourceDeploymentName = DeploymentHelper.GetAppDeploymentName(sourceAppId, version);
+        var targetDeploymentName = DeploymentHelper.GetAppDeploymentName(targetAppId, version);
+
+        var sourceDeployment = await _kubernetesClientAdapter.ReadNamespacedDeploymentAsync(sourceDeploymentName, KubernetesConstants.AppNameSpace);
+        
+        var targetDeployment = new V1Deployment
+        {
+            Metadata = new V1ObjectMeta
+            {
+                Name = targetDeploymentName,
+                NamespaceProperty = KubernetesConstants.AppNameSpace,
+                Labels = ReplaceClientIdInLabels(sourceDeployment.Metadata.Labels, sourceAppId, targetAppId)
+            },
+            Spec = new V1DeploymentSpec
+            {
+                Replicas = sourceDeployment.Spec.Replicas,
+                Selector = new V1LabelSelector
+                {
+                    MatchLabels = ReplaceClientIdInLabels(sourceDeployment.Spec.Selector.MatchLabels, sourceAppId, targetAppId)
+                },
+                Template = new V1PodTemplateSpec
+                {
+                    Metadata = new V1ObjectMeta
+                    {
+                        Labels = ReplaceClientIdInLabels(sourceDeployment.Spec.Template.Metadata.Labels, sourceAppId, targetAppId)
+                    },
+                    Spec = CopyPodSpecWithUpdatedConfigMaps(sourceDeployment.Spec.Template.Spec, sourceAppId, targetAppId, version)
+                },
+                Strategy = sourceDeployment.Spec.Strategy
+            }
+        };
+
+        await _kubernetesClientAdapter.CreateDeploymentAsync(targetDeployment, KubernetesConstants.AppNameSpace);
+        _logger.LogInformation($"[KubernetesHostManager] Deployment {targetDeploymentName} copied successfully");
+    }
+
+    private V1PodSpec CopyPodSpecWithUpdatedConfigMaps(V1PodSpec sourcePodSpec, string sourceAppId, string targetAppId, string version)
+    {
+        var targetPodSpec = new V1PodSpec
+        {
+            Containers = sourcePodSpec.Containers.Select(container => new V1Container
+            {
+                Name = container.Name.Replace(sourceAppId, targetAppId),
+                Image = container.Image,
+                Ports = container.Ports,
+                Env = ReplaceClientIdInEnvVars(container.Env, sourceAppId, targetAppId),
+                Resources = container.Resources,
+                VolumeMounts = container.VolumeMounts?.Select(vm => new V1VolumeMount
+                {
+                    Name = vm.Name.Replace(sourceAppId, targetAppId),
+                    MountPath = vm.MountPath,
+                    ReadOnlyProperty = vm.ReadOnlyProperty,
+                    SubPath = vm.SubPath
+                }).ToList(),
+                LivenessProbe = container.LivenessProbe,
+                ReadinessProbe = container.ReadinessProbe,
+                Command = container.Command,
+                Args = container.Args
+            }).ToList(),
+            Volumes = sourcePodSpec.Volumes?.Select(volume => new V1Volume
+            {
+                Name = volume.Name.Replace(sourceAppId, targetAppId),
+                ConfigMap = volume.ConfigMap != null ? new V1ConfigMapVolumeSource
+                {
+                    Name = volume.ConfigMap.Name.Replace(sourceAppId, targetAppId),
+                    Items = volume.ConfigMap.Items
+                } : null,
+                EmptyDir = volume.EmptyDir
+            }).ToList(),
+            RestartPolicy = sourcePodSpec.RestartPolicy,
+            NodeSelector = sourcePodSpec.NodeSelector,
+            Affinity = sourcePodSpec.Affinity,
+            Tolerations = sourcePodSpec.Tolerations
+        };
+
+        return targetPodSpec;
+    }
+
+    private Dictionary<string, string> ReplaceClientIdInLabels(IDictionary<string, string> sourceLabels, string sourceAppId, string targetAppId)
+    {
+        if (sourceLabels == null) return null;
+
+        var targetLabels = new Dictionary<string, string>();
+        foreach (var kvp in sourceLabels)
+        {
+            var value = kvp.Value;
+            if (!string.IsNullOrEmpty(value))
+            {
+                value = value.Replace(sourceAppId, targetAppId);
+            }
+            targetLabels[kvp.Key] = value;
+        }
+        return targetLabels;
+    }
+
+    private IList<V1EnvVar> ReplaceClientIdInEnvVars(IList<V1EnvVar> sourceEnvVars, string sourceAppId, string targetAppId)
+    {
+        if (sourceEnvVars == null) return null;
+
+        var targetEnvVars = new List<V1EnvVar>();
+        foreach (var envVar in sourceEnvVars)
+        {
+            var newEnvVar = new V1EnvVar
+            {
+                Name = envVar.Name,
+                Value = envVar.Value,
+                ValueFrom = envVar.ValueFrom
+            };
+
+            // Replace clientId in environment variable values
+            if (!string.IsNullOrEmpty(newEnvVar.Value))
+            {
+                // Extract and replace the base clientId (remove -silo or -client suffix)
+                var sourceClientId = sourceAppId.Replace($"-{KubernetesConstants.HostSilo}", "").Replace($"-{KubernetesConstants.HostClient}", "");
+                var targetClientId = targetAppId.Replace($"-{KubernetesConstants.HostSilo}", "").Replace($"-{KubernetesConstants.HostClient}", "");
+                newEnvVar.Value = newEnvVar.Value.Replace(sourceClientId, targetClientId);
+            }
+
+            targetEnvVars.Add(newEnvVar);
+        }
+        return targetEnvVars;
+    }
+
+    private async Task CopyServiceAsync(string sourceAppId, string targetAppId, string version)
+    {
+        var sourceServiceName = ServiceHelper.GetAppServiceName(sourceAppId, version);
+        var targetServiceName = ServiceHelper.GetAppServiceName(targetAppId, version);
+
         var services = await _kubernetesClientAdapter.ListServiceAsync(KubernetesConstants.AppNameSpace);
-        if (!services.Items.Any(item => item.Metadata.Name == serviceName))
-        {
-            var serviceLabelName = ServiceHelper.GetAppServiceLabelName(hostName, version);
-            var servicePortName = ServiceHelper.GetAppServicePortName(version);
-
-            var service = ServiceHelper.CreateAppClusterIPServiceDefinition(hostName, serviceName, serviceLabelName,
-                deploymentLabelName, servicePortName, targetPort, targetPort);
-
-            await _kubernetesClientAdapter.CreateServiceAsync(service, KubernetesConstants.AppNameSpace);
-            _logger.LogInformation("[KubernetesAppManager] Service {serviceName} created", serviceName);
-        }
-    }
-
-    private async Task EnsureIngressAsync(string appHostName, string version, string hostName, string rulePath,
-        int targetPort)
-    {
-        var serviceName = ServiceHelper.GetAppServiceName(appHostName, version);
-        var ingressName = IngressHelper.GetAppIngressName(appHostName, version);
+        var sourceService = services.Items.FirstOrDefault(s => s.Metadata.Name == sourceServiceName);
+        
+        if (sourceService == null)
+        {
+            _logger.LogWarning($"[KubernetesHostManager] Source service {sourceServiceName} not found, skipping service copy");
+            return;
+        }
+
+        var targetService = new V1Service
+        {
+            Metadata = new V1ObjectMeta
+            {
+                Name = targetServiceName,
+                NamespaceProperty = KubernetesConstants.AppNameSpace,
+                Labels = ReplaceClientIdInLabels(sourceService.Metadata.Labels, sourceAppId, targetAppId)
+            },
+            Spec = new V1ServiceSpec
+            {
+                Selector = ReplaceClientIdInLabels(sourceService.Spec.Selector, sourceAppId, targetAppId),
+                Ports = sourceService.Spec.Ports,
+                Type = sourceService.Spec.Type
+            }
+        };
+
+        await _kubernetesClientAdapter.CreateServiceAsync(targetService, KubernetesConstants.AppNameSpace);
+        _logger.LogInformation($"[KubernetesHostManager] Service {targetServiceName} copied successfully");
+    }
+
+    private async Task CopyIngressAsync(string sourceAppId, string targetAppId, string version)
+    {
+        var sourceIngressName = IngressHelper.GetAppIngressName(sourceAppId, version);
+        var targetIngressName = IngressHelper.GetAppIngressName(targetAppId, version);
+
         var ingresses = await _kubernetesClientAdapter.ListIngressAsync(KubernetesConstants.AppNameSpace);
-        if (!ingresses.Items.Any(item => item.Metadata.Name == ingressName))
-        {
-            var ingress = IngressHelper.CreateAppIngressDefinition(ingressName, hostName, rulePath, serviceName,
-                targetPort);
-
-            await _kubernetesClientAdapter.CreateIngressAsync(ingress, KubernetesConstants.AppNameSpace);
-            _logger.LogInformation("[KubernetesAppManager] Ingress {ingressName} created", ingressName);
-        }
-    }
-
-
-    private async Task EnsureIngressDeletedAsync(string ingressName)
-    {
-        var ingresses = await _kubernetesClientAdapter.ListIngressAsync(KubernetesConstants.AppNameSpace);
-        var ingressExists = ingresses.Items.Any(item => item.Metadata.Name == ingressName);
-        if (ingressExists)
-        {
-            await _kubernetesClientAdapter.DeleteIngressAsync(ingressName, KubernetesConstants.AppNameSpace);
-            _logger.LogInformation("[KubernetesAppManager]Ingress {ingressName} deleted.", ingressName);
-        }
-    }
-
-    private async Task EnsureServiceDeletedAsync(string serviceName)
-    {
-        var services = await _kubernetesClientAdapter.ListServiceAsync(KubernetesConstants.AppNameSpace);
-        var serviceExists = services.Items.Any(item => item.Metadata.Name == serviceName);
-        if (serviceExists)
-        {
-            await _kubernetesClientAdapter.DeleteServiceAsync(serviceName, KubernetesConstants.AppNameSpace);
-            _logger.LogInformation("[KubernetesAppManager]Service {serviceName} deleted.", serviceName);
-        }
-    }
-
-    private async Task EnsureDeploymentDeletedAsync(string resourceName)
-    {
-        var deployments = await _kubernetesClientAdapter.ListDeploymentAsync(KubernetesConstants.AppNameSpace);
-        var deploymentExists = deployments.Items.Any(d => d.Metadata.Name == resourceName);
-
-        if (deploymentExists)
-        {
-            await _kubernetesClientAdapter.DeleteDeploymentAsync(resourceName, KubernetesConstants.AppNameSpace);
-            _logger.LogInformation("[KubernetesAppManager] Deployment {resourceName} deleted.", resourceName);
-        }
-        else
-        {
-            _logger.LogWarning("[KubernetesAppManager] Deployment {resourceName} does not exist.", resourceName);
-        }
-    }
-
-    private async Task EnsureConfigMapDeletedAsync(string resourceName)
-    {
-        var configMaps = await _kubernetesClientAdapter.ListConfigMapAsync(KubernetesConstants.AppNameSpace);
-        var configMapExists = configMaps.Items.Any(cm => cm.Metadata.Name == resourceName);
-
-        if (configMapExists)
-        {
-            await _kubernetesClientAdapter.DeleteConfigMapAsync(resourceName, KubernetesConstants.AppNameSpace);
-            _logger.LogInformation("[KubernetesAppManager] ConfigMap {resourceName} deleted.", resourceName);
-        }
-        else
-        {
-            _logger.LogWarning("[KubernetesAppManager] ConfigMap {resourceName} does not exist.", resourceName);
-        }
-    }
-
-<<<<<<< HEAD
+        var sourceIngress = ingresses.Items.FirstOrDefault(i => i.Metadata.Name == sourceIngressName);
+        
+        if (sourceIngress == null)
+        {
+            _logger.LogWarning($"[KubernetesHostManager] Source ingress {sourceIngressName} not found, skipping ingress copy");
+            return;
+        }
+
+        var targetIngress = new V1Ingress
+        {
+            Metadata = new V1ObjectMeta
+            {
+                Name = targetIngressName,
+                NamespaceProperty = KubernetesConstants.AppNameSpace,
+                Labels = ReplaceClientIdInLabels(sourceIngress.Metadata.Labels, sourceAppId, targetAppId),
+                Annotations = sourceIngress.Metadata.Annotations
+            },
+            Spec = new V1IngressSpec
+            {
+                IngressClassName = sourceIngress.Spec.IngressClassName,
+                Rules = sourceIngress.Spec.Rules?.Select(rule => new V1IngressRule
+                {
+                    Host = rule.Host,
+                    Http = new V1HTTPIngressRuleValue
+                    {
+                        Paths = rule.Http.Paths?.Select(path => new V1HTTPIngressPath
+                        {
+                            Path = path.Path.Replace(sourceAppId.Replace($"-{KubernetesConstants.HostClient}", ""), targetAppId.Replace($"-{KubernetesConstants.HostClient}", "")),
+                            PathType = path.PathType,
+                            Backend = new V1IngressBackend
+                            {
+                                Service = new V1IngressServiceBackend
+                                {
+                                    Name = path.Backend.Service.Name.Replace(sourceAppId, targetAppId),
+                                    Port = path.Backend.Service.Port
+                                }
+                            }
+                        }).ToList()
+                    }
+                }).ToList()
+            }
+        };
+
+        await _kubernetesClientAdapter.CreateIngressAsync(targetIngress, KubernetesConstants.AppNameSpace);
+        _logger.LogInformation($"[KubernetesHostManager] Ingress {targetIngressName} copied successfully");
+    }
+
+    private async Task CleanupPartialCopyAsync(string newClientId, string version)
+    {
+        try
+        {
+            _logger.LogInformation($"[KubernetesHostManager] Cleaning up partial copy for {newClientId}");
+            
+            // Attempt to destroy what was created
+            var targetSiloName = GetHostName(newClientId, KubernetesConstants.HostSilo);
+            var targetClientName = GetHostName(newClientId, KubernetesConstants.HostClient);
+            
+            // Try to clean up silo resources
+            try { await DestroyHostSiloAsync(targetSiloName, version); } catch { }
+            
+            // Try to clean up client resources  
+            try { await DestroyPodsAsync(targetClientName, version); } catch { }
+            
+            _logger.LogInformation($"[KubernetesHostManager] Cleanup completed for {newClientId}");
+        }
+        catch (Exception ex)
+        {
+            _logger.LogError(ex, $"[KubernetesHostManager] Failed to cleanup partial copy for {newClientId}");
+        }
+    }
+
     /// <summary>
     /// Gets base configuration content with placeholder replacements
     /// </summary>
@@ -878,7 +1315,4 @@
         }
     }
 
-=======
-    #endregion
->>>>>>> 8046dc2a
 }