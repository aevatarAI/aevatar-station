using System;
using System.Collections.Generic;
using System.Linq;
using System.Reflection;
using System.Threading.Tasks;
using Aevatar.Agent;
using Aevatar.Agents.Creator;
using Aevatar.Agents.Creator.Models;
using Aevatar.Application.Grains.Agents.Creator;
using Aevatar.Application.Grains.Subscription;
using Aevatar.Common;
using Aevatar.Core.Abstractions;
using Aevatar.CQRS;
using Aevatar.CQRS.Dto;
using Aevatar.CQRS.Provider;
using Aevatar.Exceptions;
using Aevatar.Options;
using Aevatar.Query;
using Aevatar.Schema;
using Aevatar.Station.Feature.CreatorGAgent;
using Microsoft.Extensions.Logging;
using Microsoft.Extensions.Options;
using Newtonsoft.Json;
using Newtonsoft.Json.Serialization;
using NJsonSchema.Validation;
using Orleans;
using Orleans.Metadata;
using Orleans.Runtime;
using Volo.Abp;
using Volo.Abp.Application.Dtos;
using Volo.Abp.Application.Services;
using ICreatorGAgent = Aevatar.Application.Grains.Agents.Creator.ICreatorGAgent;

namespace Aevatar.Service;

[RemoteService(IsEnabled = false)]
public class AgentService : ApplicationService, IAgentService
{
    private readonly IClusterClient _clusterClient;
    private readonly ICQRSProvider _cqrsProvider;
    private readonly ILogger<AgentService> _logger;
    private readonly IGAgentFactory _gAgentFactory;
    private readonly IGAgentManager _gAgentManager;
    private readonly IUserAppService _userAppService;
    private readonly IOptionsMonitor<AgentOptions> _agentOptions;
    private readonly GrainTypeResolver _grainTypeResolver;
    private readonly ISchemaProvider _schemaProvider;
    private readonly IIndexingService _indexingService;

    public AgentService(
        IClusterClient clusterClient,
        ICQRSProvider cqrsProvider,
        ILogger<AgentService> logger,
        IGAgentFactory gAgentFactory,
        IGAgentManager gAgentManager,
        IUserAppService userAppService,
        IOptionsMonitor<AgentOptions> agentOptions,
        GrainTypeResolver grainTypeResolver,
        ISchemaProvider schemaProvider,
        IIndexingService indexingService)
    {
        _clusterClient = clusterClient;
        _cqrsProvider = cqrsProvider;
        _logger = logger;
        _gAgentFactory = gAgentFactory;
        _gAgentManager = gAgentManager;
        _userAppService = userAppService;
        _agentOptions = agentOptions;
        _grainTypeResolver = grainTypeResolver;
        _schemaProvider = schemaProvider;
        _indexingService = indexingService;
    }

    private async Task<Dictionary<string, AgentTypeData?>> GetAgentTypeDataMap()
    {
        var systemAgents = _agentOptions.CurrentValue.SystemAgentList;
        var availableGAgents = _gAgentManager.GetAvailableGAgentTypes();
        var validAgent = availableGAgents.Where(a => !a.Namespace.StartsWith("OrleansCodeGen")).ToList();
        var businessAgentTypes = validAgent.Where(a => !systemAgents.Contains(a.Name)).ToList();

        var dict = new Dictionary<string, AgentTypeData?>();

        foreach (var agentType in businessAgentTypes)
        {
            var grainType = _grainTypeResolver.GetGrainType(agentType).ToString();
            if (grainType != null)
            {
                var agentTypeData = new AgentTypeData
                {
                    FullName = agentType.FullName,
                };
                var grainId = GrainId.Create(grainType,
                    GuidUtil.GuidToGrainKey(
                        GuidUtil.StringToGuid("AgentDefaultId"))); // make sure only one agent instance for each type
                var agent = await _gAgentFactory.GetGAgentAsync(grainId);
                var initializeDtoType = await agent.GetConfigurationTypeAsync();
                if (initializeDtoType == null || initializeDtoType.IsAbstract)
                {
                    dict[grainType] = agentTypeData;
                    continue;
                }

                PropertyInfo[] properties =
                    initializeDtoType.GetProperties(BindingFlags.Public | BindingFlags.Instance |
                                                    BindingFlags.DeclaredOnly);

                var initializationData = new Configuration
                {
                    DtoType = initializeDtoType
                };

                var propertyDtos = new List<PropertyData>();
                foreach (PropertyInfo property in properties)
                {
                    var propertyDto = new PropertyData()
                    {
                        Name = property.Name,
                        Type = property.PropertyType
                    };
                    propertyDtos.Add(propertyDto);
                }

                initializationData.Properties = propertyDtos;
                agentTypeData.InitializationData = initializationData;
                dict[grainType] = agentTypeData;
            }
        }

        return dict;
    }

    private async Task<Configuration?> GetAgentConfigurationAsync(IGAgent agent)
    {
        var configurationType = await agent.GetConfigurationTypeAsync();
        if (configurationType == null || configurationType.IsAbstract)
        {
            return null;
        }

        PropertyInfo[] properties =
            configurationType.GetProperties(BindingFlags.Public | BindingFlags.Instance |
                                            BindingFlags.DeclaredOnly);

        var configuration = new Configuration
        {
            DtoType = configurationType
        };

        var propertyDtos = new List<PropertyData>();
        foreach (PropertyInfo property in properties)
        {
            var propertyDto = new PropertyData()
            {
                Name = property.Name,
                Type = property.PropertyType
            };
            propertyDtos.Add(propertyDto);
        }

        configuration.Properties = propertyDtos;
        return configuration;
    }

    public async Task<List<AgentTypeDto>> GetAllAgents()
    {
        var propertyDtos = await GetAgentTypeDataMap();
        var resp = new List<AgentTypeDto>();
        foreach (var kvp in propertyDtos)
        {
            var paramDto = new AgentTypeDto
            {
                AgentType = kvp.Key,
                FullName = kvp.Value?.FullName ?? kvp.Key,
            };

            if (kvp.Value != null)
            {
                paramDto.FullName = kvp.Value.FullName ?? "";
                if (kvp.Value.InitializationData != null)
                {
                    paramDto.AgentParams = kvp.Value.InitializationData.Properties.Select(p => new ParamDto
                    {
                        Name = p.Name,
                        Type = p.Type.ToString()
                    }).ToList();

                    paramDto.PropertyJsonSchema =
                        _schemaProvider.GetTypeSchema(kvp.Value.InitializationData.DtoType).ToJson();
                }
            }

            resp.Add(paramDto);
        }

        return resp;
    }

    private ConfigurationBase SetupConfigurationData(Configuration configuration,
        string propertiesString)
    {
        var actualDto = Activator.CreateInstance(configuration.DtoType);

        var config = (ConfigurationBase)actualDto!;
        var schema = _schemaProvider.GetTypeSchema(config.GetType());
        var validateResponse = schema.Validate(propertiesString, new JsonSchemaValidatorSettings
        {
            PropertyStringComparer = StringComparer.CurrentCultureIgnoreCase
        });
        if (validateResponse.Count > 0)
        {
            var validateDic = _schemaProvider.ConvertValidateError(validateResponse);
            throw new ParameterValidateException(validateDic);
        }

        config = JsonConvert.DeserializeObject(propertiesString, configuration.DtoType) as ConfigurationBase;
        if (config == null)
        {
            throw new BusinessException("[AgentService][SetupInitializedConfig] config convert error");
        }

        return config;
    }

    public async Task<AgentDto> CreateAgentAsync(CreateAgentInputDto dto)
    {
        CheckCreateParam(dto);
        var userId = _userAppService.GetCurrentUserId();
        var guid = dto.AgentId ?? Guid.NewGuid();
        var agentData = new AgentData
        {
            UserId = userId,
            AgentType = dto.AgentType,
            Name = dto.Name
        };

        var initializationParam =
            dto.Properties.IsNullOrEmpty() ? string.Empty : JsonConvert.SerializeObject(dto.Properties);
        var initialization = await InitializeBusinessAgent(guid, dto.AgentType, initializationParam);
        var businessAgent = initialization.Item1;

        var creatorAgent = _clusterClient.GetGrain<ICreatorGAgent>(guid);
        agentData.BusinessAgentGrainId = businessAgent.GetGrainId();
        agentData.Properties = JsonConvert.SerializeObject(initialization.Item2, new JsonSerializerSettings
        {
            ReferenceLoopHandling = ReferenceLoopHandling.Ignore,
            ContractResolver = new CamelCasePropertyNamesContractResolver()
        });

        await creatorAgent.CreateAgentAsync(agentData);

        var resp = new AgentDto
        {
            Id = guid,
            AgentType = dto.AgentType,
            Name = dto.Name,
            GrainId = businessAgent.GetGrainId(),
            Properties = agentData.Properties.IsNullOrWhiteSpace()
                ? null
                : JsonConvert.DeserializeObject<Dictionary<string, object>>(agentData.Properties),
            AgentGuid = businessAgent.GetPrimaryKey(),
            BusinessAgentGrainId = businessAgent.GetGrainId().ToString()
        };
        
        var configuration = await GetAgentConfigurationAsync(businessAgent);
        if (configuration != null)
        {
            resp.PropertyJsonSchema = _schemaProvider.GetTypeSchema(configuration.DtoType).ToJson();
        }

        return resp;
    }

    public async Task<List<AgentInstanceDto>> GetAllAgentInstances(GetAllAgentInstancesQueryDto queryDto)
    {
        var result = new List<AgentInstanceDto>();
        var currentUserId = _userAppService.GetCurrentUserId();
<<<<<<< HEAD
        
        // Build query conditions
        var queryString = "userId.keyword:" + currentUserId;
        
        // Add agentType fuzzy query condition
        if (!string.IsNullOrWhiteSpace(queryDto.AgentType))
        {
            // Use fuzzy query with ~ operator for better matching
            queryString += " AND agentType:(" + queryDto.AgentType + "~ OR " + queryDto.AgentType + "*)";
        }
        
        var response =
            await _indexingService.QueryWithLuceneAsync(new LuceneQueryDto()
            {
                QueryString = queryString,
                StateName = nameof(CreatorGAgentState),
                PageSize = queryDto.PageSize,
                PageIndex = queryDto.PageIndex
            });
=======
        PagedResultDto<Dictionary<string, object>> response;
        try
        {
            response =
                await _indexingService.QueryWithLuceneAsync(new LuceneQueryDto()
                {
                    QueryString = "userId.keyword:" + currentUserId,
                    StateName = nameof(CreatorGAgentState),
                    PageSize = pageSize,
                    PageIndex = pageIndex
                });
        }
        catch (UserFriendlyException e)
        {
            if (e.Code == "index_not_found_exception")
            {
                return result;
            }

            throw;
        }
>>>>>>> 0d5616d5
        if (response.TotalCount == 0)
        {
            return result;
        }

        result.AddRange(response.Items.Select(state => new AgentInstanceDto()
        {
            Id = (string)state["id"],
            Name = (string)state["name"],
            Properties = state["properties"] == null
                ? null
                : JsonConvert.DeserializeObject<Dictionary<string, object>>((string)state["properties"]),
            AgentType = (string)state["agentType"],
            BusinessAgentGrainId =
                state.TryGetValue("formattedBusinessAgentGrainId", out var value) ? (string)value : null
        }));

        return result;
    }

    private void CheckCreateParam(CreateAgentInputDto createDto)
    {
        if (createDto.AgentType.IsNullOrEmpty())
        {
            _logger.LogInformation("CreateAgentAsync type is null");
            throw new UserFriendlyException("Agent type is null");
        }

        if (createDto.Name.IsNullOrEmpty())
        {
            _logger.LogInformation("CreateAgentAsync name is null");
            throw new UserFriendlyException("name is null");
        }
    }

    private async Task<Tuple<IGAgent, ConfigurationBase>> InitializeBusinessAgent(Guid primaryKey, string agentType,
        string agentProperties)
    {
        var grainId = GrainId.Create(agentType, GuidUtil.GuidToGrainKey(primaryKey));
        var businessAgent = await _gAgentFactory.GetGAgentAsync(grainId);

        var initializationData = await GetAgentConfigurationAsync(businessAgent);
        if (initializationData != null && !agentProperties.IsNullOrEmpty())
        {
            var config = SetupConfigurationData(initializationData, agentProperties);
            await businessAgent.ConfigAsync(config);
            
            return new Tuple<IGAgent, ConfigurationBase>(businessAgent, config);
        }

        return new Tuple<IGAgent, ConfigurationBase>(businessAgent, null);
    }

    public async Task<AgentDto> UpdateAgentAsync(Guid guid, UpdateAgentInputDto dto)
    {
        var creatorAgent = _clusterClient.GetGrain<ICreatorGAgent>(guid);
        var agentState = await creatorAgent.GetAgentAsync();

        EnsureUserAuthorized(agentState.UserId);

        var businessAgent = await _gAgentFactory.GetGAgentAsync(agentState.BusinessAgentGrainId);

        string properties = null;
        if (!dto.Properties.IsNullOrEmpty())
        {
            var updatedParam = JsonConvert.SerializeObject(dto.Properties);
            var configuration = await GetAgentConfigurationAsync(businessAgent);
            if (configuration != null && !updatedParam.IsNullOrEmpty())
            {
                var config = SetupConfigurationData(configuration, updatedParam);
                await businessAgent.ConfigAsync(config);
                properties = JsonConvert.SerializeObject(config, new JsonSerializerSettings
                {
                    ReferenceLoopHandling = ReferenceLoopHandling.Ignore,
                    ContractResolver = new CamelCasePropertyNamesContractResolver()
                });
            }
            else
            {
                _logger.LogError("no properties to be updated, id: {id}", guid);
            }
        }
        
        await creatorAgent.UpdateAgentAsync(new UpdateAgentInput
        {
            Name = dto.Name,
            Properties = properties
        });

        var resp = new AgentDto
        {
            Id = guid,
            AgentType = agentState.AgentType,
            Name = dto.Name,
            GrainId = agentState.BusinessAgentGrainId,
            Properties = properties.IsNullOrWhiteSpace()
                ? null
                : JsonConvert.DeserializeObject<Dictionary<string, object>>(properties),
            BusinessAgentGrainId = agentState.BusinessAgentGrainId.ToString()
        };

        return resp;
    }

    public async Task<AgentDto> GetAgentAsync(Guid guid)
    {
        var creatorAgent = _clusterClient.GetGrain<ICreatorGAgent>(guid);
        var agentState = await creatorAgent.GetAgentAsync();
        _logger.LogInformation("GetAgentAsync id: {id} state: {state}", guid, JsonConvert.SerializeObject(agentState));

        EnsureUserAuthorized(agentState.UserId);

        var resp = new AgentDto
        {
            Id = guid,
            AgentType = agentState.AgentType,
            Name = agentState.Name,
            GrainId = agentState.BusinessAgentGrainId,
            Properties = JsonConvert.DeserializeObject<Dictionary<string, object>>(agentState.Properties),
            AgentGuid = agentState.BusinessAgentGrainId.GetGuidKey(),
            BusinessAgentGrainId = agentState.BusinessAgentGrainId.ToString()
        };

        var businessAgent = await _gAgentFactory.GetGAgentAsync(agentState.BusinessAgentGrainId);

        var configuration = await GetAgentConfigurationAsync(businessAgent);
        if (configuration != null)
        {
            resp.PropertyJsonSchema = _schemaProvider.GetTypeSchema(configuration.DtoType).ToJson();
        }

        return resp;
    }

    public async Task<SubAgentDto> AddSubAgentAsync(Guid guid, AddSubAgentDto addSubAgentDto)
    {
        _logger.LogInformation("Add sub Agent: {agent}", JsonConvert.SerializeObject(addSubAgentDto));
        var creatorAgent = _clusterClient.GetGrain<ICreatorGAgent>(guid);
        var agentState = await creatorAgent.GetAgentAsync();

        EnsureUserAuthorized(agentState.UserId);

        var agent = await _gAgentFactory.GetGAgentAsync<IExtGAgent>(agentState.BusinessAgentGrainId);

        // check if all sub agent can be added 
        var newSubAgentGrainIds = new List<GrainId>();
        foreach (var subAgentGuid in addSubAgentDto.SubAgents)
        {
            var subAgent = _clusterClient.GetGrain<ICreatorGAgent>(subAgentGuid);
            var subAgentState = await subAgent.GetAgentAsync();
            EnsureUserAuthorized(subAgentState.UserId);

            newSubAgentGrainIds.Add(subAgentState.BusinessAgentGrainId);
        }

        var allEventsHandled = agentState.EventInfoList.Select(x => x.EventType).ToList();
        var subAgentGrainIds = await GetSubAgentGrainIds(agent);

        // add parent events and make creator agent child of business agent in order to publish events
        await agent.RegisterAsync(creatorAgent);
        var parentEventData = await agent.GetAllSubscribedEventsAsync();
        if (parentEventData != null)
        {
            allEventsHandled.AddRange(parentEventData);
        }

        // register sub agent and add their events to parent agent
        var subAgentGuids = subAgentGrainIds.Select(x => x.GetGuidKey()).ToList();
        var businessAgents = new List<IGAgent>();
        foreach (var grainId in newSubAgentGrainIds)
        {
            if (subAgentGrainIds.Contains(grainId))
            {
                continue;
            }

            var businessAgent = await _gAgentFactory.GetGAgentAsync(grainId);
            businessAgents.Add(businessAgent);
            subAgentGuids.Add(grainId.GetGuidKey());
        }
        
        await agent.RegisterManyAsync(businessAgents);
        
        foreach (var businessAgent in businessAgents)
        {
            var eventsHandledByAgent = await businessAgent.GetAllSubscribedEventsAsync();
            if (eventsHandledByAgent != null)
            {
                _logger.LogInformation("all events for agent {agentId}, events: {events}",
                    businessAgent.GetGrainId().GetGuidKey(), JsonConvert.SerializeObject(eventsHandledByAgent));
                var eventsToAdd = eventsHandledByAgent.Except(allEventsHandled).ToList();
                _logger.LogInformation("Adding events for agent {agentId}, events: {events}",
                    businessAgent.GetGrainId().GetGuidKey(), JsonConvert.SerializeObject(eventsToAdd));
                allEventsHandled.AddRange(eventsToAdd);
            }
            else
            {
                _logger.LogInformation("No events handled by agent {agentId}", businessAgent.GetGrainId().GetGuidKey());
            }
        }

        await creatorAgent.UpdateAvailableEventsAsync(allEventsHandled);

        var resp = new SubAgentDto
        {
            SubAgents = subAgentGuids
        };

        return resp;
    }

    private void EnsureUserAuthorized(Guid userId)
    {
        var currentUserId = _userAppService.GetCurrentUserId();
        if (currentUserId != userId)
        {
            _logger.LogInformation("User {userId} is not allowed.", currentUserId);
            throw new UserFriendlyException("You are not the owner of this agent");
        }
    }

    public async Task<SubAgentDto> RemoveSubAgentAsync(Guid guid, RemoveSubAgentDto removeSubAgentDto)
    {
        var creatorAgent = _clusterClient.GetGrain<ICreatorGAgent>(guid);
        var agentState = await creatorAgent.GetAgentAsync();

        EnsureUserAuthorized(agentState.UserId);

        var agent = await _gAgentFactory.GetGAgentAsync(agentState.BusinessAgentGrainId);

        var subAgentGrainIds = await GetSubAgentGrainIds(agent);
        var allEventsHandled = new List<Type>();
        var parentEventData = await agent.GetAllSubscribedEventsAsync();
        if (parentEventData != null)
        {
            allEventsHandled.AddRange(parentEventData);
        }

        var remainSubAgentGuids = new List<Guid>();
        foreach (var subAgentGrainId in subAgentGrainIds)
        {
            var subAgent = await _gAgentFactory.GetGAgentAsync(subAgentGrainId);
            var subAgentGuid = subAgent.GetPrimaryKey();

            if (removeSubAgentDto.RemovedSubAgents.Contains(subAgentGuid))
            {
                await agent.UnregisterAsync(subAgent);
            }
            else
            {
                remainSubAgentGuids.Add(subAgentGuid);
                var eventsHandledByAgent = await subAgent.GetAllSubscribedEventsAsync();
                if (eventsHandledByAgent != null)
                {
                    var eventsToAdd = eventsHandledByAgent.Except(allEventsHandled).ToList();
                    allEventsHandled.AddRange(eventsToAdd);
                }
            }
        }

        await creatorAgent.UpdateAvailableEventsAsync(allEventsHandled);

        return new SubAgentDto
        {
            SubAgents = remainSubAgentGuids
        };
    }

    public async Task<AgentRelationshipDto> GetAgentRelationshipAsync(Guid guid)
    {
        var creatorAgent = _clusterClient.GetGrain<ICreatorGAgent>(guid);
        var agentState = await creatorAgent.GetAgentAsync();
        var agent = await _gAgentFactory.GetGAgentAsync(agentState.BusinessAgentGrainId);


        var parentGrainId = await agent.GetParentAsync();
        var subAgentGrainIds = await GetSubAgentGrainIds(agent);
        var subAgentGuids = subAgentGrainIds.Select(x => x.GetGuidKey()).ToList();

        return new AgentRelationshipDto
        {
            Parent = parentGrainId.IsDefault ? null : parentGrainId.GetGuidKey(),
            SubAgents = subAgentGuids
        };
    }


    public async Task RemoveAllSubAgentAsync(Guid guid)
    {
        var creatorAgent = _clusterClient.GetGrain<ICreatorGAgent>(guid);
        var agentState = await creatorAgent.GetAgentAsync();

        var agent = await _gAgentFactory.GetGAgentAsync(agentState.BusinessAgentGrainId);
        var subAgentGrainIds = await GetSubAgentGrainIds(agent);
        await RemoveSubAgentAsync(guid,
            new RemoveSubAgentDto { RemovedSubAgents = subAgentGrainIds.Select(x => x.GetGuidKey()).ToList() });
    }

    private async Task<List<GrainId>> GetSubAgentGrainIds(IGAgent agent)
    {
        var children = await agent.GetChildrenAsync();
        var subAgentGrainIds = new List<GrainId>();
        var creatorGAgentType = _grainTypeResolver.GetGrainType(typeof(CreatorGAgent));
        var subscriptionGAgentType = _grainTypeResolver.GetGrainType(typeof(SubscriptionGAgent));
        foreach (var grainId in children)
        {
            var grainType = grainId.Type;
            if (grainType == creatorGAgentType || grainType == subscriptionGAgentType)
            {
                continue;
            }

            subAgentGrainIds.Add(grainId);
        }

        return subAgentGrainIds;
    }

    public async Task DeleteAgentAsync(Guid guid)
    {
        var creatorAgent = _clusterClient.GetGrain<ICreatorGAgent>(guid);
        var agentState = await creatorAgent.GetAgentAsync();

        EnsureUserAuthorized(agentState.UserId);

        var agent = await _gAgentFactory.GetGAgentAsync(agentState.BusinessAgentGrainId);
        var subAgentGrainIds = await agent.GetChildrenAsync();
        if (!subAgentGrainIds.IsNullOrEmpty() &&
            (subAgentGrainIds.Count > 1 || subAgentGrainIds[0] != creatorAgent.GetGrainId()))
        {
            _logger.LogInformation("Agent {agentId} has subagents, please remove them first.", guid);
            throw new UserFriendlyException("Agent has subagents, please remove them first.");
        }

        var parentGrainId = await agent.GetParentAsync();
        if (parentGrainId.IsDefault)
        {
            if (subAgentGrainIds.Any())
            {
                await agent.UnregisterAsync(creatorAgent);
            }

            await creatorAgent.DeleteAgentAsync();
        }
        else
        {
            _logger.LogInformation("Agent {agentId} has parent, please remove from it first.", guid);
            throw new UserFriendlyException("Agent has parent, please remove from it first.");
        }
    }
}<|MERGE_RESOLUTION|>--- conflicted
+++ resolved
@@ -274,7 +274,6 @@
     {
         var result = new List<AgentInstanceDto>();
         var currentUserId = _userAppService.GetCurrentUserId();
-<<<<<<< HEAD
         
         // Build query conditions
         var queryString = "userId.keyword:" + currentUserId;
@@ -286,25 +285,16 @@
             queryString += " AND agentType:(" + queryDto.AgentType + "~ OR " + queryDto.AgentType + "*)";
         }
         
-        var response =
-            await _indexingService.QueryWithLuceneAsync(new LuceneQueryDto()
-            {
-                QueryString = queryString,
-                StateName = nameof(CreatorGAgentState),
-                PageSize = queryDto.PageSize,
-                PageIndex = queryDto.PageIndex
-            });
-=======
         PagedResultDto<Dictionary<string, object>> response;
         try
         {
             response =
                 await _indexingService.QueryWithLuceneAsync(new LuceneQueryDto()
                 {
-                    QueryString = "userId.keyword:" + currentUserId,
+                    QueryString = queryString,
                     StateName = nameof(CreatorGAgentState),
-                    PageSize = pageSize,
-                    PageIndex = pageIndex
+                    PageSize = queryDto.PageSize,
+                    PageIndex = queryDto.PageIndex
                 });
         }
         catch (UserFriendlyException e)
@@ -316,7 +306,6 @@
 
             throw;
         }
->>>>>>> 0d5616d5
         if (response.TotalCount == 0)
         {
             return result;
