using System;
using System.Collections.Generic;
using System.Threading.Tasks;
using Aevatar.Anonymous;
using Aevatar.Application.Grains.Agents.Anonymous;
using Aevatar.Application.Grains.Agents.Anonymous.Options;
using Aevatar.Application.Grains.Agents.ChatManager;
using Aevatar.Application.Grains.Agents.ChatManager.Common;
using Aevatar.Application.Grains.Agents.ChatManager.ConfigAgent;
using Aevatar.Application.Grains.Agents.ChatManager.Dtos;
using Aevatar.Application.Grains.ChatManager.Dtos;
using Aevatar.Application.Grains.ChatManager.UserBilling;
using Aevatar.Application.Grains.ChatManager.UserQuota;
using Aevatar.Application.Grains.Common.Constants;
using Aevatar.Application.Grains.Common.Options;
using Aevatar.Application.Grains.Invitation;
using Aevatar.GAgents.AI.Common;
using Aevatar.GAgents.AI.Options;
using Aevatar.GodGPT.Dtos;
using Aevatar.Quantum;
using Microsoft.Extensions.Logging;
using Microsoft.Extensions.Options;
using Microsoft.Extensions.Primitives;
using Orleans;
using Stripe;
using Volo.Abp;
using Volo.Abp.Application.Services;
using Volo.Abp.Auditing;
using Volo.Abp.DependencyInjection;

namespace Aevatar.Service;

public interface IGodGPTService
{
    Task<Guid> CreateSessionAsync(Guid userId, string systemLLM, string prompt, string? guider = null);

    Task<Tuple<string, string>> ChatWithSessionAsync(Guid userId, Guid sessionId, string sysmLLM, string content,
        ExecutionPromptSettings promptSettings = null);

    Task<List<SessionInfoDto>> GetSessionListAsync(Guid userId);
    Task<List<ChatMessage>> GetSessionMessageListAsync(Guid userId, Guid sessionId);
    Task<Aevatar.Quantum.SessionCreationInfoDto?> GetSessionCreationInfoAsync(Guid userId, Guid sessionId);
    Task<Guid> DeleteSessionAsync(Guid userId, Guid sessionId);
    Task<Guid> RenameSessionAsync(Guid userId, Guid sessionId, string title);
    Task<List<SessionInfoDto>> SearchSessionsAsync(Guid userId, string keyword);

    Task<string> GetSystemPromptAsync();
    Task UpdateSystemPromptAsync(GodGPTConfigurationDto godGptConfigurationDto);

    Task<UserProfileDto> GetUserProfileAsync(Guid currentUserId);
    Task<Guid> SetUserProfileAsync(Guid currentUserId, SetUserProfileInput userProfileDto);
    Task<Guid> DeleteAccountAsync(Guid currentUserId);
    Task<CreateShareIdResponse> GenerateShareContentAsync(Guid currentUserId, CreateShareIdRequest request);
    Task<List<ChatMessage>> GetShareMessageListAsync(string shareString);
    Task UpdateShowToastAsync(Guid currentUserId);
    Task<List<StripeProductDto>> GetStripeProductsAsync(Guid currentUserId);
    Task<string> CreateCheckoutSessionAsync(Guid currentUserId, CreateCheckoutSessionInput createCheckoutSessionInput);
    Task<string> ParseEventAndGetUserIdAsync(string json);
    Task<bool> HandleStripeWebhookEventAsync(Guid internalUserId, string json, StringValues stripeSignature);
    Task<List<PaymentSummary>> GetPaymentHistoryAsync(Guid currentUserId, GetPaymentHistoryInput input);
    Task<GetCustomerResponseDto> GetStripeCustomerAsync(Guid currentUserId);
    Task<SubscriptionResponseDto> CreateSubscriptionAsync(Guid currentUserId, CreateSubscriptionInput input);
    Task<CancelSubscriptionResponseDto> CancelSubscriptionAsync(Guid currentUserId, CancelSubscriptionInput input);
    Task<List<AppleProductDto>> GetAppleProductsAsync(Guid currentUserId);
    Task<AppStoreSubscriptionResponseDto> VerifyAppStoreReceiptAsync(Guid currentUserId, VerifyAppStoreReceiptInput input);
    Task<GrainResultDto<int>> UpdateUserCreditsAsync(Guid currentUserId, UpdateUserCreditsInput input);
    Task<bool> HasActiveAppleSubscriptionAsync(Guid currentUserId);
<<<<<<< HEAD
    Task<CreateGuestSessionResponseDto> CreateGuestSessionAsync(string clientIp, string? guider = null);
    Task GuestChatAsync(string clientIp, string content, string chatId);
    Task<GuestChatLimitsResponseDto> GetGuestChatLimitsAsync(string clientIp);
    Task<bool> CanGuestChatAsync(string clientIp);
=======
    Task<GetInvitationInfoResponse> GetInvitationInfoAsync(Guid currentUserId);
    Task<RedeemInviteCodeResponse> RedeemInviteCodeAsync(Guid currentUserId,
        RedeemInviteCodeRequest redeemInviteCodeRequest);
>>>>>>> 8cd404da
}

[RemoteService(IsEnabled = false)]
[DisableAuditing]
public class GodGPTService : ApplicationService, IGodGPTService
{
    private readonly IClusterClient _clusterClient;
    private readonly ILogger<GodGPTService> _logger;
    private readonly IOptionsMonitor<StripeOptions> _stripeOptions;
    private readonly IOptionsMonitor<AnonymousGodGPTOptions> _anonymousOptions;

    private readonly StripeClient _stripeClient;

    public GodGPTService(IClusterClient clusterClient, ILogger<GodGPTService> logger, IOptionsMonitor<StripeOptions> stripeOptions, IOptionsMonitor<AnonymousGodGPTOptions> anonymousOptions)
    {
        _clusterClient = clusterClient;
        _logger = logger;
        _stripeOptions = stripeOptions;
        _anonymousOptions = anonymousOptions;

        _stripeClient = new StripeClient(_stripeOptions.CurrentValue.SecretKey);
    }

    public async Task<Guid> CreateSessionAsync(Guid userId, string systemLLM, string prompt, string? guider = null)
    {
        var manager = _clusterClient.GetGrain<IChatManagerGAgent>(userId);
        return await manager.CreateSessionAsync(systemLLM, prompt, null, guider);
    }

    public async Task<Tuple<string, string>> ChatWithSessionAsync(Guid userId, Guid sessionId, string sysmLLM,
        string content,
        ExecutionPromptSettings promptSettings = null)
    {
        var manager = _clusterClient.GetGrain<IChatManagerGAgent>(userId);
        return await manager.ChatWithSessionAsync(sessionId, sysmLLM, content, promptSettings);
    }

    public async Task<List<SessionInfoDto>> GetSessionListAsync(Guid userId)
    {
        var manager = _clusterClient.GetGrain<IChatManagerGAgent>(userId);
        return await manager.GetSessionListAsync();
    }

    public async Task<List<ChatMessage>> GetSessionMessageListAsync(Guid userId, Guid sessionId)
    {
        var manager = _clusterClient.GetGrain<IChatManagerGAgent>(userId);
        return await manager.GetSessionMessageListAsync(sessionId);
    }

    public async Task<Aevatar.Quantum.SessionCreationInfoDto?> GetSessionCreationInfoAsync(Guid userId, Guid sessionId)
    {
        var manager = _clusterClient.GetGrain<IChatManagerGAgent>(userId);
        var grainsResult = await manager.GetSessionCreationInfoAsync(sessionId);
        
        if (grainsResult != null)
        {
            return new Aevatar.Quantum.SessionCreationInfoDto
            {
                SessionId = grainsResult.SessionId,
                Title = grainsResult.Title,
                CreateAt = grainsResult.CreateAt,
                Guider = grainsResult.Guider
            };
        }
        
        return null;
    }

    public async Task<Guid> DeleteSessionAsync(Guid userId, Guid sessionId)
    {
        var manager = _clusterClient.GetGrain<IChatManagerGAgent>(userId);
        return await manager.DeleteSessionAsync(sessionId);
    }

    public async Task<Guid> RenameSessionAsync(Guid userId, Guid sessionId, string title)
    {
        var manager = _clusterClient.GetGrain<IChatManagerGAgent>(userId);
        return await manager.RenameSessionAsync(sessionId, title);
    }

    public async Task<List<SessionInfoDto>> SearchSessionsAsync(Guid userId, string keyword)
    {
        // Input validation according to downstream team requirements
        if (string.IsNullOrWhiteSpace(keyword))
        {
            return new List<SessionInfoDto>(); // Return empty list for empty keyword
        }

        // Length limit validation
        if (keyword.Length > 200)
        {
            _logger.LogWarning($"Search keyword too long: {keyword.Length} characters");
            return new List<SessionInfoDto>();
        }

        try
        {
            var manager = _clusterClient.GetGrain<IChatManagerGAgent>(userId);
            return await manager.SearchSessionsAsync(keyword.Trim(), 1000);
        }
        catch (Exception ex)
        {
            // Error handling according to downstream team requirements
            _logger.LogError(ex, $"Search sessions failed for keyword: {keyword}");
            return new List<SessionInfoDto>();
        }
    }

    public Task<string> GetSystemPromptAsync()
    {
        var configurationAgent =
            _clusterClient.GetGrain<IConfigurationGAgent>(CommonHelper.GetSessionManagerConfigurationId());
        return configurationAgent.GetPrompt();
    }

    public Task UpdateSystemPromptAsync(GodGPTConfigurationDto godGptConfigurationDto)
    {
        var configurationAgent =
            _clusterClient.GetGrain<IConfigurationGAgent>(CommonHelper.GetSessionManagerConfigurationId());
        return configurationAgent.UpdateSystemPromptAsync(godGptConfigurationDto.SystemPrompt);
    }

    public async Task<UserProfileDto> GetUserProfileAsync(Guid currentUserId)
    {
        var manager = _clusterClient.GetGrain<IChatManagerGAgent>(currentUserId);
        return await manager.GetUserProfileAsync();
    }

    public async Task<Guid> SetUserProfileAsync(Guid currentUserId, SetUserProfileInput userProfileDto)
    {
        var manager = _clusterClient.GetGrain<IChatManagerGAgent>(currentUserId);
        return await manager.SetUserProfileAsync(userProfileDto.Gender, userProfileDto.BirthDate,
            userProfileDto.BirthPlace, userProfileDto.FullName);
    }

    public async Task<Guid> DeleteAccountAsync(Guid currentUserId)
    {
        var manager = _clusterClient.GetGrain<IChatManagerGAgent>(currentUserId);
        return await manager.ClearAllAsync();
    }

    public async Task<CreateShareIdResponse> GenerateShareContentAsync(Guid currentUserId, CreateShareIdRequest request)
    {
        var manager = _clusterClient.GetGrain<IChatManagerGAgent>(currentUserId);
        var shareId = await manager.GenerateChatShareContentAsync(request.SessionId);
        return new CreateShareIdResponse
        {
            ShareId = GuidCompressor.CompressGuids(currentUserId, request.SessionId, shareId)
        };
    }

    public async Task<List<ChatMessage>> GetShareMessageListAsync(string shareString)
    {
        if (shareString.IsNullOrWhiteSpace())
        {
            throw new UserFriendlyException("Invalid Share string");
        }

        Guid userId;
        Guid sessionId;
        Guid shareId;
        try
        {
            (userId, sessionId, shareId) = GuidCompressor.DecompressGuids(shareString);
        }
        catch (Exception e)
        {
            _logger.LogError(e, "Invalid Share string. {0}", shareString);
            throw new UserFriendlyException("Invalid Share string");
        }

        var manager = _clusterClient.GetGrain<IChatManagerGAgent>(userId);
        var shareLinkDto = await manager.GetChatShareContentAsync(sessionId, shareId);
        return shareLinkDto.Messages;
    }

    public async Task UpdateShowToastAsync(Guid currentUserId)
    {
        var userQuotaGrain = _clusterClient.GetGrain<IUserQuotaGrain>(CommonHelper.GetUserQuotaGAgentId(currentUserId));
        await userQuotaGrain.SetShownCreditsToastAsync(true);
    }

    public async Task<List<StripeProductDto>> GetStripeProductsAsync(Guid currentUserId)
    {
        var userBillingGrain =
            _clusterClient.GetGrain<IUserBillingGrain>(CommonHelper.GetUserBillingGAgentId(currentUserId));
        return await userBillingGrain.GetStripeProductsAsync();
    }

    public async Task<string> CreateCheckoutSessionAsync(Guid currentUserId,
        CreateCheckoutSessionInput createCheckoutSessionInput)
    {
        var userBillingGrain =
            _clusterClient.GetGrain<IUserBillingGrain>(CommonHelper.GetUserBillingGAgentId(currentUserId));
        var result = await userBillingGrain.CreateCheckoutSessionAsync(new CreateCheckoutSessionDto
        {
            UserId = currentUserId.ToString(),
            PriceId = createCheckoutSessionInput.PriceId,
            Mode = createCheckoutSessionInput.Mode ?? PaymentMode.SUBSCRIPTION,
            Quantity = createCheckoutSessionInput.Quantity <= 0 ? 1 : createCheckoutSessionInput.Quantity,
            UiMode = createCheckoutSessionInput.UiMode ?? StripeUiMode.HOSTED,
            CancelUrl = createCheckoutSessionInput.CancelUrl
        });
        return result;
    }

    public async Task<string> ParseEventAndGetUserIdAsync(string json)
    {
        var stripeEvent = EventUtility.ParseEvent(json);
        _logger.LogInformation("[GodGPTPaymentController][webhook] Type: {0}", stripeEvent.Type);
        if (stripeEvent.Type == "checkout.session.completed")
        {
            var session = stripeEvent.Data.Object as Stripe.Checkout.Session;
            var b = session.Metadata;
            if (TryGetUserIdFromMetadata(session.Metadata, out  var userId))
            {
                _logger.LogDebug("[GodGPTService][ParseEventAndGetUserIdAsync] Type={0}, UserId={1}",stripeEvent.Type, userId);
                return userId;
            }
            _logger.LogWarning("[GodGPTService][ParseEventAndGetUserIdAsync] Type={0}, not found uerid",stripeEvent.Type);
        }
        // else if (stripeEvent.Type == "invoice.payment_succeeded")
        // {
        //     var invoice = stripeEvent.Data.Object as Stripe.Invoice;
        //     if (TryGetUserIdFromMetadata(invoice?.Parent?.SubscriptionDetails?.Metadata, out  var userId))
        //     {
        //         return userId;
        //     }
        // } 
        else if (stripeEvent.Type is "invoice.paid" or "invoice.payment_failed")
        {
            var invoice = stripeEvent.Data.Object as Stripe.Invoice;
            if (TryGetUserIdFromMetadata(invoice?.Parent?.SubscriptionDetails?.Metadata, out  var userId))
            {
                _logger.LogDebug("[GodGPTService][ParseEventAndGetUserIdAsync] Type={0}, UserId={1}",stripeEvent.Type, userId);
                return userId;
            }
            _logger.LogWarning("[GodGPTService][ParseEventAndGetUserIdAsync] Type={0}, not found uerid",stripeEvent.Type);
        }
        // else if (stripeEvent.Type == "invoice.payment_failed")
        // {
        //     var invoice = stripeEvent.Data.Object as Stripe.Invoice;
        //     if (TryGetUserIdFromMetadata(invoice.Metadata, out  var userId))
        //     {
        //         return userId;
        //     }
        // }
        // else if (stripeEvent.Type == "payment_intent.succeeded")
        // {
        //     var paymentIntent = stripeEvent.Data.Object as Stripe.PaymentIntent;
        //     if (TryGetUserIdFromMetadata(paymentIntent.Metadata, out  var userId))
        //     {
        //         return userId;
        //     }
        // }
        else if (stripeEvent.Type is "customer.subscription.deleted" or "customer.subscription.updated")
        {
            var subscription = stripeEvent.Data.Object as Stripe.Subscription;
            if (TryGetUserIdFromMetadata(subscription.Metadata, out  var userId))
            {
                return userId;
            }
        }
        else if (stripeEvent.Type == "charge.refunded")
        {
            var charge = stripeEvent.Data.Object as Stripe.Charge;
            var paymentIntentService = new PaymentIntentService(_stripeClient);
            var paymentIntent = paymentIntentService.Get(charge.PaymentIntentId);
            if (TryGetUserIdFromMetadata(paymentIntent.Metadata, out  var userId))
            {
                return userId;
            }
        }

        return string.Empty;
    }

    public async Task<bool> HandleStripeWebhookEventAsync(Guid internalUserId, string json, StringValues stripeSignature)
    {
        var userBillingGrain =
            _clusterClient.GetGrain<IUserBillingGrain>(CommonHelper.GetUserBillingGAgentId(internalUserId));
        return await userBillingGrain.HandleStripeWebhookEventAsync(json, stripeSignature);
    }

    public async Task<List<PaymentSummary>> GetPaymentHistoryAsync(Guid currentUserId, GetPaymentHistoryInput input)
    {
        var userBillingGrain =
            _clusterClient.GetGrain<IUserBillingGrain>(CommonHelper.GetUserBillingGAgentId(currentUserId));
        return await userBillingGrain.GetPaymentHistoryAsync(input.Page, input.PageSize);
    }

    public async Task<GetCustomerResponseDto> GetStripeCustomerAsync(Guid currentUserId)
    {
        var userBillingGrain =
            _clusterClient.GetGrain<IUserBillingGrain>(CommonHelper.GetUserBillingGAgentId(currentUserId));
        return await userBillingGrain.GetStripeCustomerAsync(currentUserId.ToString());
    }

    public async Task<SubscriptionResponseDto> CreateSubscriptionAsync(Guid currentUserId, CreateSubscriptionInput input)
    {
        var userBillingGrain =
            _clusterClient.GetGrain<IUserBillingGrain>(CommonHelper.GetUserBillingGAgentId(currentUserId));
        return await userBillingGrain.CreateSubscriptionAsync(new CreateSubscriptionDto
        {
            UserId = currentUserId,
            PriceId = input.PriceId,
            Quantity = input.Quantity,
            PaymentMethodId = input.PaymentMethodId,
            Description = input.Description,
            Metadata = input.Metadata,
            TrialPeriodDays = input.TrialPeriodDays,
            Platform = input.DevicePlatform
        });
    }

    public async Task<CancelSubscriptionResponseDto> CancelSubscriptionAsync(Guid currentUserId, CancelSubscriptionInput input)
    {
        var userBillingGrain =
            _clusterClient.GetGrain<IUserBillingGrain>(CommonHelper.GetUserBillingGAgentId(currentUserId));
        return await userBillingGrain.CancelSubscriptionAsync(new CancelSubscriptionDto
        {
            UserId = currentUserId,
            SubscriptionId = input.SubscriptionId,
            CancellationReason = string.Empty,
            CancelAtPeriodEnd = true
        });
    }

    public async Task<List<AppleProductDto>> GetAppleProductsAsync(Guid currentUserId)
    {
        var userBillingGrain =
            _clusterClient.GetGrain<IUserBillingGrain>(CommonHelper.GetUserBillingGAgentId(currentUserId));
        return await userBillingGrain.GetAppleProductsAsync();
    }

    public async Task<AppStoreSubscriptionResponseDto> VerifyAppStoreReceiptAsync(Guid currentUserId, VerifyAppStoreReceiptInput input)
    {
        var userBillingGrain =
            _clusterClient.GetGrain<IUserBillingGrain>(CommonHelper.GetUserBillingGAgentId(currentUserId));
        return await userBillingGrain.CreateAppStoreSubscriptionAsync(new CreateAppStoreSubscriptionDto
        {
            UserId = currentUserId.ToString(),
            SandboxMode = input.SandboxMode,
            TransactionId = input.TransactionId
        });
    }

    public async Task<GrainResultDto<int>> UpdateUserCreditsAsync(Guid currentUserId, UpdateUserCreditsInput input)
    {
        var userQuotaGrain =
            _clusterClient.GetGrain<IUserQuotaGrain>(CommonHelper.GetUserQuotaGAgentId(input.UserId));
        return await userQuotaGrain.UpdateCreditsAsync(currentUserId.ToString(), input.Credits);
    }

    public async Task<bool> HasActiveAppleSubscriptionAsync(Guid currentUserId)
    {
        var userBillingGrain =
            _clusterClient.GetGrain<IUserBillingGrain>(CommonHelper.GetUserBillingGAgentId(currentUserId));
        return await userBillingGrain.HasActiveAppleSubscriptionAsync();
    }

<<<<<<< HEAD
    #region Anonymous User Methods

    /// <summary>
    /// Create guest session for anonymous users (IP-based)
    /// </summary>
    public async Task<CreateGuestSessionResponseDto> CreateGuestSessionAsync(string clientIp, string? guider = null)
    {
        var anonymousUserGrain = _clusterClient.GetGrain<IAnonymousUserGAgent>(CommonHelper.GetAnonymousUserGAgentId(clientIp));
        
        // Check if user can still chat
        if (!await anonymousUserGrain.CanChatAsync())
        {
            var remainingChats = await anonymousUserGrain.GetRemainingChatsAsync();
            return new CreateGuestSessionResponseDto
            {
                RemainingChats = remainingChats,
                TotalAllowed = GetMaxChatCount()
            };
        }

        // Create new session (this will replace any existing session for the IP)
        await anonymousUserGrain.CreateGuestSessionAsync(guider);
        
        var remaining = await anonymousUserGrain.GetRemainingChatsAsync();
        return new CreateGuestSessionResponseDto
        {
            RemainingChats = remaining,
            TotalAllowed = GetMaxChatCount()
        };
    }

    /// <summary>
    /// Execute guest chat for anonymous users
    /// </summary>
    public async Task GuestChatAsync(string clientIp, string content, string chatId)
    {
        var anonymousUserGrain = _clusterClient.GetGrain<IAnonymousUserGAgent>(CommonHelper.GetAnonymousUserGAgentId(clientIp));
        await anonymousUserGrain.GuestChatAsync(content, chatId);
    }

    /// <summary>
    /// Get chat limits for anonymous users
    /// </summary>
    public async Task<GuestChatLimitsResponseDto> GetGuestChatLimitsAsync(string clientIp)
    {
        var anonymousUserGrain = _clusterClient.GetGrain<IAnonymousUserGAgent>(CommonHelper.GetAnonymousUserGAgentId(clientIp));
        var remaining = await anonymousUserGrain.GetRemainingChatsAsync();
        
        return new GuestChatLimitsResponseDto
        {
            RemainingChats = remaining,
            TotalAllowed = GetMaxChatCount()
        };
    }

    /// <summary>
    /// Check if anonymous user can chat
    /// </summary>
    public async Task<bool> CanGuestChatAsync(string clientIp)
    {
        var anonymousUserGrain = _clusterClient.GetGrain<IAnonymousUserGAgent>(CommonHelper.GetAnonymousUserGAgentId(clientIp));
        return await anonymousUserGrain.CanChatAsync();
    }

    #endregion

    /// <summary>
    /// Get max chat count from configuration, default to 3 if configuration is null or empty
    /// </summary>
    private int GetMaxChatCount()
    {
        var options = _anonymousOptions?.CurrentValue;
        return options?.MaxChatCount > 0 ? options.MaxChatCount : 3;
    }

=======
    public async Task<GetInvitationInfoResponse> GetInvitationInfoAsync(Guid currentUserId)
    {
        var invitationAgent =  _clusterClient.GetGrain<IInvitationGAgent>(currentUserId);
        var inviteCode = await invitationAgent.GenerateInviteCodeAsync();
        var invitationStatsDto = await invitationAgent.GetInvitationStatsAsync();
        var rewardTierDtos = await invitationAgent.GetRewardTiersAsync();
        return new GetInvitationInfoResponse
        {
            InviteCode = inviteCode,
            TotalInvites = invitationStatsDto.TotalInvites,
            ValidInvites = invitationStatsDto.ValidInvites,
            TotalCreditsEarned = invitationStatsDto.TotalCreditsEarned,
            RewardTiers = rewardTierDtos
        };
    }

    public async Task<RedeemInviteCodeResponse> RedeemInviteCodeAsync(Guid currentUserId,
        RedeemInviteCodeRequest input)
    {
        var manager = _clusterClient.GetGrain<IChatManagerGAgent>(currentUserId);
        var result = await manager.RedeemInviteCodeAsync(input.InviteCode);
        return new RedeemInviteCodeResponse
        {
            IsValid = result
        };
    }

>>>>>>> 8cd404da
    private bool TryGetUserIdFromMetadata(IDictionary<string, string> metadata, out string userId)
    {
        userId = null;
        if (metadata != null && metadata.TryGetValue("internal_user_id", out var id) && !string.IsNullOrEmpty(id))
        {
            userId = id;
            return true;
        }
        return false;
    }
}

public static class GuidCompressor
{
    public static string CompressGuids(Guid guid1, Guid guid2, Guid guid3)
    {
        var combinedBytes = CombineBytes(guid1.ToByteArray(), guid2.ToByteArray());
        combinedBytes = CombineBytes(combinedBytes, guid3.ToByteArray());

        var base64 = Convert.ToBase64String(combinedBytes)
            .Replace('+', '-')
            .Replace('/', '_')
            .Replace("=", "");
        return base64;
    }

    public static (Guid, Guid, Guid) DecompressGuids(string compressedString)
    {
        var restoredBase64 = compressedString
            .Replace('-', '+')
            .Replace('_', '/')
            .PadRight(compressedString.Length + (4 - compressedString.Length % 4) % 4, '=');

        var bytes = Convert.FromBase64String(restoredBase64);

        var guid1Bytes = new byte[16];
        var guid2Bytes = new byte[16];
        var guid3Bytes = new byte[16];
        Array.Copy(bytes, 0, guid1Bytes, 0, 16);
        Array.Copy(bytes, 16, guid2Bytes, 0, 16);
        Array.Copy(bytes, 32, guid3Bytes, 0, 16);

        return (new Guid(guid1Bytes), new Guid(guid2Bytes), new Guid(guid3Bytes));
    }

    private static byte[] CombineBytes(byte[] bytes1, byte[] bytes2)
    {
        var combined = new byte[bytes1.Length + bytes2.Length];
        Buffer.BlockCopy(bytes1, 0, combined, 0, bytes1.Length);
        Buffer.BlockCopy(bytes2, 0, combined, bytes1.Length, bytes2.Length);
        return combined;
    }
}<|MERGE_RESOLUTION|>--- conflicted
+++ resolved
@@ -65,16 +65,13 @@
     Task<AppStoreSubscriptionResponseDto> VerifyAppStoreReceiptAsync(Guid currentUserId, VerifyAppStoreReceiptInput input);
     Task<GrainResultDto<int>> UpdateUserCreditsAsync(Guid currentUserId, UpdateUserCreditsInput input);
     Task<bool> HasActiveAppleSubscriptionAsync(Guid currentUserId);
-<<<<<<< HEAD
     Task<CreateGuestSessionResponseDto> CreateGuestSessionAsync(string clientIp, string? guider = null);
     Task GuestChatAsync(string clientIp, string content, string chatId);
     Task<GuestChatLimitsResponseDto> GetGuestChatLimitsAsync(string clientIp);
     Task<bool> CanGuestChatAsync(string clientIp);
-=======
     Task<GetInvitationInfoResponse> GetInvitationInfoAsync(Guid currentUserId);
     Task<RedeemInviteCodeResponse> RedeemInviteCodeAsync(Guid currentUserId,
         RedeemInviteCodeRequest redeemInviteCodeRequest);
->>>>>>> 8cd404da
 }
 
 [RemoteService(IsEnabled = false)]
@@ -436,7 +433,6 @@
         return await userBillingGrain.HasActiveAppleSubscriptionAsync();
     }
 
-<<<<<<< HEAD
     #region Anonymous User Methods
 
     /// <summary>
@@ -512,7 +508,6 @@
         return options?.MaxChatCount > 0 ? options.MaxChatCount : 3;
     }
 
-=======
     public async Task<GetInvitationInfoResponse> GetInvitationInfoAsync(Guid currentUserId)
     {
         var invitationAgent =  _clusterClient.GetGrain<IInvitationGAgent>(currentUserId);
@@ -540,7 +535,6 @@
         };
     }
 
->>>>>>> 8cd404da
     private bool TryGetUserIdFromMetadata(IDictionary<string, string> metadata, out string userId)
     {
         userId = null;
