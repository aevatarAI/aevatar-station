--- conflicted
+++ resolved
@@ -53,12 +53,7 @@
     private readonly List<EventWrapperBaseAsyncObserver> _observers = [];
 
     private IStateDispatcher? StateDispatcher { get; set; }
-<<<<<<< HEAD
     protected AevatarOptions? AevatarOptions;
-    private IGrainTimer? _projectionActivationTimer;
-=======
-    protected readonly AevatarOptions AevatarOptions;
->>>>>>> 562d7a78
 
     public async Task ActivateAsync()
     {
