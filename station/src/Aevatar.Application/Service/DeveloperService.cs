using System;
using System.Linq;
using System.Threading.Tasks;
using Aevatar.Kubernetes;
using Aevatar.Kubernetes.Adapter;
using Aevatar.Kubernetes.ResourceDefinition;
using Aevatar.Projects;
using Aevatar.WebHook.Deploy;
<<<<<<< HEAD
using Aevatar.Kubernetes.Manager;
=======
using Microsoft.Extensions.Logging;
using Microsoft.Extensions.Configuration;
using Volo.Abp;
>>>>>>> 48784184
using Volo.Abp.Application.Services;

namespace Aevatar.Service;

public interface IDeveloperService
{
    Task CreateServiceAsync(string HostId, string version, string corsUrls);
    Task DestroyServiceAsync(string inputHostId, string inputVersion);

    Task UpdateDockerImageAsync(string appId, string version, string newImage);
<<<<<<< HEAD
    
    Task CopyHostAsync(string sourceClientId, string newClientId, string version, string corsUrls);
=======

    Task RestartServiceAsync(DeveloperServiceOperationDto operationInput);
    Task CreateServiceAsync(string clientId, Guid projectId);
    Task DeleteServiceAsync(string clientId);
>>>>>>> 48784184
}

public class DeveloperService : ApplicationService, IDeveloperService
{
    private const string DefaultVersion = "1";
    private readonly IConfiguration _configuration;
    private readonly ILogger<DeveloperService> _logger;
    private readonly IHostDeployManager _hostDeployManager;
<<<<<<< HEAD
    private readonly IHostCopyManager _hostCopyManager;
    
    public DeveloperService(
        IHostDeployManager hostDeployManager,
        IHostCopyManager hostCopyManager)
=======
    private readonly IKubernetesClientAdapter _kubernetesClientAdapter;
    private readonly IProjectCorsOriginService _projectCorsOriginService;

    public DeveloperService(IHostDeployManager hostDeployManager, IKubernetesClientAdapter kubernetesClientAdapter,
        ILogger<DeveloperService> logger, IProjectCorsOriginService projectCorsOriginService,
        IConfiguration configuration)
>>>>>>> 48784184
    {
        _logger = logger;
        _configuration = configuration;
        _hostDeployManager = hostDeployManager;
<<<<<<< HEAD
        _hostCopyManager = hostCopyManager;
=======
        _kubernetesClientAdapter = kubernetesClientAdapter;
        _projectCorsOriginService = projectCorsOriginService;
>>>>>>> 48784184
    }

    public async Task CreateServiceAsync(string hostId, string version, string corsUrls)
        => await _hostDeployManager.CreateApplicationAsync(hostId, version, corsUrls, Guid.Empty);

    public async Task DestroyServiceAsync(string inputHostId, string inputVersion)
        => await _hostDeployManager.DestroyApplicationAsync(inputHostId, inputVersion);

    public async Task UpdateDockerImageAsync(string appId, string version, string newImage)
        => await _hostDeployManager.UpdateDeploymentImageAsync(appId, version, newImage);

    public async Task RestartServiceAsync(DeveloperServiceOperationDto input)
    {
        _logger.LogInformation(
            $"Starting business service restart for client: {input.DomainName} in project: {input.ProjectId}");

        var hostServiceExists = await DetermineIfHostServiceExistsAsync(input.DomainName, DefaultVersion);
        if (!hostServiceExists)
        {
            _logger.LogWarning($"No Host service found for client: {input.DomainName}");
            throw new UserFriendlyException($"No Host service found to restart for client: {input.DomainName}");
        }

        var corsUrlsString = await GetCombinedCorsUrlsAsync(input.ProjectId);
        _logger.LogInformation(
            $"[DeveloperService] Processing combined CORS URLs for client: {input.DomainName}, projectId: {input.ProjectId}, corsUrlsString: {corsUrlsString}");
        await _hostDeployManager.UpgradeApplicationAsync(input.DomainName, DefaultVersion, corsUrlsString,
            input.ProjectId);

        _logger.LogInformation($"Business service restart completed successfully for client: {input.DomainName}");
    }

    public async Task CreateServiceAsync(string clientId, Guid projectId)
    {
        if (string.IsNullOrWhiteSpace(clientId)) throw new UserFriendlyException("DomainName cannot be null or empty");

        _logger.LogInformation($"Starting developer service creation for client: {clientId} in project: {projectId}");

        var canCreate = await CanCreateHostServiceAsync(clientId, DefaultVersion);
        if (!canCreate)
        {
            _logger.LogWarning($"Host service partially or fully exists for client: {clientId}");
            throw new UserFriendlyException(
                $"Host service partially or fully exists for client: {clientId}. Please delete existing services first.");
        }

        var corsUrlsString = await GetCombinedCorsUrlsAsync(projectId);
        _logger.LogInformation(
            $"[DeveloperService] Processing combined CORS URLs for client: {clientId}, projectId: {projectId}, corsUrlsString: {corsUrlsString}");
        await _hostDeployManager.CreateApplicationAsync(clientId, DefaultVersion, corsUrlsString, projectId);

        _logger.LogInformation($"Developer service created successfully for client: {clientId}");
    }

    public async Task DeleteServiceAsync(string clientId)
    {
        if (string.IsNullOrWhiteSpace(clientId)) throw new UserFriendlyException("DomainName cannot be null or empty");

        var hostServiceExists = await DetermineIfHostServiceExistsAsync(clientId, DefaultVersion);
        if (!hostServiceExists)
        {
            _logger.LogWarning($"No Host service found for client: {clientId}");
            throw new UserFriendlyException($"No Host service found to delete for client: {clientId}");
        }

        await _hostDeployManager.DestroyApplicationAsync(clientId, DefaultVersion);

        _logger.LogInformation($"Developer service deleted successfully for client: {clientId}");
    }

<<<<<<< HEAD
    public async Task CopyHostAsync(string sourceClientId, string newClientId, string version, string corsUrls)
    {
        await _hostCopyManager.CopyHostAsync(sourceClientId, newClientId, version, corsUrls);
    }

}
=======
    private async Task<(bool siloExists, bool clientExists)> GetHostServiceStatusAsync(string clientId, string version)
    {
        try
        {
            var deployments = await _kubernetesClientAdapter.ListDeploymentAsync(KubernetesConstants.AppNameSpace);

            var hostSiloExists = deployments.Items.Any(d =>
                d.Metadata.Name == DeploymentHelper.GetAppDeploymentName($"{clientId}-silo", version));
            var hostClientExists = deployments.Items.Any(d =>
                d.Metadata.Name == DeploymentHelper.GetAppDeploymentName($"{clientId}-client", version));

            return (hostSiloExists, hostClientExists);
        }
        catch (Exception ex)
        {
            _logger.LogError(ex, $"Error checking Host service status for client: {clientId}");
            return (false, false);
        }
    }

    private async Task<bool> DetermineIfHostServiceExistsAsync(string clientId, string version)
    {
        var (siloExists, clientExists) = await GetHostServiceStatusAsync(clientId, version);
        return siloExists || clientExists;
    }

    private async Task<bool> CanCreateHostServiceAsync(string clientId, string version)
    {
        var (siloExists, clientExists) = await GetHostServiceStatusAsync(clientId, version);

        var canCreate = !siloExists && !clientExists;

        if (siloExists || clientExists)
        {
            _logger.LogWarning(
                $"Cannot create service for client {clientId}: Silo exists={siloExists}, Client exists={clientExists}");
        }

        return canCreate;
    }

    private async Task<string> GetCombinedCorsUrlsAsync(Guid projectId)
    {
        _logger.LogInformation($"Getting combined CORS URLs for project: {projectId}");

        // Get default platform CORS URLs from configuration
        var defaultCorsUrls = GetConfigValue("App:DefaultCorsOrigins", "App:CorsOrigins");
        _logger.LogInformation(string.IsNullOrWhiteSpace(defaultCorsUrls)
            ? "No platform CORS origins configured"
            : $"Using platform CORS URLs: {defaultCorsUrls}");

        // Get business CORS URLs from project
        var businessCorsUrls = await _projectCorsOriginService.GetListAsync(projectId);
        var businessCorsUrlsString = string.Join(",", businessCorsUrls.Items.Select(x => x.Domain));
        _logger.LogInformation($"Business CORS URLs for project {projectId}: {businessCorsUrlsString}");

        // Combine URLs
        var hasDefault = !string.IsNullOrWhiteSpace(defaultCorsUrls);
        var hasBusiness = !string.IsNullOrWhiteSpace(businessCorsUrlsString);

        string combinedCorsUrls;
        if (hasDefault && hasBusiness)
        {
            combinedCorsUrls = $"{defaultCorsUrls},{businessCorsUrlsString}";
        }
        else if (hasDefault)
        {
            combinedCorsUrls = defaultCorsUrls;
        }
        else if (hasBusiness)
        {
            combinedCorsUrls = businessCorsUrlsString;
        }
        else
        {
            combinedCorsUrls = string.Empty;
        }

        _logger.LogInformation($"Combined CORS URLs for project {projectId}: {combinedCorsUrls}");
        return combinedCorsUrls;
    }
>>>>>>> 48784184

    private string GetConfigValue(params string[] keys) =>
        keys.Select(key => _configuration[key]?.Trim())
            .FirstOrDefault(value => !string.IsNullOrWhiteSpace(value)) ?? string.Empty;
}<|MERGE_RESOLUTION|>--- conflicted
+++ resolved
@@ -6,13 +6,9 @@
 using Aevatar.Kubernetes.ResourceDefinition;
 using Aevatar.Projects;
 using Aevatar.WebHook.Deploy;
-<<<<<<< HEAD
-using Aevatar.Kubernetes.Manager;
-=======
 using Microsoft.Extensions.Logging;
 using Microsoft.Extensions.Configuration;
 using Volo.Abp;
->>>>>>> 48784184
 using Volo.Abp.Application.Services;
 
 namespace Aevatar.Service;
@@ -23,15 +19,10 @@
     Task DestroyServiceAsync(string inputHostId, string inputVersion);
 
     Task UpdateDockerImageAsync(string appId, string version, string newImage);
-<<<<<<< HEAD
-    
-    Task CopyHostAsync(string sourceClientId, string newClientId, string version, string corsUrls);
-=======
 
     Task RestartServiceAsync(DeveloperServiceOperationDto operationInput);
     Task CreateServiceAsync(string clientId, Guid projectId);
     Task DeleteServiceAsync(string clientId);
->>>>>>> 48784184
 }
 
 public class DeveloperService : ApplicationService, IDeveloperService
@@ -40,30 +31,18 @@
     private readonly IConfiguration _configuration;
     private readonly ILogger<DeveloperService> _logger;
     private readonly IHostDeployManager _hostDeployManager;
-<<<<<<< HEAD
-    private readonly IHostCopyManager _hostCopyManager;
-    
-    public DeveloperService(
-        IHostDeployManager hostDeployManager,
-        IHostCopyManager hostCopyManager)
-=======
     private readonly IKubernetesClientAdapter _kubernetesClientAdapter;
     private readonly IProjectCorsOriginService _projectCorsOriginService;
 
     public DeveloperService(IHostDeployManager hostDeployManager, IKubernetesClientAdapter kubernetesClientAdapter,
         ILogger<DeveloperService> logger, IProjectCorsOriginService projectCorsOriginService,
         IConfiguration configuration)
->>>>>>> 48784184
     {
         _logger = logger;
         _configuration = configuration;
         _hostDeployManager = hostDeployManager;
-<<<<<<< HEAD
-        _hostCopyManager = hostCopyManager;
-=======
         _kubernetesClientAdapter = kubernetesClientAdapter;
         _projectCorsOriginService = projectCorsOriginService;
->>>>>>> 48784184
     }
 
     public async Task CreateServiceAsync(string hostId, string version, string corsUrls)
@@ -134,14 +113,6 @@
         _logger.LogInformation($"Developer service deleted successfully for client: {clientId}");
     }
 
-<<<<<<< HEAD
-    public async Task CopyHostAsync(string sourceClientId, string newClientId, string version, string corsUrls)
-    {
-        await _hostCopyManager.CopyHostAsync(sourceClientId, newClientId, version, corsUrls);
-    }
-
-}
-=======
     private async Task<(bool siloExists, bool clientExists)> GetHostServiceStatusAsync(string clientId, string version)
     {
         try
@@ -223,7 +194,6 @@
         _logger.LogInformation($"Combined CORS URLs for project {projectId}: {combinedCorsUrls}");
         return combinedCorsUrls;
     }
->>>>>>> 48784184
 
     private string GetConfigValue(params string[] keys) =>
         keys.Select(key => _configuration[key]?.Trim())
