using System;
using System.Linq;
using System.Threading.Tasks;
using Aevatar.Kubernetes;
using Aevatar.Kubernetes.Adapter;
using Aevatar.Kubernetes.ResourceDefinition;
using Aevatar.Projects;
using Aevatar.WebHook.Deploy;
using Microsoft.Extensions.Logging;
using Volo.Abp;
using Volo.Abp.Application.Services;

namespace Aevatar.Service;

public interface IDeveloperService
{
    Task CreateHostAsync(string HostId, string version, string corsUrls);
    Task DestroyHostAsync(string inputHostId, string inputVersion);

    Task UpdateDockerImageAsync(string appId, string version, string newImage);

    Task RestartAsync(string clientId, Guid projectId);
    Task CreateAsync(string clientId, Guid projectId);
    Task DeleteAsync(string clientId);
}

public class DeveloperService : ApplicationService, IDeveloperService
{
    private const string DefaultVersion = "1";
    private readonly ILogger<DeveloperService> _logger;
    private readonly IHostDeployManager _hostDeployManager;
    private readonly IKubernetesClientAdapter _kubernetesClientAdapter;
    private readonly IProjectCorsOriginService _projectCorsOriginService;

    public DeveloperService(IHostDeployManager hostDeployManager, IKubernetesClientAdapter kubernetesClientAdapter,
        ILogger<DeveloperService> logger, IProjectCorsOriginService projectCorsOriginService)
    {
        _logger = logger;
        _projectCorsOriginService = projectCorsOriginService;
        _hostDeployManager = hostDeployManager;
        _kubernetesClientAdapter = kubernetesClientAdapter;
        _projectCorsOriginService = projectCorsOriginService;
    }

    public async Task CreateHostAsync(string HostId, string version, string corsUrls)
    {
        await _hostDeployManager.CreateHostAsync(HostId, version, corsUrls, Guid.Empty);
    }

    public async Task DestroyHostAsync(string inputHostId, string inputVersion)
    {
        await _hostDeployManager.DestroyHostAsync(inputHostId, inputVersion);
    }

    public async Task UpdateDockerImageAsync(string appId, string version, string newImage)
    {
        await _hostDeployManager.UpdateDockerImageAsync(appId, version, newImage);
    }

    public async Task RestartAsync(string clientId, Guid projectId)
    {
        if (string.IsNullOrWhiteSpace(clientId))
        {
            throw new UserFriendlyException("ClientId cannot be null or empty");
        }

        _logger.LogInformation($"Starting business service restart for client: {clientId} in project: {projectId}");

        var hostServiceExists = await DetermineIfHostServiceExistsAsync(clientId, DefaultVersion);
        if (!hostServiceExists)
        {
            _logger.LogWarning($"No Host service found for client: {clientId}");
            throw new UserFriendlyException($"No Host service found to restart for client: {clientId}");
        }

<<<<<<< HEAD

=======
>>>>>>> 80bdda08
        var corsUrls = await _projectCorsOriginService.GetListAsync(projectId);
        var corsUrlsString = string.Join(",", corsUrls.Items.Select(x => x.Domain));
        await _hostDeployManager.UpdateHostAsync(clientId, DefaultVersion, corsUrlsString, projectId);

        _logger.LogInformation($"Business service restart completed successfully for client: {clientId}");
    }

    public async Task CreateAsync(string clientId, Guid projectId)
    {
        if (string.IsNullOrWhiteSpace(clientId))
        {
            throw new UserFriendlyException("ClientId cannot be null or empty");
        }

        _logger.LogInformation($"Starting developer service creation for client: {clientId} in project: {projectId}");

        var canCreate = await CanCreateHostServiceAsync(clientId, DefaultVersion);
        if (!canCreate)
        {
            _logger.LogWarning($"Host service partially or fully exists for client: {clientId}");
            throw new UserFriendlyException(
                $"Host service partially or fully exists for client: {clientId}. Please delete existing services first.");
        }

        var corsUrls = await _projectCorsOriginService.GetListAsync(projectId);
        var corsUrlsString = string.Join(",", corsUrls.Items.Select(x => x.Domain));
        await _hostDeployManager.CreateHostAsync(clientId, DefaultVersion, corsUrlsString, projectId);

        _logger.LogInformation($"Developer service created successfully for client: {clientId}");
    }

    public async Task DeleteAsync(string clientId)
    {
        if (string.IsNullOrWhiteSpace(clientId))
        {
            throw new UserFriendlyException("ClientId cannot be null or empty");
        }

        var hostServiceExists = await DetermineIfHostServiceExistsAsync(clientId, DefaultVersion);
        if (!hostServiceExists)
        {
            _logger.LogWarning($"No Host service found for client: {clientId}");
            throw new UserFriendlyException($"No Host service found to delete for client: {clientId}");
        }

        await _hostDeployManager.DestroyHostAsync(clientId, DefaultVersion);

        _logger.LogInformation($"Developer service deleted successfully for client: {clientId}");
    }

    private async Task<(bool siloExists, bool clientExists)> GetHostServiceStatusAsync(string clientId, string version)
    {
        try
        {
            var deployments = await _kubernetesClientAdapter.ListDeploymentAsync(KubernetesConstants.AppNameSpace);

            var hostSiloExists = deployments.Items.Any(d =>
                d.Metadata.Name == DeploymentHelper.GetAppDeploymentName($"{clientId}-silo", version));
            var hostClientExists = deployments.Items.Any(d =>
                d.Metadata.Name == DeploymentHelper.GetAppDeploymentName($"{clientId}-client", version));

            return (hostSiloExists, hostClientExists);
        }
        catch (Exception ex)
        {
            _logger.LogError(ex, $"Error checking Host service status for client: {clientId}");
            return (false, false);
        }
    }

    private async Task<bool> DetermineIfHostServiceExistsAsync(string clientId, string version)
    {
        var (siloExists, clientExists) = await GetHostServiceStatusAsync(clientId, version);
        return siloExists || clientExists;
    }

    private async Task<bool> CanCreateHostServiceAsync(string clientId, string version)
    {
        var (siloExists, clientExists) = await GetHostServiceStatusAsync(clientId, version);

        var canCreate = !siloExists && !clientExists;

        if (siloExists || clientExists)
        {
            _logger.LogWarning(
                $"Cannot create service for client {clientId}: Silo exists={siloExists}, Client exists={clientExists}");
        }

        return canCreate;
    }

    // private async Task<List<string>> GetCorsUrlsForClientAsync(string clientId)
    // {
    //     _logger.LogInformation($"Getting CORS URLs for client: {clientId}");
    //
    //     var mockCorsUrls = new List<string>
    //     {
    //         "https://api.example.com",
    //         "https://app.test.com",
    //         "https://webhook.demo.org",
    //         "http://localhost:3000",
    //         "https://staging.myapp.com"
    //     };
    //
    //     _logger.LogInformation($"Retrieved {mockCorsUrls.Count} CORS URLs for client: {clientId}");
    //
    //     await Task.CompletedTask;
    //     return mockCorsUrls;
    // }
}<|MERGE_RESOLUTION|>--- conflicted
+++ resolved
@@ -36,7 +36,6 @@
         ILogger<DeveloperService> logger, IProjectCorsOriginService projectCorsOriginService)
     {
         _logger = logger;
-        _projectCorsOriginService = projectCorsOriginService;
         _hostDeployManager = hostDeployManager;
         _kubernetesClientAdapter = kubernetesClientAdapter;
         _projectCorsOriginService = projectCorsOriginService;
@@ -73,10 +72,6 @@
             throw new UserFriendlyException($"No Host service found to restart for client: {clientId}");
         }
 
-<<<<<<< HEAD
-
-=======
->>>>>>> 80bdda08
         var corsUrls = await _projectCorsOriginService.GetListAsync(projectId);
         var corsUrlsString = string.Join(",", corsUrls.Items.Select(x => x.Domain));
         await _hostDeployManager.UpdateHostAsync(clientId, DefaultVersion, corsUrlsString, projectId);
