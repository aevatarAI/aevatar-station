using System;
using System.Collections.Generic;
using System.Threading.Tasks;
using Aevatar.CQRS.Dto;
using Elastic.Clients.Elasticsearch.QueryDsl;

namespace Aevatar.CQRS.Provider;

public interface ICQRSProvider
{
<<<<<<< HEAD
    string GetIndexName(string name);

    string GetIndexNameWithHostId(string hostId, string name);
    Task<string> QueryStateAsync(string indexName,Func<QueryContainerDescriptor<dynamic>, QueryContainer> query,int skip, int limit);
    
    Task<Tuple<long, List<AgentGEventIndex>>> QueryGEventAsync(string eventId, List<string> grainIds, int pageNumber, int pageSize);
    
    Task<Tuple<long, List<AgentGEventIndex>>> QueryAgentGEventAsync(Guid? primaryKey, string agentType, int pageNumber, int pageSize);
  
    Task<string> QueryAgentStateAsync(string stateName, Guid primaryKey);

    Task<Tuple<long, List<TargetT>>> GetUserInstanceAgent<SourceT,TargetT>(Guid userId, int pageIndex, int pageSize);
    Task<Tuple<long, List<string>>?> QueryTokenUsage(string hostId, string systemLLM, DateTime startTime,
        DateTime endTime, bool statisticsAsHour,int count);
=======
    Task<string> QueryStateAsync(string indexName, Action<QueryDescriptor<dynamic>> query,
        int skip, int limit);

    Task<string> QueryAgentStateAsync(string stateName, Guid primaryKey);
>>>>>>> 10c36aa7
}<|MERGE_RESOLUTION|>--- conflicted
+++ resolved
@@ -8,25 +8,11 @@
 
 public interface ICQRSProvider
 {
-<<<<<<< HEAD
-    string GetIndexName(string name);
-
-    string GetIndexNameWithHostId(string hostId, string name);
-    Task<string> QueryStateAsync(string indexName,Func<QueryContainerDescriptor<dynamic>, QueryContainer> query,int skip, int limit);
-    
-    Task<Tuple<long, List<AgentGEventIndex>>> QueryGEventAsync(string eventId, List<string> grainIds, int pageNumber, int pageSize);
-    
-    Task<Tuple<long, List<AgentGEventIndex>>> QueryAgentGEventAsync(Guid? primaryKey, string agentType, int pageNumber, int pageSize);
-  
-    Task<string> QueryAgentStateAsync(string stateName, Guid primaryKey);
-
-    Task<Tuple<long, List<TargetT>>> GetUserInstanceAgent<SourceT,TargetT>(Guid userId, int pageIndex, int pageSize);
-    Task<Tuple<long, List<string>>?> QueryTokenUsage(string hostId, string systemLLM, DateTime startTime,
-        DateTime endTime, bool statisticsAsHour,int count);
-=======
     Task<string> QueryStateAsync(string indexName, Action<QueryDescriptor<dynamic>> query,
         int skip, int limit);
 
     Task<string> QueryAgentStateAsync(string stateName, Guid primaryKey);
->>>>>>> 10c36aa7
+
+    Task<Tuple<long, List<string>>?> QueryTokenUsage(string hostId, string systemLLM, DateTime startTime,
+        DateTime endTime, bool statisticsAsHour);
 }