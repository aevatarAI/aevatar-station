--- conflicted
+++ resolved
@@ -15,11 +15,8 @@
 using Aevatar.Application.Constants;
 using Aevatar.Application.Contracts.Services;
 using Aevatar.Domain.Shared;
-<<<<<<< HEAD
-=======
+using Exception = System.Exception;
 using Newtonsoft.Json;
->>>>>>> 24d22671
-using Exception = System.Exception;
 
 namespace Aevatar.Account;
 
@@ -139,8 +136,6 @@
     
     public async Task<IdentityUserDto> GodgptRegisterAsync(GodGptRegisterDto input, GodGPTChatLanguage language = GodGPTChatLanguage.English)
     {
-        _logger.LogDebug(
-            $"[GodgptRegisterAsync] Email: {input.EmailAddress}");
         var code = await _registerCode.GetAsync(GetRegisterCodeKey(input.EmailAddress));
         if (code != input.Code)
         {
@@ -160,13 +155,6 @@
         }
         catch (Exception ex)
         {
-<<<<<<< HEAD
-            _logger.LogDebug(
-                $"[GodgptRegisterAsync] error UserFriendlyException. Email: {input.EmailAddress} error:{ex.Message}");
-            var localizedMessage =
-                _localizationService.GetLocalizedException(GodGPTExceptionMessageKeys.InvalidUserName, language);
-            throw new UserFriendlyException(localizedMessage);
-=======
             var errorMessage = ex.Message.ToLower();
             if (errorMessage.Contains("username") && errorMessage.Contains("is invalid"))
             {
@@ -177,13 +165,6 @@
             _logger.LogError(
                     $"[GodgptRegisterAsync] error UserFriendlyException. Email: {input.EmailAddress} input:{JsonConvert.SerializeObject(input)} error:{ex.Message}");
             throw ex;
->>>>>>> 24d22671
-        }
-        catch (Exception e)
-        {
-            _logger.LogDebug(
-                $"[GodgptRegisterAsync] error exception. Email: {input.EmailAddress} error:{e.Message}");
-            throw new UserFriendlyException(e.Message);
         }
 
         await UserManager.SetEmailAsync(user, input.EmailAddress);
