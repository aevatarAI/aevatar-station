using System;
using System.Collections.Generic;
using System.Linq;
using System.Threading.Tasks;
using Aevatar.Anonymous;
using Aevatar.Application.Grains.Agents.Anonymous;
using Aevatar.Application.Grains.Agents.ChatManager;
using Aevatar.Application.Grains.Agents.ChatManager.Chat;
using Aevatar.Application.Grains.Agents.ChatManager.Common;
using Aevatar.Application.Grains.Agents.ChatManager.ConfigAgent;
using Aevatar.Application.Grains.Agents.ChatManager.Dtos;
using Aevatar.Application.Grains.ChatManager.Dtos;
using Aevatar.Application.Grains.ChatManager.UserBilling;
using Aevatar.Application.Grains.ChatManager.UserQuota;
using Aevatar.Application.Grains.Common.Constants;
using Aevatar.Application.Grains.Common.Options;
using Aevatar.Application.Grains.Invitation;
using Aevatar.GAgents.AI.Common;
using Aevatar.GAgents.AI.Options;
using Aevatar.GodGPT.Dtos;
using Aevatar.Quantum;
using Microsoft.Extensions.Logging;
using Microsoft.Extensions.Options;
using Microsoft.Extensions.Primitives;
using Orleans;
using Stripe;
using Volo.Abp;
using Volo.Abp.Application.Services;
using Volo.Abp.Auditing;
using Volo.Abp.DependencyInjection;

namespace Aevatar.Service;

public interface IGodGPTService
{
    Task<Guid> CreateSessionAsync(Guid userId, string systemLLM, string prompt, string? guider = null);

    Task<Tuple<string, string>> ChatWithSessionAsync(Guid userId, Guid sessionId, string sysmLLM, string content,
        ExecutionPromptSettings promptSettings = null);

    Task<List<SessionInfoDto>> GetSessionListAsync(Guid userId);
    Task<List<ChatMessage>> GetSessionMessageListAsync(Guid userId, Guid sessionId);
    Task<Aevatar.Quantum.SessionCreationInfoDto?> GetSessionCreationInfoAsync(Guid userId, Guid sessionId);
    Task<Guid> DeleteSessionAsync(Guid userId, Guid sessionId);
    Task<Guid> RenameSessionAsync(Guid userId, Guid sessionId, string title);
    Task<List<SessionInfoDto>> SearchSessionsAsync(Guid userId, string keyword);

    Task<string> GetSystemPromptAsync();
    Task UpdateSystemPromptAsync(GodGPTConfigurationDto godGptConfigurationDto);

    Task<UserProfileDto> GetUserProfileAsync(Guid currentUserId);
    Task<Guid> SetUserProfileAsync(Guid currentUserId, SetUserProfileInput userProfileDto);
    Task<Guid> DeleteAccountAsync(Guid currentUserId);
    Task<CreateShareIdResponse> GenerateShareContentAsync(Guid currentUserId, CreateShareIdRequest request);
    Task<List<ChatMessage>> GetShareMessageListAsync(string shareString);
    Task UpdateShowToastAsync(Guid currentUserId);
    Task<List<StripeProductDto>> GetStripeProductsAsync(Guid currentUserId);
    Task<string> CreateCheckoutSessionAsync(Guid currentUserId, CreateCheckoutSessionInput createCheckoutSessionInput);
    Task<string> ParseEventAndGetUserIdAsync(string json);
    Task<bool> HandleStripeWebhookEventAsync(Guid internalUserId, string json, StringValues stripeSignature);
    Task<List<PaymentSummary>> GetPaymentHistoryAsync(Guid currentUserId, GetPaymentHistoryInput input);
    Task<GetCustomerResponseDto> GetStripeCustomerAsync(Guid currentUserId);
    Task<SubscriptionResponseDto> CreateSubscriptionAsync(Guid currentUserId, CreateSubscriptionInput input);
    Task<CancelSubscriptionResponseDto> CancelSubscriptionAsync(Guid currentUserId, CancelSubscriptionInput input);
    Task<List<AppleProductDto>> GetAppleProductsAsync(Guid currentUserId);
    Task<AppStoreSubscriptionResponseDto> VerifyAppStoreReceiptAsync(Guid currentUserId, VerifyAppStoreReceiptInput input);
    Task<GrainResultDto<int>> UpdateUserCreditsAsync(Guid currentUserId, UpdateUserCreditsInput input);
    Task<bool> HasActiveAppleSubscriptionAsync(Guid currentUserId);
    Task<GetInvitationInfoResponse> GetInvitationInfoAsync(Guid currentUserId);
    Task<RedeemInviteCodeResponse> RedeemInviteCodeAsync(Guid currentUserId,
        RedeemInviteCodeRequest redeemInviteCodeRequest);
<<<<<<< HEAD
    Task<CreateGuestSessionResponseDto> CreateGuestSessionAsync(string clientIp, string? guider = null);
    Task GuestChatAsync(string clientIp, string content, string chatId);
    Task<GuestChatLimitsResponseDto> GetGuestChatLimitsAsync(string clientIp);
    Task<bool> CanGuestChatAsync(string clientIp);
=======
    Task<QuantumShareResponseDto> GetShareKeyWordWithAIAsync(Guid sessionId, string? content, string? region, SessionType sessionType);
>>>>>>> 4f319079
}

[RemoteService(IsEnabled = false)]
[DisableAuditing]
public class GodGPTService : ApplicationService, IGodGPTService
{
    private readonly IClusterClient _clusterClient;
    private readonly ILogger<GodGPTService> _logger;
    private readonly IOptionsMonitor<StripeOptions> _stripeOptions;

    private readonly StripeClient _stripeClient;

    public GodGPTService(IClusterClient clusterClient, ILogger<GodGPTService> logger, IOptionsMonitor<StripeOptions> stripeOptions)
    {
        _clusterClient = clusterClient;
        _logger = logger;
        _stripeOptions = stripeOptions;

        _stripeClient = new StripeClient(_stripeOptions.CurrentValue.SecretKey);
    }

    public async Task<Guid> CreateSessionAsync(Guid userId, string systemLLM, string prompt, string? guider = null)
    {
        var manager = _clusterClient.GetGrain<IChatManagerGAgent>(userId);
        return await manager.CreateSessionAsync(systemLLM, prompt, null, guider);
    }

    public async Task<Tuple<string, string>> ChatWithSessionAsync(Guid userId, Guid sessionId, string sysmLLM,
        string content,
        ExecutionPromptSettings promptSettings = null)
    {
        var manager = _clusterClient.GetGrain<IChatManagerGAgent>(userId);
        return await manager.ChatWithSessionAsync(sessionId, sysmLLM, content, promptSettings);
    }

    public async Task<List<SessionInfoDto>> GetSessionListAsync(Guid userId)
    {
        var manager = _clusterClient.GetGrain<IChatManagerGAgent>(userId);
        return await manager.GetSessionListAsync();
    }

    public async Task<List<ChatMessage>> GetSessionMessageListAsync(Guid userId, Guid sessionId)
    {
        var manager = _clusterClient.GetGrain<IChatManagerGAgent>(userId);
        return await manager.GetSessionMessageListAsync(sessionId);
    }

    public async Task<Aevatar.Quantum.SessionCreationInfoDto?> GetSessionCreationInfoAsync(Guid userId, Guid sessionId)
    {
        var manager = _clusterClient.GetGrain<IChatManagerGAgent>(userId);
        var grainsResult = await manager.GetSessionCreationInfoAsync(sessionId);
        
        if (grainsResult != null)
        {
            return new Aevatar.Quantum.SessionCreationInfoDto
            {
                SessionId = grainsResult.SessionId,
                Title = grainsResult.Title,
                CreateAt = grainsResult.CreateAt,
                Guider = grainsResult.Guider
            };
        }
        
        return null;
    }

    public async Task<Guid> DeleteSessionAsync(Guid userId, Guid sessionId)
    {
        var manager = _clusterClient.GetGrain<IChatManagerGAgent>(userId);
        return await manager.DeleteSessionAsync(sessionId);
    }

    public async Task<Guid> RenameSessionAsync(Guid userId, Guid sessionId, string title)
    {
        var manager = _clusterClient.GetGrain<IChatManagerGAgent>(userId);
        return await manager.RenameSessionAsync(sessionId, title);
    }

    public async Task<List<SessionInfoDto>> SearchSessionsAsync(Guid userId, string keyword)
    {
        // Input validation according to downstream team requirements
        if (string.IsNullOrWhiteSpace(keyword))
        {
            return new List<SessionInfoDto>(); // Return empty list for empty keyword
        }

        // Length limit validation
        if (keyword.Length > 200)
        {
            _logger.LogWarning($"Search keyword too long: {keyword.Length} characters");
            return new List<SessionInfoDto>();
        }

        try
        {
            var manager = _clusterClient.GetGrain<IChatManagerGAgent>(userId);
            return await manager.SearchSessionsAsync(keyword.Trim(), 1000);
        }
        catch (Exception ex)
        {
            // Error handling according to downstream team requirements
            _logger.LogError(ex, $"Search sessions failed for keyword: {keyword}");
            return new List<SessionInfoDto>();
        }
    }

    public Task<string> GetSystemPromptAsync()
    {
        var configurationAgent =
            _clusterClient.GetGrain<IConfigurationGAgent>(CommonHelper.GetSessionManagerConfigurationId());
        return configurationAgent.GetPrompt();
    }

    public Task UpdateSystemPromptAsync(GodGPTConfigurationDto godGptConfigurationDto)
    {
        var configurationAgent =
            _clusterClient.GetGrain<IConfigurationGAgent>(CommonHelper.GetSessionManagerConfigurationId());
        return configurationAgent.UpdateSystemPromptAsync(godGptConfigurationDto.SystemPrompt);
    }

    public async Task<UserProfileDto> GetUserProfileAsync(Guid currentUserId)
    {
        var manager = _clusterClient.GetGrain<IChatManagerGAgent>(currentUserId);
        return await manager.GetUserProfileAsync();
    }

    public async Task<Guid> SetUserProfileAsync(Guid currentUserId, SetUserProfileInput userProfileDto)
    {
        var manager = _clusterClient.GetGrain<IChatManagerGAgent>(currentUserId);
        return await manager.SetUserProfileAsync(userProfileDto.Gender, userProfileDto.BirthDate,
            userProfileDto.BirthPlace, userProfileDto.FullName);
    }

    public async Task<Guid> DeleteAccountAsync(Guid currentUserId)
    {
        var manager = _clusterClient.GetGrain<IChatManagerGAgent>(currentUserId);
        return await manager.ClearAllAsync();
    }

    public async Task<CreateShareIdResponse> GenerateShareContentAsync(Guid currentUserId, CreateShareIdRequest request)
    {
        var manager = _clusterClient.GetGrain<IChatManagerGAgent>(currentUserId);
        var shareId = await manager.GenerateChatShareContentAsync(request.SessionId);
        return new CreateShareIdResponse
        {
            ShareId = GuidCompressor.CompressGuids(currentUserId, request.SessionId, shareId)
        };
    }

    public async Task<List<ChatMessage>> GetShareMessageListAsync(string shareString)
    {
        if (shareString.IsNullOrWhiteSpace())
        {
            throw new UserFriendlyException("Invalid Share string");
        }

        Guid userId;
        Guid sessionId;
        Guid shareId;
        try
        {
            (userId, sessionId, shareId) = GuidCompressor.DecompressGuids(shareString);
        }
        catch (Exception e)
        {
            _logger.LogError(e, "Invalid Share string. {0}", shareString);
            throw new UserFriendlyException("Invalid Share string");
        }

        var manager = _clusterClient.GetGrain<IChatManagerGAgent>(userId);
        var shareLinkDto = await manager.GetChatShareContentAsync(sessionId, shareId);
        return shareLinkDto.Messages;
    }

    public async Task UpdateShowToastAsync(Guid currentUserId)
    {
        var userQuotaGrain = _clusterClient.GetGrain<IUserQuotaGrain>(CommonHelper.GetUserQuotaGAgentId(currentUserId));
        await userQuotaGrain.SetShownCreditsToastAsync(true);
    }

    public async Task<List<StripeProductDto>> GetStripeProductsAsync(Guid currentUserId)
    {
        var userBillingGrain =
            _clusterClient.GetGrain<IUserBillingGrain>(CommonHelper.GetUserBillingGAgentId(currentUserId));
        return await userBillingGrain.GetStripeProductsAsync();
    }

    public async Task<string> CreateCheckoutSessionAsync(Guid currentUserId,
        CreateCheckoutSessionInput createCheckoutSessionInput)
    {
        var userBillingGrain =
            _clusterClient.GetGrain<IUserBillingGrain>(CommonHelper.GetUserBillingGAgentId(currentUserId));
        var result = await userBillingGrain.CreateCheckoutSessionAsync(new CreateCheckoutSessionDto
        {
            UserId = currentUserId.ToString(),
            PriceId = createCheckoutSessionInput.PriceId,
            Mode = createCheckoutSessionInput.Mode ?? PaymentMode.SUBSCRIPTION,
            Quantity = createCheckoutSessionInput.Quantity <= 0 ? 1 : createCheckoutSessionInput.Quantity,
            UiMode = createCheckoutSessionInput.UiMode ?? StripeUiMode.HOSTED,
            CancelUrl = createCheckoutSessionInput.CancelUrl
        });
        return result;
    }

    public async Task<string> ParseEventAndGetUserIdAsync(string json)
    {
        var stripeEvent = EventUtility.ParseEvent(json);
        _logger.LogInformation("[GodGPTPaymentController][webhook] Type: {0}", stripeEvent.Type);
        if (stripeEvent.Type == "checkout.session.completed")
        {
            var session = stripeEvent.Data.Object as Stripe.Checkout.Session;
            var b = session.Metadata;
            if (TryGetUserIdFromMetadata(session.Metadata, out  var userId))
            {
                _logger.LogDebug("[GodGPTService][ParseEventAndGetUserIdAsync] Type={0}, UserId={1}",stripeEvent.Type, userId);
                return userId;
            }
            _logger.LogWarning("[GodGPTService][ParseEventAndGetUserIdAsync] Type={0}, not found uerid",stripeEvent.Type);
        }
        // else if (stripeEvent.Type == "invoice.payment_succeeded")
        // {
        //     var invoice = stripeEvent.Data.Object as Stripe.Invoice;
        //     if (TryGetUserIdFromMetadata(invoice?.Parent?.SubscriptionDetails?.Metadata, out  var userId))
        //     {
        //         return userId;
        //     }
        // } 
        else if (stripeEvent.Type is "invoice.paid" or "invoice.payment_failed")
        {
            var invoice = stripeEvent.Data.Object as Stripe.Invoice;
            if (TryGetUserIdFromMetadata(invoice?.Parent?.SubscriptionDetails?.Metadata, out  var userId))
            {
                _logger.LogDebug("[GodGPTService][ParseEventAndGetUserIdAsync] Type={0}, UserId={1}",stripeEvent.Type, userId);
                return userId;
            }
            _logger.LogWarning("[GodGPTService][ParseEventAndGetUserIdAsync] Type={0}, not found uerid",stripeEvent.Type);
        }
        // else if (stripeEvent.Type == "invoice.payment_failed")
        // {
        //     var invoice = stripeEvent.Data.Object as Stripe.Invoice;
        //     if (TryGetUserIdFromMetadata(invoice.Metadata, out  var userId))
        //     {
        //         return userId;
        //     }
        // }
        // else if (stripeEvent.Type == "payment_intent.succeeded")
        // {
        //     var paymentIntent = stripeEvent.Data.Object as Stripe.PaymentIntent;
        //     if (TryGetUserIdFromMetadata(paymentIntent.Metadata, out  var userId))
        //     {
        //         return userId;
        //     }
        // }
        else if (stripeEvent.Type is "customer.subscription.deleted" or "customer.subscription.updated")
        {
            var subscription = stripeEvent.Data.Object as Stripe.Subscription;
            if (TryGetUserIdFromMetadata(subscription.Metadata, out  var userId))
            {
                return userId;
            }
        }
        else if (stripeEvent.Type == "charge.refunded")
        {
            var charge = stripeEvent.Data.Object as Stripe.Charge;
            var paymentIntentService = new PaymentIntentService(_stripeClient);
            var paymentIntent = paymentIntentService.Get(charge.PaymentIntentId);
            if (TryGetUserIdFromMetadata(paymentIntent.Metadata, out  var userId))
            {
                return userId;
            }
        }

        return string.Empty;
    }

    public async Task<bool> HandleStripeWebhookEventAsync(Guid internalUserId, string json, StringValues stripeSignature)
    {
        var userBillingGrain =
            _clusterClient.GetGrain<IUserBillingGrain>(CommonHelper.GetUserBillingGAgentId(internalUserId));
        return await userBillingGrain.HandleStripeWebhookEventAsync(json, stripeSignature);
    }

    public async Task<List<PaymentSummary>> GetPaymentHistoryAsync(Guid currentUserId, GetPaymentHistoryInput input)
    {
        var userBillingGrain =
            _clusterClient.GetGrain<IUserBillingGrain>(CommonHelper.GetUserBillingGAgentId(currentUserId));
        return await userBillingGrain.GetPaymentHistoryAsync(input.Page, input.PageSize);
    }

    public async Task<GetCustomerResponseDto> GetStripeCustomerAsync(Guid currentUserId)
    {
        var userBillingGrain =
            _clusterClient.GetGrain<IUserBillingGrain>(CommonHelper.GetUserBillingGAgentId(currentUserId));
        return await userBillingGrain.GetStripeCustomerAsync(currentUserId.ToString());
    }

    public async Task<SubscriptionResponseDto> CreateSubscriptionAsync(Guid currentUserId, CreateSubscriptionInput input)
    {
        var userBillingGrain =
            _clusterClient.GetGrain<IUserBillingGrain>(CommonHelper.GetUserBillingGAgentId(currentUserId));
        return await userBillingGrain.CreateSubscriptionAsync(new CreateSubscriptionDto
        {
            UserId = currentUserId,
            PriceId = input.PriceId,
            Quantity = input.Quantity,
            PaymentMethodId = input.PaymentMethodId,
            Description = input.Description,
            Metadata = input.Metadata,
            TrialPeriodDays = input.TrialPeriodDays,
            Platform = input.DevicePlatform
        });
    }

    public async Task<CancelSubscriptionResponseDto> CancelSubscriptionAsync(Guid currentUserId, CancelSubscriptionInput input)
    {
        var userBillingGrain =
            _clusterClient.GetGrain<IUserBillingGrain>(CommonHelper.GetUserBillingGAgentId(currentUserId));
        return await userBillingGrain.CancelSubscriptionAsync(new CancelSubscriptionDto
        {
            UserId = currentUserId,
            SubscriptionId = input.SubscriptionId,
            CancellationReason = string.Empty,
            CancelAtPeriodEnd = true
        });
    }

    public async Task<List<AppleProductDto>> GetAppleProductsAsync(Guid currentUserId)
    {
        var userBillingGrain =
            _clusterClient.GetGrain<IUserBillingGrain>(CommonHelper.GetUserBillingGAgentId(currentUserId));
        return await userBillingGrain.GetAppleProductsAsync();
    }

    public async Task<AppStoreSubscriptionResponseDto> VerifyAppStoreReceiptAsync(Guid currentUserId, VerifyAppStoreReceiptInput input)
    {
        var userBillingGrain =
            _clusterClient.GetGrain<IUserBillingGrain>(CommonHelper.GetUserBillingGAgentId(currentUserId));
        return await userBillingGrain.CreateAppStoreSubscriptionAsync(new CreateAppStoreSubscriptionDto
        {
            UserId = currentUserId.ToString(),
            SandboxMode = input.SandboxMode,
            TransactionId = input.TransactionId
        });
    }

    public async Task<GrainResultDto<int>> UpdateUserCreditsAsync(Guid currentUserId, UpdateUserCreditsInput input)
    {
        var userQuotaGrain =
            _clusterClient.GetGrain<IUserQuotaGrain>(CommonHelper.GetUserQuotaGAgentId(input.UserId));
        return await userQuotaGrain.UpdateCreditsAsync(currentUserId.ToString(), input.Credits);
    }

    public async Task<bool> HasActiveAppleSubscriptionAsync(Guid currentUserId)
    {
        var userBillingGrain =
            _clusterClient.GetGrain<IUserBillingGrain>(CommonHelper.GetUserBillingGAgentId(currentUserId));
        return await userBillingGrain.HasActiveAppleSubscriptionAsync();
    }

    public async Task<GetInvitationInfoResponse> GetInvitationInfoAsync(Guid currentUserId)
    {
        var invitationAgent =  _clusterClient.GetGrain<IInvitationGAgent>(currentUserId);
        var inviteCode = await invitationAgent.GenerateInviteCodeAsync();
        var invitationStatsDto = await invitationAgent.GetInvitationStatsAsync();
        var rewardTierDtos = await invitationAgent.GetRewardTiersAsync();
        return new GetInvitationInfoResponse
        {
            InviteCode = inviteCode,
            TotalInvites = invitationStatsDto.TotalInvites,
            ValidInvites = invitationStatsDto.ValidInvites,
            TotalCreditsEarned = invitationStatsDto.TotalCreditsEarned,
            RewardTiers = rewardTierDtos
        };
    }

    public async Task<RedeemInviteCodeResponse> RedeemInviteCodeAsync(Guid currentUserId,
        RedeemInviteCodeRequest input)
    {
        var manager = _clusterClient.GetGrain<IChatManagerGAgent>(currentUserId);
        var result = await manager.RedeemInviteCodeAsync(input.InviteCode);
        return new RedeemInviteCodeResponse
        {
            IsValid = result
        };
    }

<<<<<<< HEAD
    #region Anonymous User Methods

    /// <summary>
    /// Create guest session for anonymous users (IP-based)
    /// </summary>
    public async Task<CreateGuestSessionResponseDto> CreateGuestSessionAsync(string clientIp, string? guider = null)
    {
        var anonymousUserGrain = _clusterClient.GetGrain<IAnonymousUserGAgent>(CommonHelper.GetAnonymousUserGAgentId(clientIp));
        
        // Check if user can still chat
        if (!await anonymousUserGrain.CanChatAsync())
        {
            var remainingChats = await anonymousUserGrain.GetRemainingChatsAsync();
            return new CreateGuestSessionResponseDto
            {
                RemainingChats = remainingChats,
                TotalAllowed = await GetMaxChatCountAsync()
            };
        }

        // Create new session (this will replace any existing session for the IP)
        await anonymousUserGrain.CreateGuestSessionAsync(guider);
        
        var remaining = await anonymousUserGrain.GetRemainingChatsAsync();
        return new CreateGuestSessionResponseDto
        {
            RemainingChats = remaining,
            TotalAllowed = await GetMaxChatCountAsync()
        };
    }

    /// <summary>
    /// Execute guest chat for anonymous users
    /// </summary>
    public async Task GuestChatAsync(string clientIp, string content, string chatId)
    {
        var anonymousUserGrain = _clusterClient.GetGrain<IAnonymousUserGAgent>(CommonHelper.GetAnonymousUserGAgentId(clientIp));
        await anonymousUserGrain.GuestChatAsync(content, chatId);
    }

    /// <summary>
    /// Get chat limits for anonymous users
    /// </summary>
    public async Task<GuestChatLimitsResponseDto> GetGuestChatLimitsAsync(string clientIp)
    {
        var anonymousUserGrain = _clusterClient.GetGrain<IAnonymousUserGAgent>(CommonHelper.GetAnonymousUserGAgentId(clientIp));
        var remaining = await anonymousUserGrain.GetRemainingChatsAsync();
        
        return new GuestChatLimitsResponseDto
        {
            RemainingChats = remaining,
            TotalAllowed = await GetMaxChatCountAsync()
        };
    }

    /// <summary>
    /// Check if anonymous user can chat
    /// </summary>
    public async Task<bool> CanGuestChatAsync(string clientIp)
    {
        var anonymousUserGrain = _clusterClient.GetGrain<IAnonymousUserGAgent>(CommonHelper.GetAnonymousUserGAgentId(clientIp));
        return await anonymousUserGrain.CanChatAsync();
    }

    #endregion

    /// <summary>
    /// Get max chat count from AnonymousUserGAgent configuration, default to 3 if unable to retrieve
    /// </summary>
    private async Task<int> GetMaxChatCountAsync()
    {
        try
        {
            // Use a dummy IP to get configuration from AnonymousUserGAgent
            var configGrain = _clusterClient.GetGrain<IAnonymousUserGAgent>("AnonymousUser_config");
            return await configGrain.GetMaxChatCountAsync();
        }
        catch (Exception ex)
        {
            _logger.LogWarning(ex, "Failed to get max chat count from configuration, using default: 3");
            return 3;
        }
=======
    public async Task<QuantumShareResponseDto> GetShareKeyWordWithAIAsync(Guid sessionId, string? content, string? region, SessionType sessionType)
    {
        _logger.LogDebug($"[GodGPTService][GetShareKeyWordWithAIAsync] http start: sessionId={sessionId}, sessionType={sessionType}");
        var responseContent = "";
        try
        {
            var godChat = _clusterClient.GetGrain<IGodChat>(sessionId);
            var chatId = Guid.NewGuid().ToString();
            var response = await godChat.ChatWithHistory(sessionId, string.Empty, SessionTypeExtensions.SharePrompt,
                chatId, null, true, region);
            responseContent = response.IsNullOrEmpty() ? sessionType.GetDefaultContent() : response.FirstOrDefault().Content;
            _logger.LogDebug(
                $"[GodGPTService][GetShareKeyWordWithAIAsync] completed for sessionId={sessionId}, responseContent:{responseContent}");
        }
        catch (Exception ex)
        {
            responseContent = sessionType.GetDefaultContent();
            _logger.LogError(ex, $"[GodGPTService][GetShareKeyWordWithAIAsync] error for sessionId={sessionId}, sessionType={sessionType}");
        }

        return new QuantumShareResponseDto()
        {
            Success = true,
            Content = responseContent,
        };
>>>>>>> 4f319079
    }

    private bool TryGetUserIdFromMetadata(IDictionary<string, string> metadata, out string userId)
    {
        userId = null;
        if (metadata != null && metadata.TryGetValue("internal_user_id", out var id) && !string.IsNullOrEmpty(id))
        {
            userId = id;
            return true;
        }
        return false;
    }
}

public static class GuidCompressor
{
    public static string CompressGuids(Guid guid1, Guid guid2, Guid guid3)
    {
        var combinedBytes = CombineBytes(guid1.ToByteArray(), guid2.ToByteArray());
        combinedBytes = CombineBytes(combinedBytes, guid3.ToByteArray());

        var base64 = Convert.ToBase64String(combinedBytes)
            .Replace('+', '-')
            .Replace('/', '_')
            .Replace("=", "");
        return base64;
    }

    public static (Guid, Guid, Guid) DecompressGuids(string compressedString)
    {
        var restoredBase64 = compressedString
            .Replace('-', '+')
            .Replace('_', '/')
            .PadRight(compressedString.Length + (4 - compressedString.Length % 4) % 4, '=');

        var bytes = Convert.FromBase64String(restoredBase64);

        var guid1Bytes = new byte[16];
        var guid2Bytes = new byte[16];
        var guid3Bytes = new byte[16];
        Array.Copy(bytes, 0, guid1Bytes, 0, 16);
        Array.Copy(bytes, 16, guid2Bytes, 0, 16);
        Array.Copy(bytes, 32, guid3Bytes, 0, 16);

        return (new Guid(guid1Bytes), new Guid(guid2Bytes), new Guid(guid3Bytes));
    }

    private static byte[] CombineBytes(byte[] bytes1, byte[] bytes2)
    {
        var combined = new byte[bytes1.Length + bytes2.Length];
        Buffer.BlockCopy(bytes1, 0, combined, 0, bytes1.Length);
        Buffer.BlockCopy(bytes2, 0, combined, bytes1.Length, bytes2.Length);
        return combined;
    }
}<|MERGE_RESOLUTION|>--- conflicted
+++ resolved
@@ -69,14 +69,11 @@
     Task<GetInvitationInfoResponse> GetInvitationInfoAsync(Guid currentUserId);
     Task<RedeemInviteCodeResponse> RedeemInviteCodeAsync(Guid currentUserId,
         RedeemInviteCodeRequest redeemInviteCodeRequest);
-<<<<<<< HEAD
     Task<CreateGuestSessionResponseDto> CreateGuestSessionAsync(string clientIp, string? guider = null);
     Task GuestChatAsync(string clientIp, string content, string chatId);
     Task<GuestChatLimitsResponseDto> GetGuestChatLimitsAsync(string clientIp);
     Task<bool> CanGuestChatAsync(string clientIp);
-=======
     Task<QuantumShareResponseDto> GetShareKeyWordWithAIAsync(Guid sessionId, string? content, string? region, SessionType sessionType);
->>>>>>> 4f319079
 }
 
 [RemoteService(IsEnabled = false)]
@@ -463,7 +460,6 @@
         };
     }
 
-<<<<<<< HEAD
     #region Anonymous User Methods
 
     /// <summary>
@@ -546,7 +542,8 @@
             _logger.LogWarning(ex, "Failed to get max chat count from configuration, using default: 3");
             return 3;
         }
-=======
+    }
+
     public async Task<QuantumShareResponseDto> GetShareKeyWordWithAIAsync(Guid sessionId, string? content, string? region, SessionType sessionType)
     {
         _logger.LogDebug($"[GodGPTService][GetShareKeyWordWithAIAsync] http start: sessionId={sessionId}, sessionType={sessionType}");
@@ -572,7 +569,6 @@
             Success = true,
             Content = responseContent,
         };
->>>>>>> 4f319079
     }
 
     private bool TryGetUserIdFromMetadata(IDictionary<string, string> metadata, out string userId)
