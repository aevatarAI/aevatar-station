using System;
using System.Threading.Tasks;
using Aevatar.Organizations;
using Aevatar.Permissions;
using Aevatar.Service;
using Asp.Versioning;
using Microsoft.AspNetCore.Authorization;
using Microsoft.AspNetCore.Mvc;
using Volo.Abp;

namespace Aevatar.Controllers;

[RemoteService]
[ControllerName("Developer")]
[Route("api/developers")]
[Authorize]
public class DeveloperController : AevatarController
{
    private readonly IDeveloperService _developerService;
    private readonly IOrganizationPermissionChecker _permissionChecker;

    public DeveloperController(IDeveloperService developerService, IOrganizationPermissionChecker permissionChecker)
    {
        _developerService = developerService;
        _permissionChecker = permissionChecker;
    }

    [HttpPut("service")]
    public async Task DeveloperServiceStartAsync([FromBody] DeveloperServiceOperationDto request)
    {
<<<<<<< HEAD
        await _permissionChecker.AuthenticateAsync(projectId, AevatarPermissions.Members.Manage);
        return await _developerService.RestartAsync(projectId, clientId);
    }
=======
        await _permissionChecker.AuthenticateAsync(request.ProjectId, AevatarPermissions.Members.Manage);
        await _developerService.CreateAsync(request.ClientId, request.ProjectId);
    }

    [HttpPost("service")]
    public async Task DeveloperServiceRestartAsync([FromBody] DeveloperServiceOperationDto request)
    {
        await _permissionChecker.AuthenticateAsync(request.ProjectId, AevatarPermissions.Members.Manage);
        await _developerService.RestartAsync(request.ClientId, request.ProjectId);
    }

    [HttpDelete("service")]
    public async Task DeveloperServiceDeleteAsync([FromBody] DeveloperServiceOperationDto request)
    {
        await _permissionChecker.AuthenticateAsync(request.ProjectId, AevatarPermissions.Members.Manage);
        await _developerService.DeleteAsync(request.ClientId);
    }
>>>>>>> c45fedfd
}<|MERGE_RESOLUTION|>--- conflicted
+++ resolved
@@ -28,11 +28,6 @@
     [HttpPut("service")]
     public async Task DeveloperServiceStartAsync([FromBody] DeveloperServiceOperationDto request)
     {
-<<<<<<< HEAD
-        await _permissionChecker.AuthenticateAsync(projectId, AevatarPermissions.Members.Manage);
-        return await _developerService.RestartAsync(projectId, clientId);
-    }
-=======
         await _permissionChecker.AuthenticateAsync(request.ProjectId, AevatarPermissions.Members.Manage);
         await _developerService.CreateAsync(request.ClientId, request.ProjectId);
     }
@@ -50,5 +45,4 @@
         await _permissionChecker.AuthenticateAsync(request.ProjectId, AevatarPermissions.Members.Manage);
         await _developerService.DeleteAsync(request.ClientId);
     }
->>>>>>> c45fedfd
 }