--- conflicted
+++ resolved
@@ -241,13 +241,10 @@
         app.UseAuditing();
         app.UseAbpSerilogEnrichers();
         app.UseConfiguredEndpoints();
-<<<<<<< HEAD
-        
-        
-        AsyncHelper.RunSync(() => context.AddBackgroundWorkerAsync<ApiRequestWorker>());
-=======
         var statePermissionProvider = context.ServiceProvider.GetRequiredService<IStatePermissionProvider>();
         AsyncHelper.RunSync(async () => await statePermissionProvider.SaveAllStatePermissionAsync());
->>>>>>> e094c61b
+        
+        
+        AsyncHelper.RunSync(() => context.AddBackgroundWorkerAsync<ApiRequestWorker>());
     }
 }