--- conflicted
+++ resolved
@@ -76,7 +76,6 @@
         }
 
         var developerPlatformGroup = context.AddGroup(AevatarPermissions.DeveloperPlatform);
-<<<<<<< HEAD
         
         var organizationsPermission = developerPlatformGroup.AddPermission(AevatarPermissions.Organizations.Default, L("Permission:Organizations"));
         organizationsPermission.Properties[AevatarPermissions.OrganizationScopeKey] = PermissionScope.Organization;
@@ -110,27 +109,6 @@
         dashboardsPermission.Properties[AevatarPermissions.OrganizationScopeKey] = PermissionScope.OrganizationAndProject;
         dashboardsPermission.AddChild(AevatarPermissions.LLMSModels.Default, L("Permission:LLMSModels")).Properties[AevatarPermissions.OrganizationScopeKey] = PermissionScope.OrganizationAndProject;
         dashboardsPermission.AddChild(AevatarPermissions.ApiRequests.Default, L("Permission:ApiRequests")).Properties[AevatarPermissions.OrganizationScopeKey] = PermissionScope.OrganizationAndProject;
-=======
-
-        var organizationsPermission =
-            developerPlatformGroup.AddPermission(AevatarPermissions.Organizations.Default,
-                L("Permission:Organizations"));
-        organizationsPermission.AddChild(AevatarPermissions.Organizations.Create, L("Permission:Organizations.Create"));
-        organizationsPermission.AddChild(AevatarPermissions.Organizations.Edit, L("Permission:Organizations.Edit"));
-        organizationsPermission.AddChild(AevatarPermissions.Organizations.Delete, L("Permission:Organizations.Delete"));
-
-        var organizationMembersPermission =
-            developerPlatformGroup.AddPermission(AevatarPermissions.OrganizationMembers.Default,
-                L("Permission:OrganizationMembers"));
-        organizationMembersPermission.AddChild(AevatarPermissions.OrganizationMembers.Manage,
-            L("Permission:OrganizationMembers.Manage"));
-
-        var apiKeysPermission =
-            developerPlatformGroup.AddPermission(AevatarPermissions.ApiKeys.Default, L("Permission:ApiKeys"));
-        apiKeysPermission.AddChild(AevatarPermissions.ApiKeys.Create, L("Permission:ApiKeys.Create"));
-        apiKeysPermission.AddChild(AevatarPermissions.ApiKeys.Edit, L("Permission:ApiKeys.Edit"));
-        apiKeysPermission.AddChild(AevatarPermissions.ApiKeys.Delete, L("Permission:ApiKeys.Delete"));
->>>>>>> e094c61b
     }
 
     private static LocalizableString L(string name)
