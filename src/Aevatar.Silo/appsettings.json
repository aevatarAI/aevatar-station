{
<<<<<<< HEAD
=======
  "Serilog": {
    "Properties": {
      "Application": "Aevatar.Silo",
      "Environment": "Development"
    },
    "MinimumLevel": {
      "Default": "Debug",
      "Override": {
        "Default": "Debug",
        "System": "Warning",
        "Microsoft": "Warning",
        "Orleans": "Warning"
      }
    },
    "WriteTo": [
      {
        "Name": "Console",
        "Args": {
          "formatter": "Serilog.Formatting.Compact.RenderedCompactJsonFormatter, Serilog.Formatting.Compact"
        }
      },
      {
        "Name": "RollingFile",
        "Args": {
          "pathFormat": "Logs/log-{Date}.log",
          "outputTemplate": "[{Timestamp:yyyy-MM-dd HH:mm:ss.fff}{Offset:zzz}][{Level:u3}] [{SourceContext}] {Message}{NewLine}{Exception}",
          "rollOnFileSizeLimit": true,
          "rollingInterval": "Day",
          "retainedFileCountLimit": 15
        }
      }
    ]
  },
  "AIServices": {
    "AzureOpenAIEmbeddings": {
      "Endpoint": "https://ai-zhifenglee5723ai329585893998.services.ai.azure.com/",
      "DeploymentName": "text-embedding-ada-002",
      "ApiKey": "*"
    },
    "OpenAI": {
      "ModelId": "gpt-4o",
      "ApiKey": "*",
      "OrgId": null
    },
    "OpenAIEmbeddings": {
      "ModelId": "text-embedding-3-small",
      "ApiKey": "*",
      "OrgId": null
    }
  },
  "SystemLLMConfigs": {
    "OpenAI": {
      "ProviderEnum": "Azure",
      "ModelIdEnum": "OpenAI",
      "ModelName": "gpt-4o",
      "Endpoint": "*",
      "ApiKey": "*"
    },
    "DeepSeek": {
      "ProviderEnum": "Azure",
      "ModelIdEnum": "DeepSeek",
      "ModelName": "DeepSeek-R1",
      "Endpoint": "*",
      "ApiKey": "*"
    }
  },
  "Orleans": {
    "ClusterId": "AevatarSiloCluster",
    "ServiceId": "AevatarBasicService",
    "AdvertisedIP": "127.0.0.1",
    "GatewayPort": 20001,
    "SiloPort": 10001,
    "MongoDBClient": "mongodb://localhost:27017/?maxPoolSize=555",
    "DataBase": "AevatarDb",
    "DashboardUserName": "admin",
    "DashboardPassword": "123456",
    "DashboardCounterUpdateIntervalMs": 1000,
    "DashboardPort": 8080,
    "EventStoreConnection": "ConnectTo=tcp://localhost:1113; HeartBeatTimeout=500",
    "ClusterDbConnection": "127.0.0.1:6379",
    "ClusterDbNumber": 0,
    "GrainStorageDbConnection": "127.0.0.1:6379",
    "GrainStorageDbNumber": 0
  },
  "ConnectionStrings": {
    "Default": "mongodb://127.0.0.1:27017/Aevatar"
  },
  "OpenTelemetry": {
    "CollectorEndpoint": "http://localhost:4315",
    "ServiceName": "Aevatar.Silo",
    "ServiceVersion": "1.0.0"
  },
  "AutogenConfig": {
    "Model": "aevatar-gpt-4o",
    "ApiKey": "****",
    "Endpoint": "http://127.0.0.1",
    "AutoGenRag": {
      "QdrantUrl": "",
      "CollectionName": "",
      "APIKey": "",
      "VectorSize": 0
    }
  },
  "Telegram": {
    "AccountDictionary": {
      "Test": ""
    },
    "Webhook": "https://127.0.0.1:8001/api/telegram/messages",
    "EncryptionPassword": ""
  },
  "PumpFun": {
    "CallBackUrl": "https://jump-fun-testnet.aelf.dev/api/app/chat/agent-callback",
    "AccessToken": ""
  },
  "OrleansStream": {
    "Provider": "Memory",
    "Brokers": [
      "127.0.0.1:9092"
    ],
    "Partitions": 1,
    "ReplicationFactor": 1,
    "MessageMaxBytes": 104857600
  },
  "ElasticUris": {
    "Uris": [
      "http://127.0.0.1:9200"
    ]
  },
  "Redis": {
    "Configuration": "http://127.0.0.1:6379"
  },
  "OrleansEventSourcing": {
    "Provider": "Mongodb"
  },
  "NamingContest": {
    "Telegram": {
      "BotName": "",
      "Token": "",
      "ChatId": ""
    }
  },
>>>>>>> da040916
  "Host": {
    "HostId": "Aevatar",
    "Version": "Version"
  },
  "VectorStores": {
    "AzureAISearch": {
      "Endpoint": "http://localhost:6334/",
      "ApiKey": ""
    },
    "AzureCosmosDBMongoDB": {
      "ConnectionString": "",
      "DatabaseName": ""
    },
    "AzureCosmosDBNoSQL": {
      "ConnectionString": "",
      "DatabaseName": ""
    },
    "Qdrant": {
      "Host": "localhost",
      "Port": 6334,
      "Https": false,
      "ApiKey": ""
    },
    "Redis": {
      "ConnectionConfiguration": "localhost:6379"
    },
    "Weaviate": {
      "Endpoint": "http://localhost:8080/v1/"
    }
  },
  "Rag": {
    "AIChatService": "AzureOpenAI",
    "AIEmbeddingService": "AzureOpenAIEmbeddings",
    "BuildCollection": false,
    "CollectionName": "pdfcontent",
    "DataLoadingBatchSize": 10,
    "DataLoadingBetweenBatchDelayInMilliseconds": 1000,
    "PdfFilePaths": [
      "aelf_whitepaper_v2.0.pdf"
    ],
    "VectorStoreType": "Qdrant"
  },
  "Neo4j": {
    "Uri": "bolt://localhost:7687",
    "User": "neo4j"
  },
  "ProjectorBatch": {
    "BatchSize": 3,
    "BatchTimeoutSeconds": 1
  }
}<|MERGE_RESOLUTION|>--- conflicted
+++ resolved
@@ -1,6 +1,4 @@
 {
-<<<<<<< HEAD
-=======
   "Serilog": {
     "Properties": {
       "Application": "Aevatar.Silo",
@@ -142,11 +140,6 @@
       "ChatId": ""
     }
   },
->>>>>>> da040916
-  "Host": {
-    "HostId": "Aevatar",
-    "Version": "Version"
-  },
   "VectorStores": {
     "AzureAISearch": {
       "Endpoint": "http://localhost:6334/",
@@ -192,5 +185,9 @@
   "ProjectorBatch": {
     "BatchSize": 3,
     "BatchTimeoutSeconds": 1
+  },
+  "Host": {
+    "HostId": "Aevatar",
+    "Version": "Version"
   }
 }