name: Package Staging

on:
  push:
    branches:
      - "release/*"

run-name: Deploy Aevatar Station on ${{ github.ref }} to Staging from ${{ github.sha }}

env:
  DOTNET_INSTALL_DIR: "./.dotnet"

concurrency:
  group: workflow-${{ github.ref }}
  cancel-in-progress: true

jobs:
  publish:
    runs-on: aismart-runner
    strategy:
      matrix:
        servicename:
          [
            Aevatar.HttpApi.Host,
            Aevatar.Silo,
            Aevatar.AuthServer,
            Aevatar.WebHook.Host,
            Aevatar.Developer.Host,
            Aevatar.DbMigrator,
          ]
    steps:
      # Checkout source code
      - name: Checkout code
        uses: actions/checkout@v3

      # Set up .NET 9 SDK
      - name: Setup .NET
        uses: actions/setup-dotnet@v3
        with:
          dotnet-version: '9.0.x'
          
      # Cache NuGet packages to speed up builds
      - name: Cache NuGet Packages
        id: nuget-packages
        uses: actions/cache@v4
        env:
          cache-name: nuget-package-cache
        with:
          path: ~/.nuget/packages
          key: ${{ runner.os }}-${{ env.cache-name }}-${{ matrix.servicename }}

      # Publish .NET project
      - name: Publish .NET project      
        run: dotnet publish station/src/${{ matrix.servicename }}/${{ matrix.servicename }}.csproj -o out/${{ matrix.servicename }}
      
      # Upload build artifacts for the next job
      - name: Upload build artifacts
        uses: actions/upload-artifact@v4
        with:
          name: ${{ matrix.servicename }}
          path: out/${{ matrix.servicename }}
          retention-days: 1

  build-and-push-image:
    needs: publish
    runs-on: aismart-runner
    strategy:
      matrix:
        servicename:
          [
            Aevatar.HttpApi.Host,
            Aevatar.Silo,
            Aevatar.AuthServer,
            Aevatar.WebHook.Host,
            Aevatar.Developer.Host,
            Aevatar.DbMigrator,
          ]
    permissions:
      contents: read
    outputs:
      short_sha: ${{ steps.vars.outputs.short_sha }}
    steps:
      # Checkout code (used for Docker build context)
      - name: Checkout
        uses: actions/checkout@v4

      # Extract short SHA for versioning
      - name: Set short git commit SHA
        id: vars
        run: |
          calculatedSha=$(git rev-parse --short ${{ github.sha }})
          echo "short_sha=$calculatedSha" >> "$GITHUB_OUTPUT"

      # Download published build artifact
      - name: Download a single artifact
        uses: actions/download-artifact@v4
        with:
          name: ${{ matrix.servicename }}
          path: out/${{ matrix.servicename }}

      # Generate image tag metadata
      - name: Create image tag
        id: meta
        uses: docker/metadata-action@v5
        with:
          images: ${{ secrets.REPOSITORY_REGION }}-docker.pkg.dev/${{ secrets.PROJECT_ID }}/${{ secrets.REPOSITORY }}/${{ matrix.servicename }}
          tags: |
            type=sha

      # Setup Docker Buildx (multi-platform builds & cache support)
      - name: Set up Docker Buildx
        uses: docker/setup-buildx-action@v3
        with:
          version: latest

      # Build and push Docker image
      - name: Build and push
        uses: docker/build-push-action@v6
        with:
          context: .
          push: true
          build-args: |
            servicename=${{ matrix.servicename }}
          platforms: linux/amd64
          tags: ${{ steps.meta.outputs.tags }}
          labels: ${{ steps.meta.outputs.labels }}
<<<<<<< HEAD
=======
          cache-from: type=gha
          cache-to: type=gha,mode=max

      # Install Cosign CLI for signing
      - name: Install Cosign
        uses: sigstore/cosign-installer@v3.5.0

      # Install Crane to get image digest
      - name: Install Crane (for digest lookup)
        run: |
          curl -sSL https://github.com/google/go-containerregistry/releases/latest/download/go-containerregistry_Linux_x86_64.tar.gz -o crane.tar.gz
          sudo tar -xzvf crane.tar.gz -C /usr/local/bin crane
    
      # Extract image digest from registry
      - name: Extract image digest
        id: digest
        run: |
          DIGEST=$(crane digest "${{ steps.meta.outputs.tags }}")
          echo "digest=$DIGEST" >> $GITHUB_OUTPUT

      # Sign image digest using Cosign
      - name: Cosign sign image
        env:
          COSIGN_EXPERIMENTAL: "1"
          COSIGN_YES: "true"
        run: |
          cosign sign "${{ steps.meta.outputs.tags }}@${{ steps.digest.outputs.digest }}"

>>>>>>> 3be8fa8d
  dispatch:
    runs-on: aismart-runner
    needs: build-and-push-image
    steps:
      - name: Deploy
        uses: actions/github-script@v6
        with:
          github-token: ${{ secrets.TOK }}
          script: |
            await github.rest.actions.createWorkflowDispatch({
              owner: 'AElfDevops',
              repo: 'devops',
              workflow_id: 'aevatar-station-deploy.yaml',
              ref: 'main',
              inputs: {
                env: 'staging',
                commit_sha: 'sha-${{ needs.build-and-push-image.outputs.short_sha }}',
              }
            })<|MERGE_RESOLUTION|>--- conflicted
+++ resolved
@@ -124,8 +124,6 @@
           platforms: linux/amd64
           tags: ${{ steps.meta.outputs.tags }}
           labels: ${{ steps.meta.outputs.labels }}
-<<<<<<< HEAD
-=======
           cache-from: type=gha
           cache-to: type=gha,mode=max
 
@@ -154,7 +152,6 @@
         run: |
           cosign sign "${{ steps.meta.outputs.tags }}@${{ steps.digest.outputs.digest }}"
 
->>>>>>> 3be8fa8d
   dispatch:
     runs-on: aismart-runner
     needs: build-and-push-image
