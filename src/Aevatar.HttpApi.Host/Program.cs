--- conflicted
+++ resolved
@@ -7,13 +7,8 @@
 using Microsoft.Extensions.Hosting;
 using Aevatar.Extensions;
 using Aevatar.Handler;
-<<<<<<< HEAD
-using Aevatar.SignalR;
-using Microsoft.AspNetCore.Authentication;
-=======
 using Aevatar.Hubs;
 using Aevatar.SignalR;
->>>>>>> 75468a08
 using Microsoft.AspNetCore.Authorization;
 using Orleans.Hosting;
 using Serilog;
@@ -36,14 +31,9 @@
                 .ConfigureDefaults(args)
                 .UseAutofac()
                 .UseSerilog();
-<<<<<<< HEAD
-            builder.Services.AddSignalR().AddOrleans();
-            builder.Services.AddSingleton<IAuthorizationMiddlewareResultHandler, AevatarAuthorizationMiddlewareResultHandler>();
-=======
             builder.Services.AddSignalR(options => { options.EnableDetailedErrors = true; }).AddOrleans();
             builder.Services
                 .AddSingleton<IAuthorizationMiddlewareResultHandler, AevatarAuthorizationMiddlewareResultHandler>();
->>>>>>> 75468a08
             await builder.AddApplicationAsync<AevatarHttpApiHostModule>();
             var app = builder.Build();
             await app.InitializeApplicationAsync();
