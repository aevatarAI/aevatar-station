<<<<<<< HEAD
﻿using Aevatar.Permission;
=======
﻿using Aevatar.ApiKey;
using Aevatar.Notification;
>>>>>>> 1220eebd
using Aevatar.User;
using MongoDB.Driver;
using Volo.Abp.AuditLogging.MongoDB;
using Volo.Abp.BackgroundJobs.MongoDB;
using Volo.Abp.Data;
using Volo.Abp.FeatureManagement.MongoDB;
using Volo.Abp.Identity.MongoDB;
using Volo.Abp.MongoDB;
using Volo.Abp.OpenIddict.MongoDB;
using Volo.Abp.PermissionManagement.MongoDB;
using Volo.Abp.SettingManagement.MongoDB;

namespace Aevatar.MongoDB;

[ConnectionStringName("Default")]
public class AevatarMongoDbContext : AbpMongoDbContext
{
    /* Add mongo collections here. Example:
     * public IMongoCollection<Question> Questions => Collection<Question>();
     */
    public IMongoCollection<IdentityUserExtension> IdentityUserExtensionInfos { get; private set; }
    public IMongoCollection<StatePermission> StatePermissionInfos { get; private set; }


    protected override void CreateModel(IMongoModelBuilder modelBuilder)
    {
        base.CreateModel(modelBuilder);
        modelBuilder.ConfigureOpenIddict();
        modelBuilder.ConfigurePermissionManagement();
        modelBuilder.ConfigureSettingManagement();
        modelBuilder.ConfigureBackgroundJobs();
        modelBuilder.ConfigureAuditLogging();
        modelBuilder.ConfigureIdentity();
        modelBuilder.ConfigureOpenIddict();
        modelBuilder.ConfigureFeatureManagement();

        //modelBuilder.Entity<YourEntity>(b =>
        //{
        //    //...
        //});
        modelBuilder.Entity<IdentityUserExtension>(b => { b.CollectionName = "IdentityUserExtensions"; });
<<<<<<< HEAD
=======
        modelBuilder.Entity<ProjectAppIdInfo>(b => b.CollectionName = "ProjectAppInfoCollection");
        modelBuilder.Entity<NotificationInfo>(b => b.CollectionName = "NotificationInfoCollection");
>>>>>>> 1220eebd
    }
}<|MERGE_RESOLUTION|>--- conflicted
+++ resolved
@@ -1,9 +1,6 @@
-<<<<<<< HEAD
 ﻿using Aevatar.Permission;
-=======
-﻿using Aevatar.ApiKey;
+using Aevatar.ApiKey;
 using Aevatar.Notification;
->>>>>>> 1220eebd
 using Aevatar.User;
 using MongoDB.Driver;
 using Volo.Abp.AuditLogging.MongoDB;
@@ -45,10 +42,7 @@
         //    //...
         //});
         modelBuilder.Entity<IdentityUserExtension>(b => { b.CollectionName = "IdentityUserExtensions"; });
-<<<<<<< HEAD
-=======
         modelBuilder.Entity<ProjectAppIdInfo>(b => b.CollectionName = "ProjectAppInfoCollection");
         modelBuilder.Entity<NotificationInfo>(b => b.CollectionName = "NotificationInfoCollection");
->>>>>>> 1220eebd
     }
 }