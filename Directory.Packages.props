--- conflicted
+++ resolved
@@ -11,15 +11,9 @@
     <PackageVersion Include="AElf.Sdk.CSharp" Version="1.5.0" />
     <PackageVersion Include="AElf.Types" Version="1.5.0" />
     <PackageVersion Include="AElf.OpenTelemetry" Version="8.2.0" />
-<<<<<<< HEAD
-    <PackageVersion Include="Aevatar.Core" Version="1.2.2" />
-    <PackageVersion Include="Aevatar.Core.Abstractions" Version="1.2.2" />
-    <PackageVersion Include="Aevatar.EventSourcing.Core" Version="1.2.0" />
-=======
     <PackageVersion Include="Aevatar.Core" Version="1.3.0" />
     <PackageVersion Include="Aevatar.Core.Abstractions" Version="1.3.0" />
     <PackageVersion Include="Aevatar.EventSourcing.Core" Version="1.3.0" />
->>>>>>> 8fb3b90b
     <!-- AI and Analysis packages -->
     <PackageVersion Include="AutoGen" Version="0.2.1" />
     <PackageVersion Include="AutoGen.Core" Version="0.2.1" />
