﻿<Project Sdk="Microsoft.NET.Sdk">

    <PropertyGroup>
        <TargetFramework>net9.0</TargetFramework>
        <ImplicitUsings>enable</ImplicitUsings>
        <Nullable>enable</Nullable>
        <RootNamespace>Aevatar.Application.Grains</RootNamespace>
    </PropertyGroup>

    <ItemGroup>
        <PackageReference Include="Aevatar.GAgents.ChatAgent"/>
        <PackageReference Include="AutoGen.Core"/>
        <PackageReference Include="Microsoft.Extensions.Options"/>
        <PackageReference Include="Microsoft.Orleans.Sdk"/>
        <PackageReference Include="AElf.OpenTelemetry"/>
        <PackageReference Include="Volo.Abp.AutoMapper"/>
        <PackageReference Include="Volo.Abp.EventBus.Abstractions"/>
        <PackageReference Include="Aevatar.SignalR"/>
        <PackageReference Include="Aevatar.GAgents.AIGAgent"/>
        <PackageReference Include="Aevatar.GAgents.SemanticKernel"/>
        <PackageReference Include="Aevatar.PermissionManagement" />
<<<<<<< HEAD
        <PackageReference Include="Orleans.SyncWork" />
=======


        <PackageReference Include="Aevatar.GAgents.AI.Abstractions"/>
        <PackageReference Include="Aevatar.GAgents.Twitter"/>

>>>>>>> 3d0083b5
    </ItemGroup>

    <ItemGroup>
        <ProjectReference Include="..\Aevatar.Application.Contracts\Aevatar.Application.Contracts.csproj"/>
        <ProjectReference Include="..\Aevatar.CQRS\Aevatar.CQRS.csproj"/>
        <ProjectReference Include="..\Aevatar.Domain.Grains\Aevatar.Domain.Grains.csproj"/>
        <ProjectReference Include="..\Aevatar.Domain\Aevatar.Domain.csproj"/>
        <ProjectReference Include="..\Aevatar.Neo4JStore\Aevatar.Neo4JStore.csproj"/>
    </ItemGroup>

    <ItemGroup>
        <Compile Remove="Agents\TestAgent\TestAgent.cs"/>
    </ItemGroup>
</Project><|MERGE_RESOLUTION|>--- conflicted
+++ resolved
@@ -19,15 +19,12 @@
         <PackageReference Include="Aevatar.GAgents.AIGAgent"/>
         <PackageReference Include="Aevatar.GAgents.SemanticKernel"/>
         <PackageReference Include="Aevatar.PermissionManagement" />
-<<<<<<< HEAD
         <PackageReference Include="Orleans.SyncWork" />
-=======
 
 
         <PackageReference Include="Aevatar.GAgents.AI.Abstractions"/>
         <PackageReference Include="Aevatar.GAgents.Twitter"/>
 
->>>>>>> 3d0083b5
     </ItemGroup>
 
     <ItemGroup>
