using System.Net;
using Aevatar.Dapr;
using Aevatar.EventSourcing.MongoDB.Hosting;
using Aevatar.GAgents.AI.Options;
using Aevatar.GAgents.SemanticKernel.Extensions;
<<<<<<< HEAD
=======
using Aevatar.Extensions;
using Aevatar.SignalR;
>>>>>>> 184dca64
using Microsoft.Extensions.Configuration;
using Microsoft.Extensions.DependencyInjection;
using Microsoft.Extensions.Hosting;
using Microsoft.Extensions.Logging;
using MongoDB.Driver;
using Newtonsoft.Json;
using Orleans.Configuration;
using Orleans.Providers.MongoDB.Configuration;
using Orleans.Serialization;
using Orleans.Streams.Kafka.Config;

namespace Aevatar.Silo.Extensions;

public static class OrleansHostExtension
{
    public static IHostBuilder UseOrleansConfiguration(this IHostBuilder hostBuilder)
    {
        return hostBuilder.UseOrleans((context, siloBuilder) =>
            {
                var configuration = context.Configuration;
                var configSection = context.Configuration.GetSection("Orleans");
                var isRunningInKubernetes = configSection.GetValue<bool>("IsRunningInKubernetes");
                var advertisedIP = isRunningInKubernetes
                    ? Environment.GetEnvironmentVariable("POD_IP")
                    : configSection.GetValue<string>("AdvertisedIP");
                var clusterId = isRunningInKubernetes
                    ? Environment.GetEnvironmentVariable("ORLEANS_CLUSTER_ID")
                    : configSection.GetValue<string>("ClusterId");
                var serviceId = isRunningInKubernetes
                    ? Environment.GetEnvironmentVariable("ORLEANS_SERVICE_ID")
                    : configSection.GetValue<string>("ServiceId");
                siloBuilder
                    .ConfigureEndpoints(advertisedIP: IPAddress.Parse(advertisedIP),
                        siloPort: configSection.GetValue<int>("SiloPort"),
                        gatewayPort: configSection.GetValue<int>("GatewayPort"), listenOnAnyHostAddress: true)
                    .UseMongoDBClient(configSection.GetValue<string>("MongoDBClient"))
                    .UseMongoDBClustering(options =>
                    {
                        options.DatabaseName = configSection.GetValue<string>("DataBase");
                        options.Strategy = MongoDBMembershipStrategy.SingleDocument;
                    })
                    .Configure<JsonGrainStateSerializerOptions>(options => options.ConfigureJsonSerializerSettings =
                        settings =>
                        {
                            settings.NullValueHandling = NullValueHandling.Include;
                            settings.DefaultValueHandling = DefaultValueHandling.Populate;
                            settings.ObjectCreationHandling = ObjectCreationHandling.Replace;
                        })
                    .AddMongoDBGrainStorage("Default", (MongoDBGrainStorageOptions op) =>
                    {
                        op.CollectionPrefix = "GrainStorage";
                        op.DatabaseName = configSection.GetValue<string>("DataBase");
                    })
                    .UseMongoDBReminders(options =>
                    {
                        options.DatabaseName = configSection.GetValue<string>("DataBase");
                        options.CreateShardKeyForCosmos = false;
                    })
                    .Configure<ClusterOptions>(options =>
                    {
                        options.ClusterId = clusterId;
                        options.ServiceId = serviceId;
                    })
                    .Configure<ExceptionSerializationOptions>(options =>
                    {
                        options.SupportedNamespacePrefixes.Add("Volo.Abp");
                        options.SupportedNamespacePrefixes.Add("Newtonsoft.Json");
                        options.SupportedNamespacePrefixes.Add("Autofac.Core");
                    })
                    .AddActivityPropagation()
                    // .UsePluginGAgents()
                    .UseDashboard(options =>
                    {
                        options.Username = configSection.GetValue<string>("DashboardUserName");
                        options.Password = configSection.GetValue<string>("DashboardPassword");
                        options.Host = "*";
                        options.Port = configSection.GetValue<int>("DashboardPort");
                        options.HostSelf = true;
                        options.CounterUpdateIntervalMs =
                            configSection.GetValue<int>("DashboardCounterUpdateIntervalMs");
                    })
                    .Configure<SiloMessagingOptions>(options =>
                    {
                        options.ResponseTimeout = TimeSpan.FromMinutes(60);
                        options.SystemResponseTimeout = TimeSpan.FromMinutes(60);
                    })
                    .AddMongoDBGrainStorage("PubSubStore", options =>
                    {
                        // Config PubSubStore Storage for Persistent Stream 
                        options.CollectionPrefix = "StreamStorage";
                        options.DatabaseName = configSection.GetValue<string>("DataBase");
                    })
                    .ConfigureLogging(logging => { logging.SetMinimumLevel(LogLevel.Debug).AddConsole(); });

                var eventSourcingProvider = configuration.GetSection("OrleansEventSourcing:Provider").Get<string>();
                if (string.Equals("mongodb", eventSourcingProvider, StringComparison.CurrentCultureIgnoreCase))
                {
                    siloBuilder.AddMongoDbStorageBasedLogConsistencyProvider("LogStorage", options =>
                    {
                        options.ClientSettings =
                            MongoClientSettings.FromConnectionString(configSection.GetValue<string>("MongoDBClient"));
                        options.Database = configSection.GetValue<string>("DataBase");
                    });
                }
                else
                {
                    siloBuilder.AddLogStorageBasedLogConsistencyProvider("LogStorage");
                }

                var streamProvider = configuration.GetSection("OrleansStream:Provider").Get<string>();
                if (streamProvider == "Kafka")
                {
                    siloBuilder.AddKafka("Aevatar")
                        .WithOptions(options =>
                        {
                            options.BrokerList = configuration.GetSection("OrleansStream:Brokers").Get<List<string>>();
                            options.ConsumerGroupId = "Aevatar";
                            options.ConsumeMode = ConsumeMode.LastCommittedMessage;

                            var partitions = configuration.GetSection("OrleansStream:Partitions").Get<int>();
                            var replicationFactor =
                                configuration.GetSection("OrleansStream:ReplicationFactor").Get<short>();
                            options.AddTopic(CommonConstants.StreamNamespace, new TopicCreationConfig
                            {
                                AutoCreate = true,
                                Partitions = partitions,
                                ReplicationFactor = replicationFactor
                            });
                        })
                        .AddJson()
                        .AddLoggingTracker()
                        .Build();
                }
                else
                {
                    siloBuilder.AddMemoryStreams("Aevatar");
                }
<<<<<<< HEAD
=======
                siloBuilder.UseAevatar();
                siloBuilder.UseSignalR(); 
                siloBuilder.RegisterHub<AevatarSignalRHub>();
>>>>>>> 184dca64
            }).ConfigureServices((context, services) =>
            {
                services.Configure<AzureOpenAIConfig>(context.Configuration.GetSection("AIServices:AzureOpenAI"));
                services.Configure<QdrantConfig>(context.Configuration.GetSection("VectorStores:Qdrant"));
                services.Configure<AzureOpenAIEmbeddingsConfig>(context.Configuration.GetSection("AIServices:AzureOpenAIEmbeddings"));
                services.Configure<RagConfig>(context.Configuration.GetSection("Rag"));

                services.AddSemanticKernel()
                    .AddAzureOpenAI()
                    .AddQdrantVectorStore()
                    .AddAzureOpenAITextEmbedding();
            })
            .UseConsoleLifetime();
    }
}<|MERGE_RESOLUTION|>--- conflicted
+++ resolved
@@ -3,11 +3,8 @@
 using Aevatar.EventSourcing.MongoDB.Hosting;
 using Aevatar.GAgents.AI.Options;
 using Aevatar.GAgents.SemanticKernel.Extensions;
-<<<<<<< HEAD
-=======
 using Aevatar.Extensions;
 using Aevatar.SignalR;
->>>>>>> 184dca64
 using Microsoft.Extensions.Configuration;
 using Microsoft.Extensions.DependencyInjection;
 using Microsoft.Extensions.Hosting;
@@ -145,12 +142,9 @@
                 {
                     siloBuilder.AddMemoryStreams("Aevatar");
                 }
-<<<<<<< HEAD
-=======
                 siloBuilder.UseAevatar();
                 siloBuilder.UseSignalR(); 
                 siloBuilder.RegisterHub<AevatarSignalRHub>();
->>>>>>> 184dca64
             }).ConfigureServices((context, services) =>
             {
                 services.Configure<AzureOpenAIConfig>(context.Configuration.GetSection("AIServices:AzureOpenAI"));
