--- conflicted
+++ resolved
@@ -29,20 +29,9 @@
         _subscriptionAppService = subscriptionAppService;
     }
 
-<<<<<<< HEAD
-    [HttpGet("agent-logs")]
-    [Authorize] 
-    public async Task<Tuple<long, List<AgentGEventIndex>>> GetAgentLogs(string agentId, int pageIndex, int pageSize)
-    {
-        _logger.LogInformation("Get Agent logs : {agentId} {pageIndex} {pageSize}", agentId, pageIndex, pageSize);
-        var agentDtoList = await _agentService.GetAgentEventLogsAsync(agentId, pageIndex, pageSize);
-        return agentDtoList;
-    }
-=======
->>>>>>> 7dde167e
 
     [HttpGet("agent-type-info-list")]
-    [Authorize]
+    [Authorize(Policy = AevatarPermissions.Agent.ViewAllType)]
     public async Task<List<AgentTypeDto>> GetAllAgent()
     {
         return await _agentService.GetAllAgents();
@@ -56,7 +45,7 @@
     }
 
     [HttpPost]
-    [Authorize]
+    [Authorize(Policy = AevatarPermissions.Agent.Create)]
     public async Task<AgentDto> CreateAgent([FromBody] CreateAgentInputDto createAgentInputDto)
     {
         _logger.LogInformation("Create Agent: {agent}", JsonConvert.SerializeObject(createAgentInputDto));
@@ -65,7 +54,7 @@
     }
 
     [HttpGet("{guid}")]
-    [Authorize]
+    [Authorize(Policy = AevatarPermissions.Agent.View)]
     public async Task<AgentDto> GetAgent(Guid guid)
     {
         _logger.LogInformation("Get Agent: {guid}", guid);
@@ -74,7 +63,7 @@
     }
 
     [HttpGet("{guid}/relationship")]
-    [Authorize]
+    [Authorize(Policy = AevatarPermissions.Relationship.ViewRelationship)]
     public async Task<AgentRelationshipDto> GetAgentRelationship(Guid guid)
     {
         _logger.LogInformation("Get Agent Relationship");
@@ -83,7 +72,7 @@
     }
 
     [HttpPost("{guid}/add-subagent")]
-    [Authorize]
+    [Authorize(Policy = AevatarPermissions.Relationship.AddSubAgent)]
     public async Task<SubAgentDto> AddSubAgent(Guid guid, [FromBody] AddSubAgentDto addSubAgentDto)
     {
         _logger.LogInformation("Add sub Agent: {agent}", JsonConvert.SerializeObject(addSubAgentDto));
@@ -92,7 +81,7 @@
     }
 
     [HttpPost("{guid}/remove-subagent")]
-    [Authorize]
+    [Authorize(Policy = AevatarPermissions.Relationship.RemoveSubAgent)]
     public async Task<SubAgentDto> RemoveSubAgent(Guid guid, [FromBody] RemoveSubAgentDto removeSubAgentDto)
     {
         _logger.LogInformation("remove sub Agent: {agent}", JsonConvert.SerializeObject(removeSubAgentDto));
@@ -101,7 +90,7 @@
     }
 
     [HttpPost("{guid}/remove-all-subagent")]
-    [Authorize]
+    [Authorize(Policy = AevatarPermissions.Relationship.RemoveAllSubAgents)]
     public async Task RemoveAllSubAgent(Guid guid)
     {
         _logger.LogInformation("remove sub Agent: {guid}", guid);
@@ -118,7 +107,7 @@
     }
 
     [HttpDelete("{guid}")]
-    [Authorize]
+    [Authorize(Policy = AevatarPermissions.Agent.Delete)]
     public async Task DeleteAgent(Guid guid)
     {
         _logger.LogInformation("Delete Agent: {guid}", guid);
@@ -126,7 +115,7 @@
     }
 
     [HttpPost("publishEvent")]
-    [Authorize]
+    [Authorize(Policy = AevatarPermissions.EventManagement.Publish)]
     public async Task PublishAsync([FromBody] PublishEventDto input)
     {
         await _subscriptionAppService.PublishEventAsync(input);
