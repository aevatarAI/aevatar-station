<<<<<<< HEAD
using System.Reflection;
using Aevatar.Core;
using Aevatar.Core.Abstractions;
using Aevatar.Core.Abstractions.Plugin;
using Aevatar.Plugins;
=======
using Aevatar.ArtifactGAgent.Extensions;
>>>>>>> ecccd197
using AutoMapper;
using Microsoft.AspNetCore.Mvc.ApplicationParts;
using Microsoft.Extensions.Configuration;
using Microsoft.Extensions.DependencyInjection;
using Microsoft.Extensions.Logging;
using Moq;
using Orleans.TestingHost;
using Volo.Abp.AutoMapper;
using Volo.Abp.DependencyInjection;
using Volo.Abp.EventBus.Local;
using Volo.Abp.ObjectMapping;
using Volo.Abp.Reflection;

namespace Aevatar.TestBase;

public class ClusterFixture : IDisposable, ISingletonDependency
{
    public static MockLoggerProvider LoggerProvider { get; set; }

    public ClusterFixture()
    {
        var builder = new TestClusterBuilder();
        builder.AddSiloBuilderConfigurator<TestSiloConfigurations>();
        builder.AddClientBuilderConfigurator<TestClientBuilderConfigurator>();
        Cluster = builder.Build();
        Cluster.Deploy();
    }

    public void Dispose()
    {
        Cluster.StopAllSilos();
    }

    public TestCluster Cluster { get; private set; }

    private class TestSiloConfigurations : ISiloConfigurator
    {
        public void Configure(ISiloBuilder hostBuilder)
        {
            var configuration = new ConfigurationBuilder()
                .AddJsonFile("appsettings.json")
                .AddJsonFile("appsettings.secrets.json", true)
                .Build();

            hostBuilder
                .ConfigureServices(services =>
                {
                    services.AddAutoMapper(typeof(AevatarTestBaseModule).Assembly);

                    var mock = new Mock<ILocalEventBus>();
                    services.AddSingleton(typeof(ILocalEventBus), mock.Object);

                    // Configure logging
                    var loggerProvider = new MockLoggerProvider("Aevatar");
                    services.AddSingleton<ILoggerProvider>(loggerProvider);
                    LoggerProvider = loggerProvider;
                    services.AddLogging(logging =>
                    {
                        logging.AddConsole(); // Adds console logger
                    });
                    services.OnExposing(onServiceExposingContext =>
                    {
                        var implementedTypes = ReflectionHelper.GetImplementedGenericTypes(
                            onServiceExposingContext.ImplementationType,
                            typeof(IObjectMapper<,>)
                        );
                    });

                    services.AddTransient(typeof(IObjectMapper<>), typeof(DefaultObjectMapper<>));
                    services.AddTransient(typeof(IObjectMapper), typeof(DefaultObjectMapper));
                    services.AddTransient(typeof(IAutoObjectMappingProvider),
                        typeof(AutoMapperAutoObjectMappingProvider));
                    services.AddTransient<IMapperAccessor>(sp => new MapperAccessor()
                    {
                        Mapper = sp.GetRequiredService<IMapper>()
                    });
                })
                .AddMemoryStreams("Aevatar")
                .AddMemoryGrainStorage("PubSubStore")
                .AddMemoryGrainStorageAsDefault()
<<<<<<< HEAD
                .AddLogStorageBasedLogConsistencyProvider("LogStorage");

            // Load external grain assemblies
            var pluginDirectory = new DefaultPluginDirectoryProvider().GetDirectory();
            var pluginAssemblies = Directory.GetFiles(pluginDirectory, "*.dll")
                .Select(Assembly.LoadFrom)
                .ToList();

            hostBuilder.ConfigureServices(services =>
            {
                var foo = services.FirstOrDefault(service => service.ServiceType == typeof(ApplicationPartManager));
                if (foo?.ImplementationInstance is ApplicationPartManager partManager)
                {
                    foreach (var assembly in pluginAssemblies)
                    {
                        partManager.ApplicationParts.Add(new AssemblyPart(assembly));
                    }
                }
            });
=======
                .AddLogStorageBasedLogConsistencyProvider("LogStorage")
                .UseArtifactGAgent();
>>>>>>> ecccd197
        }
    }

    public class MapperAccessor : IMapperAccessor
    {
        public IMapper Mapper { get; set; }
    }

    private class TestClientBuilderConfigurator : IClientBuilderConfigurator
    {
        public void Configure(IConfiguration configuration, IClientBuilder clientBuilder) => clientBuilder
            .AddMemoryStreams("Aevatar");
    }
}<|MERGE_RESOLUTION|>--- conflicted
+++ resolved
@@ -1,12 +1,9 @@
-<<<<<<< HEAD
 using System.Reflection;
 using Aevatar.Core;
 using Aevatar.Core.Abstractions;
 using Aevatar.Core.Abstractions.Plugin;
 using Aevatar.Plugins;
-=======
 using Aevatar.ArtifactGAgent.Extensions;
->>>>>>> ecccd197
 using AutoMapper;
 using Microsoft.AspNetCore.Mvc.ApplicationParts;
 using Microsoft.Extensions.Configuration;
@@ -87,9 +84,9 @@
                 .AddMemoryStreams("Aevatar")
                 .AddMemoryGrainStorage("PubSubStore")
                 .AddMemoryGrainStorageAsDefault()
-<<<<<<< HEAD
-                .AddLogStorageBasedLogConsistencyProvider("LogStorage");
-
+                .AddLogStorageBasedLogConsistencyProvider("LogStorage")
+                .UseArtifactGAgent();
+            
             // Load external grain assemblies
             var pluginDirectory = new DefaultPluginDirectoryProvider().GetDirectory();
             var pluginAssemblies = Directory.GetFiles(pluginDirectory, "*.dll")
@@ -107,10 +104,6 @@
                     }
                 }
             });
-=======
-                .AddLogStorageBasedLogConsistencyProvider("LogStorage")
-                .UseArtifactGAgent();
->>>>>>> ecccd197
         }
     }
 
