--- conflicted
+++ resolved
@@ -254,52 +254,6 @@
             .WithHttpEndpoint(port: 7002, name: "httpapi-http");
 
 // Add Aevatar.Developer.Host project with its dependencies
-<<<<<<< HEAD
-        // var developerHost = builder
-        //     .AddProject("developerhost", "../Aevatar.Developer.Host/Aevatar.Developer.Host.csproj")
-        //     .WithReference(mongodb)
-        //     .WithReference(elasticsearch)
-        //     .WithReference(authServer)
-        //     .WithReference(developerSilo)
-        //     // Wait for dependencies
-        //     .WaitFor(mongodb)
-        //     .WaitFor(elasticsearch)
-        //     .WaitFor(authServer)
-        //     .WaitFor(developerSilo)
-        //     // Setting environment variables individually
-        //     .WithEnvironment("ASPNETCORE_ENVIRONMENT", "Development")
-        //     .WithEnvironment("ConnectionStrings__Default", mongodbConnections)
-        //     .WithEnvironment("Orleans__ClusterId", "AevatarSiloClusterDeveloper")
-        //     .WithEnvironment("Orleans__MongoDBClient", mongoDBClient)
-        //     .WithEnvironment("Orleans__DataBase", "AevatarDbDeveloper")
-        //     .WithEnvironment("Elasticsearch__Url", esUrl)
-        //     .WithEnvironment("AuthServer__Authority", "http://localhost:7001")
-        //     // Configure Swagger as default page with auto-launch
-        //     .WithEnvironment("SwaggerUI__RoutePrefix", "")
-        //     .WithEnvironment("SwaggerUI__DefaultModelsExpandDepth", "-1")
-        //     .WithHttpEndpoint(port: 7003, name: "developerhost-http");
-        
-        // Add Aevatar.Sandbox.HttpApi.Host project with its dependencies
-        var sandboxHttpApiHost = builder.AddProject("sandboxhttpapi", "../Aevatar.Sandbox.HttpApi.Host/Aevatar.Sandbox.HttpApi.Host.csproj")
-            .WithReference(siloScheduler)
-            // Wait for dependencies
-            .WaitFor(siloScheduler)
-            .WaitFor(k3s)
-            // Setting environment variables individually
-            .WithEnvironment("ASPNETCORE_ENVIRONMENT", "Development")
-            .WithEnvironment("MongoDB__ConnectionString", "{mongodb.connectionString}")
-            .WithEnvironment("AevatarOrleans__MongoDBClient", "{mongodb.connectionString}")
-            .WithEnvironment("Orleans__ClusterId", "AevatarSiloCluster")
-            .WithEnvironment("AuthServer__Authority", "http://localhost:7001")
-            // Configure Kubernetes to use k3s
-            .WithEnvironment("Kubernetes__InCluster", "false")
-            .WithEnvironment("Kubernetes__KubeConfig", Path.Combine(Environment.CurrentDirectory, "data", "k3s", "kubeconfig", "kubeconfig.yaml"))
-            .WithEnvironment("Kubernetes__Namespace", "sandbox")
-            // Configure Swagger as default page
-            .WithEnvironment("SwaggerUI__RoutePrefix", "")
-            .WithEnvironment("SwaggerUI__DefaultModelsExpandDepth", "-1")
-            .WithHttpEndpoint(port: 7004, name: "sandboxhttpapi-http");
-=======
         var developerHost = builder
             .AddProject("developerhost", "../Aevatar.Developer.Host/Aevatar.Developer.Host.csproj")
             // .WithReference(mongodb)
@@ -325,7 +279,6 @@
             .WithEnvironment("SwaggerUI__RoutePrefix", "")
             .WithEnvironment("SwaggerUI__DefaultModelsExpandDepth", "-1")
             .WithHttpEndpoint(port: 7003, name: "developerhost-http");
->>>>>>> d2dc265d
 
 // Add Aevatar.Worker project with its dependencies
         var worker = builder.AddProject("worker", "../Aevatar.Worker/Aevatar.Worker.csproj")
@@ -405,7 +358,6 @@
 
                     psi.Arguments = "http://localhost:7003";
                     Process.Start(psi);
-<<<<<<< HEAD
                     
                     psi.Arguments = "http://localhost:7004";
                     Process.Start(psi);
@@ -442,10 +394,6 @@
                     {
                         Console.WriteLine($"Failed to run sandbox test: {testEx.Message}");
                     }
-=======
-
-                    RegisterClientAsync();
->>>>>>> d2dc265d
                 }
                 catch (Exception ex)
                 {
