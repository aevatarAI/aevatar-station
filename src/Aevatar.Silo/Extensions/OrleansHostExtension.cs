using System.Net;
using Aevatar.Dapr;
using Aevatar.EventSourcing.MongoDB.Hosting;
<<<<<<< HEAD
using Aevatar.Extensions;
using Aevatar.SignalR;
=======
using Aevatar.GAgents.AI.Options;
using Aevatar.GAgents.SemanticKernel.Extensions;
>>>>>>> 47ff94df
using Microsoft.Extensions.Configuration;
using Microsoft.Extensions.DependencyInjection;
using Microsoft.Extensions.Hosting;
using Microsoft.Extensions.Logging;
using MongoDB.Driver;
using Newtonsoft.Json;
using Orleans.Configuration;
using Orleans.Providers.MongoDB.Configuration;
using Orleans.Serialization;
using Orleans.Streams.Kafka.Config;

namespace Aevatar.Silo.Extensions;

public static class OrleansHostExtension
{
    public static IHostBuilder UseOrleansConfiguration(this IHostBuilder hostBuilder)
    {
        return hostBuilder.UseOrleans((context, siloBuilder) =>
            {
                var configuration = context.Configuration;
                var configSection = context.Configuration.GetSection("Orleans");
                var isRunningInKubernetes = configSection.GetValue<bool>("IsRunningInKubernetes");
                var advertisedIP = isRunningInKubernetes
                    ? Environment.GetEnvironmentVariable("POD_IP")
                    : configSection.GetValue<string>("AdvertisedIP");
                var clusterId = isRunningInKubernetes
                    ? Environment.GetEnvironmentVariable("ORLEANS_CLUSTER_ID")
                    : configSection.GetValue<string>("ClusterId");
                var serviceId = isRunningInKubernetes
                    ? Environment.GetEnvironmentVariable("ORLEANS_SERVICE_ID")
                    : configSection.GetValue<string>("ServiceId");
                siloBuilder
                    .ConfigureEndpoints(advertisedIP: IPAddress.Parse(advertisedIP),
                        siloPort: configSection.GetValue<int>("SiloPort"),
                        gatewayPort: configSection.GetValue<int>("GatewayPort"), listenOnAnyHostAddress: true)
                    .UseMongoDBClient(configSection.GetValue<string>("MongoDBClient"))
                    .UseMongoDBClustering(options =>
                    {
                        options.DatabaseName = configSection.GetValue<string>("DataBase");
                        options.Strategy = MongoDBMembershipStrategy.SingleDocument;
                    })
                    .Configure<JsonGrainStateSerializerOptions>(options => options.ConfigureJsonSerializerSettings =
                        settings =>
                        {
                            settings.NullValueHandling = NullValueHandling.Include;
                            settings.DefaultValueHandling = DefaultValueHandling.Populate;
                            settings.ObjectCreationHandling = ObjectCreationHandling.Replace;
                        })
                    .AddMongoDBGrainStorage("Default", (MongoDBGrainStorageOptions op) =>
                    {
                        op.CollectionPrefix = "GrainStorage";
                        op.DatabaseName = configSection.GetValue<string>("DataBase");
                    })
                    .UseMongoDBReminders(options =>
                    {
                        options.DatabaseName = configSection.GetValue<string>("DataBase");
                        options.CreateShardKeyForCosmos = false;
                    })
                    .Configure<ClusterOptions>(options =>
                    {
                        options.ClusterId = clusterId;
                        options.ServiceId = serviceId;
                    })
                    .Configure<ExceptionSerializationOptions>(options =>
                    {
                        options.SupportedNamespacePrefixes.Add("Volo.Abp");
                        options.SupportedNamespacePrefixes.Add("Newtonsoft.Json");
                        options.SupportedNamespacePrefixes.Add("Autofac.Core");
                    })
                    .AddActivityPropagation()
                    // .UsePluginGAgents()
                    .UseDashboard(options =>
                    {
                        options.Username = configSection.GetValue<string>("DashboardUserName");
                        options.Password = configSection.GetValue<string>("DashboardPassword");
                        options.Host = "*";
                        options.Port = configSection.GetValue<int>("DashboardPort");
                        options.HostSelf = true;
                        options.CounterUpdateIntervalMs =
                            configSection.GetValue<int>("DashboardCounterUpdateIntervalMs");
                    })
                    .Configure<SiloMessagingOptions>(options =>
                    {
                        options.ResponseTimeout = TimeSpan.FromMinutes(60);
                        options.SystemResponseTimeout = TimeSpan.FromMinutes(60);
                    })
                    .AddMongoDBGrainStorage("PubSubStore", options =>
                    {
                        // Config PubSubStore Storage for Persistent Stream 
                        options.CollectionPrefix = "StreamStorage";
                        options.DatabaseName = configSection.GetValue<string>("DataBase");
                    })
                    .ConfigureLogging(logging => { logging.SetMinimumLevel(LogLevel.Debug).AddConsole(); });

                var eventSourcingProvider = configuration.GetSection("OrleansEventSourcing:Provider").Get<string>();
                if (string.Equals("mongodb", eventSourcingProvider, StringComparison.CurrentCultureIgnoreCase))
                {
                    siloBuilder.AddMongoDbStorageBasedLogConsistencyProvider("LogStorage", options =>
                    {
                        options.ClientSettings =
                            MongoClientSettings.FromConnectionString(configSection.GetValue<string>("MongoDBClient"));
                        options.Database = configSection.GetValue<string>("DataBase");
                    });
                }
                else
                {
                    siloBuilder.AddLogStorageBasedLogConsistencyProvider("LogStorage");
                }

                var streamProvider = configuration.GetSection("OrleansStream:Provider").Get<string>();
                if (streamProvider == "Kafka")
                {
                    siloBuilder.AddKafka("Aevatar")
                        .WithOptions(options =>
                        {
                            options.BrokerList = configuration.GetSection("OrleansStream:Brokers").Get<List<string>>();
                            options.ConsumerGroupId = "Aevatar";
                            options.ConsumeMode = ConsumeMode.LastCommittedMessage;

                            var partitions = configuration.GetSection("OrleansStream:Partitions").Get<int>();
                            var replicationFactor =
                                configuration.GetSection("OrleansStream:ReplicationFactor").Get<short>();
                            options.AddTopic(CommonConstants.StreamNamespace, new TopicCreationConfig
                            {
                                AutoCreate = true,
                                Partitions = partitions,
                                ReplicationFactor = replicationFactor
                            });
                        })
                        .AddJson()
                        .AddLoggingTracker()
                        .Build();
                }
                else
                {
                    siloBuilder.AddMemoryStreams("Aevatar");
                }
<<<<<<< HEAD

                siloBuilder.UseAevatar();
                siloBuilder.UseSignalR(); 
                siloBuilder.RegisterHub<AevatarSignalRHub>();
=======
            }).ConfigureServices((context, services) =>
            {
                services.Configure<AzureOpenAIConfig>(context.Configuration.GetSection("AIServices:AzureOpenAI"));
                services.Configure<QdrantConfig>(context.Configuration.GetSection("VectorStores:Qdrant"));
                services.Configure<AzureOpenAIEmbeddingsConfig>(context.Configuration.GetSection("AIServices:AzureOpenAIEmbeddings"));
                services.Configure<RagConfig>(context.Configuration.GetSection("Rag"));

                services.AddSemanticKernel()
                    .AddAzureOpenAI()
                    .AddQdrantVectorStore()
                    .AddAzureOpenAITextEmbedding();
>>>>>>> 47ff94df
            })
            .UseConsoleLifetime();
    }
}<|MERGE_RESOLUTION|>--- conflicted
+++ resolved
@@ -1,13 +1,10 @@
 using System.Net;
 using Aevatar.Dapr;
 using Aevatar.EventSourcing.MongoDB.Hosting;
-<<<<<<< HEAD
+using Aevatar.GAgents.AI.Options;
+using Aevatar.GAgents.SemanticKernel.Extensions;
 using Aevatar.Extensions;
 using Aevatar.SignalR;
-=======
-using Aevatar.GAgents.AI.Options;
-using Aevatar.GAgents.SemanticKernel.Extensions;
->>>>>>> 47ff94df
 using Microsoft.Extensions.Configuration;
 using Microsoft.Extensions.DependencyInjection;
 using Microsoft.Extensions.Hosting;
@@ -145,12 +142,9 @@
                 {
                     siloBuilder.AddMemoryStreams("Aevatar");
                 }
-<<<<<<< HEAD
-
                 siloBuilder.UseAevatar();
                 siloBuilder.UseSignalR(); 
                 siloBuilder.RegisterHub<AevatarSignalRHub>();
-=======
             }).ConfigureServices((context, services) =>
             {
                 services.Configure<AzureOpenAIConfig>(context.Configuration.GetSection("AIServices:AzureOpenAI"));
@@ -162,7 +156,6 @@
                     .AddAzureOpenAI()
                     .AddQdrantVectorStore()
                     .AddAzureOpenAITextEmbedding();
->>>>>>> 47ff94df
             })
             .UseConsoleLifetime();
     }
