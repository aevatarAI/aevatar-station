--- conflicted
+++ resolved
@@ -21,11 +21,7 @@
         <PackageReference Include="Aevatar.PermissionManagement" />
         <PackageReference Include="Aevatar.GAgents.GroupChat"/>
         <PackageReference Include="Aevatar.GAgents.AI.Abstractions"/>
-<<<<<<< HEAD
-=======
-        <PackageReference Include="Aevatar.GAgents.Twitter"/>
 
->>>>>>> f16b4dac
     </ItemGroup>
 
     <ItemGroup>
