using System;
using System.Collections.Generic;
using System.Diagnostics;
using System.Linq;
using System.Security.Authentication;
using System.Threading.Tasks;
using Aevatar.Notification.Parameters;
using Aevatar.Organizations;
using Aevatar.SignalR;
using Aevatar.SignalR.SignalRMessage;
using Microsoft.Extensions.Logging;
using Newtonsoft.Json;
using Volo.Abp;
using Volo.Abp.DependencyInjection;
using Volo.Abp.Domain.Repositories;
using Volo.Abp.Identity;
using Volo.Abp.ObjectMapping;
using Volo.Abp.Users;

namespace Aevatar.Notification;

[RemoteService(false)]
public class NotificationService : INotificationService, ITransientDependency
{
    private readonly INotificationHandlerFactory _notificationHandlerFactory;
    private readonly ILogger<NotificationService> _logger;
    private readonly INotificationRepository _notificationRepository;
    private readonly IObjectMapper _objectMapper;
    private readonly IHubService _hubService;
    private readonly IOrganizationService _organizationService;
    private readonly IdentityUserManager _identityUserManager;

    public NotificationService(INotificationHandlerFactory notificationHandlerFactory,
        ILogger<NotificationService> logger, INotificationRepository notificationRepository, IObjectMapper objectMapper,
        IHubService hubService, IOrganizationService organizationService, IdentityUserManager identityUserManager)
    {
        _notificationHandlerFactory = notificationHandlerFactory;
        _logger = logger;
        _notificationRepository = notificationRepository;
        _objectMapper = objectMapper;
        _hubService = hubService;
        _organizationService = organizationService;
        _identityUserManager = identityUserManager;
    }

    public async Task<Guid> CreateAsync(NotificationTypeEnum notificationTypeEnum, Guid? creator, Guid target,
        string input)
    {
        _logger.LogDebug(
            $"[NotificationService][CreateAsync] notificationTypeEnum:{notificationTypeEnum.ToString()} targetMember:{target}, input:{input}");

        var notificationWrapper = _notificationHandlerFactory.GetNotification(notificationTypeEnum);
        if (notificationWrapper == null)
        {
            throw new BusinessException("Not found notification handler");
        }

        if (await notificationWrapper.CheckAuthorizationAsync(input, creator) == false)
        {
            throw new AuthenticationException("Permission Denied or Insufficient Permissions.");
        }

        var parameter = notificationWrapper.ConvertInput(input);
        if (parameter == null)
        {
            throw new ArgumentException("Argument Error");
        }

        var content = await notificationWrapper.GetNotificationMessage(parameter);
        if (content == null)
        {
            throw new ArgumentException("Argument Error");
        }

        var notification = new NotificationInfo()
        {
            Type = notificationTypeEnum,
            Input = JsonConvert.DeserializeObject<Dictionary<string, object>>(input)!,
            Content = content,
            Receiver = target,
            Status = NotificationStatusEnum.None,
            CreationTime = DateTime.Now,
            CreatorId = creator,
        };

        notification = await _notificationRepository.InsertAsync(notification);
<<<<<<< HEAD

        _ = Task.Run(async () =>
        {
            var stopWatch = new Stopwatch();
            stopWatch.Start();

            await _hubService.ResponseAsync([(Guid)notification.CreatorId!, notification.Receiver],
                new NotificationResponse()
                {
                    Data = new NotificationResponseMessage()
                        { Id = notification.Id, Status = NotificationStatusEnum.None }
                });

            stopWatch.Stop();
            _logger.LogInformation($"StopWatch SignalR CreateAsync use time:{stopWatch.ElapsedMilliseconds}");
        });

        return notification.Id;
=======
        await _hubService.ResponseAsync([(Guid)notification.CreatorId!, notification.Receiver],
            new NotificationResponse()
            {
                Data = new NotificationResponseMessage()
                    { Id = notification.Id, Status = NotificationStatusEnum.None }
            });

        var unreadCount = await GetUnreadCountAsync(target);
        await _hubService.ResponseAsync([target],
            new UnreadNotificationResponse()
                { Data = new UnreadNotification(unreadCount: unreadCount) });
        
        return true;
>>>>>>> d0a8a111
    }

    public async Task<bool> WithdrawAsync(Guid? creator, Guid notificationId)
    {
        var notification = await _notificationRepository.GetAsync(notificationId);
        if (notification.CreatorId != creator || notification.Status != NotificationStatusEnum.None)
        {
            return false;
        }

        notification.Status = NotificationStatusEnum.Withdraw;
        await _notificationRepository.UpdateAsync(notification);

        _ = Task.Run(async () =>
        {
            var stopWatch = new Stopwatch();
            stopWatch.Start();

            await _hubService.ResponseAsync([(Guid)notification.CreatorId!, notification.Receiver],
                new NotificationResponse()
                {
                    Data = new NotificationResponseMessage()
                        { Id = notificationId, Status = NotificationStatusEnum.Withdraw }
                });

            stopWatch.Stop();
            _logger.LogInformation($"StopWatch SignalR WithdrawAsync use time:{stopWatch.ElapsedMilliseconds}");
        });

        return true;
    }

    public async Task<bool> Response(Guid notificationId, Guid? receiver, NotificationStatusEnum status)
    {
        var notification = await _notificationRepository.GetAsync(notificationId);
        if (notification.Receiver != receiver)
        {
            _logger.LogError(
                $"[NotificationService][Response] notification.Receiver != CurrentUser.Id notificationId:{notificationId}");
            return false;
        }

        if ((notification.Status != NotificationStatusEnum.None &&
             notification.Status != NotificationStatusEnum.Read) || status == NotificationStatusEnum.None)
        {
            _logger.LogError(
                $"[NotificationService][Response] notification.Status != NotificationStatusEnum.None notificationId:{notificationId}");
            return false;
        }

        var notificationWrapper = _notificationHandlerFactory.GetNotification(notification.Type);
        if (notificationWrapper == null)
        {
            return false;
        }

        // do business logic
        await notificationWrapper.ProcessNotificationAsync(notification.Input, status);
        notification.Status = status;

        await _notificationRepository.UpdateAsync(notification);

        _ = Task.Run(async () =>
        {
            var stopWatch = new Stopwatch();
            stopWatch.Start();

            await _hubService.ResponseAsync([(Guid)notification.CreatorId!, notification.Receiver],
                new NotificationResponse()
                    { Data = new NotificationResponseMessage() { Id = notificationId, Status = status } });

            stopWatch.Stop();
            _logger.LogInformation($"StopWatch SignalR Response use time:{stopWatch.ElapsedMilliseconds}");
        });

        return true;
    }

    public async Task<List<NotificationDto>> GetNotificationList(Guid? creator, int pageIndex, int pageSize)
    {
        var query = await _notificationRepository.GetQueryableAsync();
        var queryResponse = query.Where(w => w.Receiver == creator)
            .OrderByDescending(o => o.CreationTime).Skip(pageSize * pageIndex).Take(pageSize).ToList();

        var result = _objectMapper.Map<List<NotificationInfo>, List<NotificationDto>>(queryResponse);
        foreach (var item in result)
        {
            var userInfo = await _identityUserManager.GetByIdAsync(item.CreatorId);
            if (userInfo != null)
            {
                item.CreatorName = userInfo.UserName;
            }
        }

        return result;
    }

    public async Task<List<OrganizationVisitDto>> GetOrganizationVisitInfo(Guid userId, int pageIndex, int pageSize)
    {
        var query = await _notificationRepository.GetQueryableAsync();
        var queryResponse = query.Where(w =>
            w.Receiver == userId && w.Status == NotificationStatusEnum.None &&
            w.Type == NotificationTypeEnum.OrganizationInvitation).Skip(pageSize * pageIndex).Take(pageSize).ToList();

        var result = new List<OrganizationVisitDto>();
        if (queryResponse.Count == 0)
        {
            return result;
        }

        var notificationWrapper =
            _notificationHandlerFactory.GetNotification(NotificationTypeEnum.OrganizationInvitation);
        if (notificationWrapper == null)
        {
            return result;
        }

        foreach (var item in queryResponse)
        {
            var organizationInfoObj = notificationWrapper.ConvertInput(JsonConvert.SerializeObject(item.Input));
            if (organizationInfoObj != null)
            {
                var organizationVisitInfo = organizationInfoObj as OrganizationVisitInfo;
                var organizationInfo = await _organizationService.GetAsync(organizationVisitInfo!.OrganizationId);
                result.Add(new OrganizationVisitDto()
                {
                    Id = item.Id,
                    OrganizationId = organizationInfo.Id,
                    OrganizationName = organizationInfo.DisplayName,
                });
            }
        }

        return result;
    }

    public async Task<int> GetUnreadCountAsync(Guid userId)
    {
        var query = await _notificationRepository.GetQueryableAsync();
        var count = query.Count(w => w.Receiver == userId && w.IsRead == false);
        return count;
    }

    public async Task ReadAsync(Guid userId, ReadNotificationDto input)
    {
        var unreadCount = 0;
        if (input.NotificationId.HasValue)
        {
            var notification =
                await _notificationRepository.FirstAsync(
                    o => o.Id == input.NotificationId.Value && o.Receiver == userId);
            notification.IsRead = true;
            await _notificationRepository.UpdateAsync(notification);

            unreadCount = await GetUnreadCountAsync(userId);
        }
        else
        {
            var notifications =
                await _notificationRepository.GetListAsync(o => o.Receiver == userId && o.IsRead == false);
            foreach (var notification in notifications)
            {
                notification.IsRead = true;
            }

            await _notificationRepository.UpdateManyAsync(notifications);
        }

        await _hubService.ResponseAsync([userId],
            new UnreadNotificationResponse()
                { Data = new UnreadNotification(unreadCount: unreadCount) });
    }
}<|MERGE_RESOLUTION|>--- conflicted
+++ resolved
@@ -84,7 +84,6 @@
         };
 
         notification = await _notificationRepository.InsertAsync(notification);
-<<<<<<< HEAD
 
         _ = Task.Run(async () =>
         {
@@ -97,27 +96,17 @@
                     Data = new NotificationResponseMessage()
                         { Id = notification.Id, Status = NotificationStatusEnum.None }
                 });
-
+            
+            var unreadCount = await GetUnreadCountAsync(target);
+            await _hubService.ResponseAsync([target],
+                new UnreadNotificationResponse()
+                    { Data = new UnreadNotification(unreadCount: unreadCount) });
+            
             stopWatch.Stop();
             _logger.LogInformation($"StopWatch SignalR CreateAsync use time:{stopWatch.ElapsedMilliseconds}");
         });
 
         return notification.Id;
-=======
-        await _hubService.ResponseAsync([(Guid)notification.CreatorId!, notification.Receiver],
-            new NotificationResponse()
-            {
-                Data = new NotificationResponseMessage()
-                    { Id = notification.Id, Status = NotificationStatusEnum.None }
-            });
-
-        var unreadCount = await GetUnreadCountAsync(target);
-        await _hubService.ResponseAsync([target],
-            new UnreadNotificationResponse()
-                { Data = new UnreadNotification(unreadCount: unreadCount) });
-        
-        return true;
->>>>>>> d0a8a111
     }
 
     public async Task<bool> WithdrawAsync(Guid? creator, Guid notificationId)
@@ -160,8 +149,7 @@
             return false;
         }
 
-        if ((notification.Status != NotificationStatusEnum.None &&
-             notification.Status != NotificationStatusEnum.Read) || status == NotificationStatusEnum.None)
+        if (notification.Status != NotificationStatusEnum.None || status == NotificationStatusEnum.None)
         {
             _logger.LogError(
                 $"[NotificationService][Response] notification.Status != NotificationStatusEnum.None notificationId:{notificationId}");
