--- conflicted
+++ resolved
@@ -47,24 +47,12 @@
         ConfigureVirtualFileSystem(context);
         ConfigureCors(context, configuration);
         ConfigureSwaggerServices(context, configuration);
-<<<<<<< HEAD
         Configure<GoogleLoginOptions>(configuration.GetSection("GoogleLogin"));
         context.Services.AddMvc(options =>
         {
             options.Filters.Add(new IgnoreAntiforgeryTokenAttribute());
         })
         .AddNewtonsoftJson();
-        // context.Services.ConfigureApplicationCookie(options =>
-        // {
-        //     options.Cookie.SameSite = SameSiteMode.None; // 允许跨站
-        //     // options.Cookie.SecurePolicy = CookieSecurePolicy.Always; // 必须HTTPS
-        //     options.Cookie.Domain = ".aevatar.ai"; // 主域共享Cookie
-        //     // options.Cookie.Name = "ae_auth"; // 明确命名Cookie
-        // });
-=======
-        context.Services.AddMvc(options => { options.Filters.Add(new IgnoreAntiforgeryTokenAttribute()); })
-            .AddNewtonsoftJson();
->>>>>>> 55a00a28
     }
 
     private void ConfigureAuthentication(ServiceConfigurationContext context, IConfiguration configuration)
@@ -77,24 +65,6 @@
                 options.Audience = "Aevatar";
                 options.MapInboundClaims = false;
             });
-<<<<<<< HEAD
-        
-        // context.Services.AddAuthentication(
-        //         options =>
-        //         {
-        //             options.DefaultAuthenticateScheme = CookieAuthenticationDefaults.AuthenticationScheme;
-        //             options.DefaultChallengeScheme = GoogleDefaults.AuthenticationScheme;
-        //         })
-        //     .AddGoogle(options =>
-        //     {
-        //         options.ClientId = configuration["Authentication:Google:ClientId"];
-        //         options.ClientSecret = configuration["Authentication:Google:ClientSecret"];
-        //         options.SignInScheme = CookieAuthenticationDefaults.AuthenticationScheme;
-        //         // options.CallbackPath = "/quantumgpt-client/signin-google";
-        //     })
-        //     .AddCookie();
-=======
->>>>>>> 55a00a28
     }
 
     private void ConfigureVirtualFileSystem(ServiceConfigurationContext context)
