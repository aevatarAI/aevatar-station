--- conflicted
+++ resolved
@@ -21,17 +21,10 @@
     </ItemGroup>
 
     <ItemGroup>
-<<<<<<< HEAD
         <ProjectReference Include="..\Aevatar.Application.Contracts\Aevatar.Application.Contracts.csproj" />
         <ProjectReference Include="..\Aevatar.CQRS\Aevatar.CQRS.csproj" />
         <ProjectReference Include="..\Aevatar.Domain.Grains\Aevatar.Domain.Grains.csproj" />
         <ProjectReference Include="..\Aevatar.Domain\Aevatar.Domain.csproj" />
         <ProjectReference Include="..\Aevatar.Neo4JStore\Aevatar.Neo4JStore.csproj" />
-=======
-        <ProjectReference Include="..\Aevatar.Application.Contracts\Aevatar.Application.Contracts.csproj"/>
-        <ProjectReference Include="..\Aevatar.CQRS\Aevatar.CQRS.csproj"/>
-        <ProjectReference Include="..\Aevatar.Domain.Grains\Aevatar.Domain.Grains.csproj"/>
-        <ProjectReference Include="..\Aevatar.Domain\Aevatar.Domain.csproj"/>
->>>>>>> 3c2b6370
     </ItemGroup>
 </Project>