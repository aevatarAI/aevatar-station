--- conflicted
+++ resolved
@@ -17,9 +17,5 @@
   
     Task<string> QueryAgentStateAsync(string stateName, Guid primaryKey);
 
-<<<<<<< HEAD
-    Task<Tuple<long, List<T>>> GetUserInstanceAgent<T>(Guid userId, int pageIndex, int pageSize);
-=======
     Task<Tuple<long, List<TargetT>>> GetUserInstanceAgent<SourceT,TargetT>(Guid userId, int pageIndex, int pageSize);
->>>>>>> a59f9893
 }