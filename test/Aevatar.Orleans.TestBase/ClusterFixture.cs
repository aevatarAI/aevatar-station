--- conflicted
+++ resolved
@@ -61,7 +61,6 @@
                     services.AddAutoMapper(typeof(AIApplicationGrainsModule).Assembly);
                     var mock = new Mock<ILocalEventBus>();
                     services.AddSingleton(typeof(ILocalEventBus), mock.Object);
-<<<<<<< HEAD
 
                     // Configure logging
                     var loggerProvider = new MockLoggerProvider("Aevatar");
@@ -94,65 +93,11 @@
                     services.AddMediatR(cfg =>
                         cfg.RegisterServicesFromAssembly(typeof(SaveStateBatchCommandHandler).Assembly)
                     );
-                    services.AddMediatR(cfg =>
-                        cfg.RegisterServicesFromAssembly(typeof(SaveGEventCommandHandler).Assembly)
-                    );
-                    services.AddMediatR(cfg =>
-                        cfg.RegisterServicesFromAssembly(typeof(SendEventCommandHandler).Assembly)
-                    );
-                    services.AddMediatR(cfg =>
-                        cfg.RegisterServicesFromAssembly(typeof(GetGEventQueryHandler).Assembly)
-                    );
-
-=======
-
-                    // Configure logging
-                    var loggerProvider = new MockLoggerProvider("Aevatar");
-                    services.AddSingleton<ILoggerProvider>(loggerProvider);
-                    LoggerProvider = loggerProvider;
-                    services.AddLogging(logging =>
-                    {
-                        //logging.AddProvider(loggerProvider);
-                        logging.AddConsole(); // Adds console logger
-                    });
-                    services.OnExposing(onServiceExposingContext =>
-                    {
-                        var implementedTypes = ReflectionHelper.GetImplementedGenericTypes(
-                            onServiceExposingContext.ImplementationType,
-                            typeof(IObjectMapper<,>)
-                        );
-                    });
-
-                    services.AddTransient(typeof(IObjectMapper<>), typeof(DefaultObjectMapper<>));
-                    services.AddTransient(typeof(IObjectMapper), typeof(DefaultObjectMapper));
-                    services.AddTransient(typeof(IAutoObjectMappingProvider),
-                        typeof(AutoMapperAutoObjectMappingProvider));
-                    services.AddTransient(sp => new MapperAccessor()
-                    {
-                        Mapper = sp.GetRequiredService<IMapper>()
-                    });
-                    //services.AddMediatR(typeof(TestSiloConfigurations).Assembly);
-
-                    services.AddTransient<IMapperAccessor>(provider => provider.GetRequiredService<MapperAccessor>());
-                    services.AddMediatR(cfg =>
-                        cfg.RegisterServicesFromAssembly(typeof(SaveStateBatchCommandHandler).Assembly)
-                    );
->>>>>>> 7dde167e
 
                     services.AddSingleton<IIndexingService, ElasticIndexingService>();
 
                     services.AddSingleton(typeof(IEventDispatcher), typeof(CQRSProvider));
                     services.AddSingleton(typeof(ICQRSProvider), typeof(CQRSProvider));
-<<<<<<< HEAD
-                    services.AddSingleton<IElasticClient>(provider =>
-                    {
-                        var settings = new ConnectionSettings(new Uri("http://127.0.0.1:9200"))
-                            .DefaultIndex("cqrs").DefaultFieldNameInferrer(fieldName =>
-                                char.ToLowerInvariant(fieldName[0]) + fieldName[1..]);
-                        return new ElasticClient(settings);
-                    });
-=======
->>>>>>> 7dde167e
                     services.AddSingleton(typeof(ICqrsService), typeof(CqrsService));
                 })
                 .AddMemoryStreams("Aevatar")
