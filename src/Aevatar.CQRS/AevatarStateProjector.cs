using System;
using System.Collections.Concurrent;
using System.Collections.Generic;
using System.Linq;
using System.Threading.Tasks;
using Aevatar.Core.Abstractions;
using Aevatar.CQRS.Dto;
using Aevatar.Options;
using MediatR;
using Microsoft.Extensions.Logging;
using Microsoft.Extensions.Options;
using Orleans.Runtime;
using Volo.Abp.DependencyInjection;

public class AevatarStateProjector : IStateProjector, ISingletonDependency
{
    private readonly ConcurrentDictionary<string, SaveStateCommand> _latestCommands = new();
    private readonly IMediator _mediator;
    private readonly ILogger<AevatarStateProjector> _logger;
    private readonly ProjectorBatchOptions _batchOptions;

    public AevatarStateProjector(
        IMediator mediator,
        ILogger<AevatarStateProjector> logger,
        IOptionsSnapshot<ProjectorBatchOptions> options)
    {
        _mediator = mediator;
        _logger = logger;
        _batchOptions = options.Value;
        _ = ProcessCommandsAsync();
    }

    public Task ProjectAsync<T>(T state) where T : StateWrapperBase
    {
        if (IsValidStateWrapper(state))
        {
            dynamic wrapper = state;
            GrainId grainId = wrapper.GrainId;
            StateBase wrapperState = wrapper.State;
            int version = wrapper.Version;
<<<<<<< HEAD
            _logger.LogDebug("AevatarStateProjector GrainId {GrainId} Version {Version}",grainId.ToString(), version);
            var command = new SaveStateCommand
            {
                Id = grainId.ToString(),
                GuidKey = grainId.GetGuidKey().
                    ToString(),
=======
            _logger.LogDebug("AevatarStateProjector GrainId {GrainId} Version {Version}", grainId.ToString(), version);
            var command = new SaveStateCommand
            {
                Id = grainId.ToString(),
                GuidKey = grainId.GetGuidKey().ToString(),
>>>>>>> 7dde167e
                State = wrapperState,
                Version = version
            };

            _latestCommands.AddOrUpdate(
                command.Id,
                command,
                (id, existing) => command.Version > existing.Version ? command : existing
            );
        }

        return Task.CompletedTask;
    }

    private async Task ProcessCommandsAsync()
    {
        while (true)
        {
            try
            {
                if (_latestCommands.Count < _batchOptions.BatchSize)
                {
                    await Task.Delay(_batchOptions.BatchTimeoutSeconds * 1000);
                }

                var currentBatch = _latestCommands.Values
                    .OrderByDescending(c => c.Version)
                    .Take(_batchOptions.BatchSize)
                    .ToList();

                if (currentBatch.Count > 0)
                {
                    _logger.LogInformation("latestCommands count :{Count} ", _latestCommands.Count);
                    await SendBatchAsync(currentBatch);
                    CleanProcessedCommands(currentBatch);
                }
            }
            catch (Exception ex)
            {
                _logger.LogError(ex, "Batch processing failed");
            }
<<<<<<< HEAD
        }
    }

    private void CleanProcessedCommands(List<SaveStateCommand> processed)
    {
        foreach (var cmd in processed)
        {
            _latestCommands.TryGetValue(cmd.Id, out var current);
            if (current != null && current.Version <= cmd.Version)
            {
                _latestCommands.TryRemove(cmd.Id, out _);
=======
        }
    }

    private void CleanProcessedCommands(List<SaveStateCommand> processed)
    {
        foreach (var cmd in processed)
        {
            _latestCommands.TryGetValue(cmd.Id, out var current);
            if (current != null && current.Version <= cmd.Version)
            {
                _latestCommands.TryRemove(cmd.Id, out _);
            }
        }
    }


    private bool IsValidStateWrapper<T>(T state) where T : StateWrapperBase
    {
        return state.GetType().IsGenericType &&
               state.GetType().GetGenericTypeDefinition() == typeof(StateWrapper<>) &&
               typeof(StateBase).IsAssignableFrom(state.GetType().GetGenericArguments()[0]);
    }

    private async Task SendBatchAsync(List<SaveStateCommand> batch)
    {
        const int maxRetries = 3;
        int retryCount = 0;
        List<SaveStateCommand> remainingCommands = new(batch);

        while (retryCount < maxRetries && remainingCommands.Count > 0)
        {
            try
            {
                var batchCommand = new SaveStateBatchCommand { Commands = remainingCommands };
                await _mediator.Send(batchCommand);
                _logger.LogInformation("Successfully sent {Count} commands", remainingCommands.Count);
                return;
            }
            catch (Exception ex)
            {
                retryCount++;
                _logger.LogWarning(ex, "Batch send failed (Attempt {RetryCount}/{MaxRetries})", retryCount, maxRetries);

                remainingCommands = GetValidCommands(remainingCommands);

                if (remainingCommands.Count == 0)
                {
                    _logger.LogInformation("All commands expired or succeeded");
                    return;
                }

                await Task.Delay(TimeSpan.FromSeconds(Math.Pow(2, retryCount)));
            }
        }

        _logger.LogError("Failed to send {Count} commands after {Retries} retries", remainingCommands.Count,
            maxRetries);
    }

    private List<SaveStateCommand> GetValidCommands(List<SaveStateCommand> commands)
    {
        var validCommands = new List<SaveStateCommand>();
        foreach (var cmd in commands)
        {
            if (_latestCommands.TryGetValue(cmd.Id, out var latest) && latest.Version == cmd.Version)
            {
                validCommands.Add(cmd);
            }
            else
            {
                _logger.LogDebug("Command {Id} v{Version} expired, latest is v{LatestVersion}",
                    cmd.Id, cmd.Version, latest?.Version ?? -1);
>>>>>>> 7dde167e
            }
        }

        return validCommands;
    }


    private bool IsValidStateWrapper<T>(T state) where T : StateWrapperBase
    {
        return state.GetType().IsGenericType &&
               state.GetType().GetGenericTypeDefinition() == typeof(StateWrapper<>) &&
               typeof(StateBase).IsAssignableFrom(state.GetType().GetGenericArguments()[0]);
    }

    private async Task SendBatchAsync(List<SaveStateCommand> batch)
    {
        try
        {
            var batchCommand = new SaveStateBatchCommand();
            batchCommand.Commands = batch;
            await _mediator.Send(batchCommand);
            _logger.LogInformation("Sent {Count} commands", batch.Count);
        }
        catch (Exception ex)
        {
            _logger.LogError(ex, "Batch send failed");

            await RetryBatchAsync(batch, maxRetries: 3);
        }
    }

    private async Task RetryBatchAsync(List<SaveStateCommand> batch, int maxRetries)
    {
        for (int i = 0; i < maxRetries; i++)
        {
            await Task.Delay(TimeSpan.FromSeconds(Math.Pow(2, i)));
            try
            {
                var validCommands = batch
                    .Where(c => _latestCommands.TryGetValue(c.Id, out var latest) && latest.Version == c.Version)
                    .ToList();

                if (validCommands.Count == 0) return;
                await SendBatchAsync(validCommands);
                return;
            }
            catch
            {
                _logger.LogWarning("Retry {RetryCount}/3 failed", i + 1);
            }
        }

        _logger.LogError("Batch failed after {Retries} retries", maxRetries);
    }
}<|MERGE_RESOLUTION|>--- conflicted
+++ resolved
@@ -38,20 +38,12 @@
             GrainId grainId = wrapper.GrainId;
             StateBase wrapperState = wrapper.State;
             int version = wrapper.Version;
-<<<<<<< HEAD
             _logger.LogDebug("AevatarStateProjector GrainId {GrainId} Version {Version}",grainId.ToString(), version);
             var command = new SaveStateCommand
             {
                 Id = grainId.ToString(),
                 GuidKey = grainId.GetGuidKey().
                     ToString(),
-=======
-            _logger.LogDebug("AevatarStateProjector GrainId {GrainId} Version {Version}", grainId.ToString(), version);
-            var command = new SaveStateCommand
-            {
-                Id = grainId.ToString(),
-                GuidKey = grainId.GetGuidKey().ToString(),
->>>>>>> 7dde167e
                 State = wrapperState,
                 Version = version
             };
@@ -93,19 +85,6 @@
             {
                 _logger.LogError(ex, "Batch processing failed");
             }
-<<<<<<< HEAD
-        }
-    }
-
-    private void CleanProcessedCommands(List<SaveStateCommand> processed)
-    {
-        foreach (var cmd in processed)
-        {
-            _latestCommands.TryGetValue(cmd.Id, out var current);
-            if (current != null && current.Version <= cmd.Version)
-            {
-                _latestCommands.TryRemove(cmd.Id, out _);
-=======
         }
     }
 
@@ -178,59 +157,9 @@
             {
                 _logger.LogDebug("Command {Id} v{Version} expired, latest is v{LatestVersion}",
                     cmd.Id, cmd.Version, latest?.Version ?? -1);
->>>>>>> 7dde167e
             }
         }
 
         return validCommands;
     }
-
-
-    private bool IsValidStateWrapper<T>(T state) where T : StateWrapperBase
-    {
-        return state.GetType().IsGenericType &&
-               state.GetType().GetGenericTypeDefinition() == typeof(StateWrapper<>) &&
-               typeof(StateBase).IsAssignableFrom(state.GetType().GetGenericArguments()[0]);
-    }
-
-    private async Task SendBatchAsync(List<SaveStateCommand> batch)
-    {
-        try
-        {
-            var batchCommand = new SaveStateBatchCommand();
-            batchCommand.Commands = batch;
-            await _mediator.Send(batchCommand);
-            _logger.LogInformation("Sent {Count} commands", batch.Count);
-        }
-        catch (Exception ex)
-        {
-            _logger.LogError(ex, "Batch send failed");
-
-            await RetryBatchAsync(batch, maxRetries: 3);
-        }
-    }
-
-    private async Task RetryBatchAsync(List<SaveStateCommand> batch, int maxRetries)
-    {
-        for (int i = 0; i < maxRetries; i++)
-        {
-            await Task.Delay(TimeSpan.FromSeconds(Math.Pow(2, i)));
-            try
-            {
-                var validCommands = batch
-                    .Where(c => _latestCommands.TryGetValue(c.Id, out var latest) && latest.Version == c.Version)
-                    .ToList();
-
-                if (validCommands.Count == 0) return;
-                await SendBatchAsync(validCommands);
-                return;
-            }
-            catch
-            {
-                _logger.LogWarning("Retry {RetryCount}/3 failed", i + 1);
-            }
-        }
-
-        _logger.LogError("Batch failed after {Retries} retries", maxRetries);
-    }
 }