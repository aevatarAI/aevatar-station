--- conflicted
+++ resolved
@@ -20,11 +20,8 @@
 using Volo.Abp.Identity;
 using Volo.Abp.Modularity;
 using Volo.Abp.PermissionManagement;
-<<<<<<< HEAD
-=======
 using Volo.Abp.EventBus;
 using Volo.Abp.VirtualFileSystem;
->>>>>>> 75468a08
 
 namespace Aevatar;
 
@@ -40,12 +37,8 @@
     typeof(AevatarCQRSModule),
     typeof(AevatarWebhookDeployModule),
     typeof(AevatarKubernetesModule),
-<<<<<<< HEAD
-    typeof(AbpAutoMapperModule)
-=======
     typeof(AbpAutoMapperModule),
     typeof(AbpEventBusModule)
->>>>>>> 75468a08
 )]
 public class AevatarApplicationModule : AbpModule
 {
