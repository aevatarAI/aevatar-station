--- conflicted
+++ resolved
@@ -8,7 +8,12 @@
     Task DestroyWebHookAsync(string appId, string version);
     Task RestartWebHookAsync(string appId,string version);
 
-<<<<<<< HEAD
+    // Methods that KubernetesHostManager actually implements
+    Task CreateApplicationAsync(string appId, string version, string corsUrls, Guid tenantId);
+    Task DestroyApplicationAsync(string appId, string version);
+    Task UpgradeApplicationAsync(string appId, string version, string corsUrls, Guid tenantId);
+    Task UpdateDeploymentImageAsync(string appId, string version, string newImage);
+    Task RestartHostAsync(string appId, string version);
     /// <summary>
     /// Updates existing K8s ConfigMaps with the latest business configuration for specific host type
     /// </summary>
@@ -16,12 +21,5 @@
     /// <param name="version">Host version</param>
     /// <param name="hostType">Host type to update</param>
     Task UpdateBusinessConfigurationAsync(string hostId, string version, HostTypeEnum hostType);
-=======
-    // Methods that KubernetesHostManager actually implements
-    Task CreateApplicationAsync(string appId, string version, string corsUrls, Guid tenantId);
-    Task DestroyApplicationAsync(string appId, string version);
-    Task UpgradeApplicationAsync(string appId, string version, string corsUrls, Guid tenantId);
-    Task UpdateDeploymentImageAsync(string appId, string version, string newImage);
-    Task RestartHostAsync(string appId, string version);
->>>>>>> 8046dc2a
+    
 }