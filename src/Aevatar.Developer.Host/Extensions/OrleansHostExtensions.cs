using System;
using System.Collections.Generic;
using Aevatar.Dapr;
using Microsoft.Extensions.Configuration;
using Microsoft.Extensions.Hosting;
using Orleans;
using Orleans.Configuration;
using Orleans.Hosting;
using Orleans.Providers.MongoDB.Configuration;
using Orleans.Serialization;
using Orleans.Streams.Kafka.Config;
using Serilog;

namespace Aevatar.Developer.Host.Extensions;

public static class OrleansHostExtensions
{
    public static IHostBuilder UseOrleansClientConfigration(this IHostBuilder hostBuilder)
    {
        return hostBuilder.UseOrleansClient((context, clientBuilder) =>
        {
            var config = context.Configuration;
            var configSection = context.Configuration.GetSection("Orleans");
            var hostId = context.Configuration.GetValue<string>("Host:HostId");
            if (configSection == null)
                throw new ArgumentNullException(nameof(configSection), "The Orleans config node is missing");
            clientBuilder.UseMongoDBClient(configSection.GetValue<string>("MongoDBClient"))
                .UseMongoDBClustering(options =>
                {
                    options.DatabaseName = configSection.GetValue<string>("DataBase");
                    options.Strategy = MongoDBMembershipStrategy.SingleDocument;
                    options.CollectionPrefix = hostId.IsNullOrEmpty() ? "OrleansAevatar" : $"Orleans{hostId}";
                })
                .Configure<ClusterOptions>(options =>
                {
                    options.ClusterId = configSection.GetValue<string>("ClusterId");
                    options.ServiceId = configSection.GetValue<string>("ServiceId");
                })
                .Configure<ExceptionSerializationOptions>(options =>
                {
                    options.SupportedNamespacePrefixes.Add("Volo.Abp");
                    options.SupportedNamespacePrefixes.Add("Newtonsoft.Json");
                    options.SupportedNamespacePrefixes.Add("MongoDB.Driver");
                })
                .AddActivityPropagation();
<<<<<<< HEAD
                
=======

>>>>>>> fed2ef5f
            var streamProvider = config.GetSection("OrleansStream:Provider").Get<string>();
            Log.Information("Stream Provider: {streamProvider}", streamProvider);
            if (string.Equals("kafka", streamProvider, StringComparison.CurrentCultureIgnoreCase))
            {
                Log.Information("Using Kafka as stream provider.");
                clientBuilder
                    .AddKafka("Aevatar")
                    .WithOptions(options =>
                    {
<<<<<<< HEAD
                        options.BrokerList = config.GetSection("OrleansStream:Brokers").Get<List<string>>();
                        options.ConsumerGroupId = "Aevatar";
                        options.ConsumeMode = ConsumeMode.LastCommittedMessage;

                        var partitions = config.GetSection("OrleansStream:Partitions").Get<int>();
                        var replicationFactor =
                            config.GetSection("OrleansStream:ReplicationFactor").Get<short>();
                        var topics = config.GetSection("OrleansStream:Topics").Get<string>();
                        topics = topics.IsNullOrEmpty() ? CommonConstants.StreamNamespace : topics;
                        foreach (var topic in topics.Split(','))
                        {
=======
                        Log.Debug("Step 1");
                        options.BrokerList = config.GetSection("OrleansStream:Brokers").Get<List<string>>();
                        options.ConsumerGroupId = "Aevatar";
                        options.ConsumeMode = ConsumeMode.LastCommittedMessage;
                        Log.Debug("Step 2");
                        var partitions = config.GetSection("OrleansStream:Partitions").Get<int>();
                        Log.Debug($"Step 2 partitions:{partitions}");
                        var replicationFactor =
                            config.GetSection("OrleansStream:ReplicationFactor").Get<short>();
                        Log.Debug($"Step 3--->{replicationFactor}");
                        var topics = config.GetSection("OrleansStream:Topics").Get<string>();
                        Log.Debug($"Step 4--->topics:{topics}");
                        topics = topics.IsNullOrEmpty() ? CommonConstants.StreamNamespace : topics;
                        foreach (var topic in topics.Split(','))
                        {
                            Log.Debug($"Step 5--->start topic:{topic}");
>>>>>>> fed2ef5f
                            options.AddTopic(topic.Trim(), new TopicCreationConfig
                            {
                                AutoCreate = true,
                                Partitions = partitions,
                                ReplicationFactor = replicationFactor
                            });
<<<<<<< HEAD
                        }
=======
                            Log.Debug($"Step 5--->end topic:{topic}");
                        }

                        Log.Debug("Step 6");
>>>>>>> fed2ef5f
                        Log.Information("Kafka Options: {@options}", options);
                    })
                    .AddJson()
                    .Build();
            }
            else
            {
                clientBuilder.AddMemoryStreams("Aevatar");
            }
        });
    }
}<|MERGE_RESOLUTION|>--- conflicted
+++ resolved
@@ -43,11 +43,7 @@
                     options.SupportedNamespacePrefixes.Add("MongoDB.Driver");
                 })
                 .AddActivityPropagation();
-<<<<<<< HEAD
-                
-=======
 
->>>>>>> fed2ef5f
             var streamProvider = config.GetSection("OrleansStream:Provider").Get<string>();
             Log.Information("Stream Provider: {streamProvider}", streamProvider);
             if (string.Equals("kafka", streamProvider, StringComparison.CurrentCultureIgnoreCase))
@@ -57,19 +53,6 @@
                     .AddKafka("Aevatar")
                     .WithOptions(options =>
                     {
-<<<<<<< HEAD
-                        options.BrokerList = config.GetSection("OrleansStream:Brokers").Get<List<string>>();
-                        options.ConsumerGroupId = "Aevatar";
-                        options.ConsumeMode = ConsumeMode.LastCommittedMessage;
-
-                        var partitions = config.GetSection("OrleansStream:Partitions").Get<int>();
-                        var replicationFactor =
-                            config.GetSection("OrleansStream:ReplicationFactor").Get<short>();
-                        var topics = config.GetSection("OrleansStream:Topics").Get<string>();
-                        topics = topics.IsNullOrEmpty() ? CommonConstants.StreamNamespace : topics;
-                        foreach (var topic in topics.Split(','))
-                        {
-=======
                         Log.Debug("Step 1");
                         options.BrokerList = config.GetSection("OrleansStream:Brokers").Get<List<string>>();
                         options.ConsumerGroupId = "Aevatar";
@@ -86,21 +69,16 @@
                         foreach (var topic in topics.Split(','))
                         {
                             Log.Debug($"Step 5--->start topic:{topic}");
->>>>>>> fed2ef5f
                             options.AddTopic(topic.Trim(), new TopicCreationConfig
                             {
                                 AutoCreate = true,
                                 Partitions = partitions,
                                 ReplicationFactor = replicationFactor
                             });
-<<<<<<< HEAD
-                        }
-=======
                             Log.Debug($"Step 5--->end topic:{topic}");
                         }
 
                         Log.Debug("Step 6");
->>>>>>> fed2ef5f
                         Log.Information("Kafka Options: {@options}", options);
                     })
                     .AddJson()
