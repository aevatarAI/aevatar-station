--- conflicted
+++ resolved
@@ -104,22 +104,15 @@
     private async Task<Dictionary<string, AgentTypeData?>> GetAgentTypeDataMap()
     {
         var systemAgents = _agentOptions.CurrentValue.SystemAgentList;
-        Stopwatch stopwatch = Stopwatch.StartNew();
         var availableGAgents = _gAgentManager.GetAvailableGAgentTypes();
-        stopwatch.Stop();
-        _logger.LogInformation("GetAgentTypeDataMap GetAvailableGAgentTypes {Time}",stopwatch.ElapsedMilliseconds);
         var validAgent = availableGAgents.Where(a => !a.Namespace.StartsWith("OrleansCodeGen")).ToList();
         var businessAgentTypes = validAgent.Where(a => !systemAgents.Contains(a.Name)).ToList();
-        _logger.LogInformation("GetAgentTypeDataMap businessAgentTypes {businessAgentTypesCount}",businessAgentTypes.Count);
 
         var dict = new Dictionary<string, AgentTypeData?>();
-       
+
         foreach (var agentType in businessAgentTypes)
         {
-            stopwatch = Stopwatch.StartNew();
             var grainType = _grainTypeResolver.GetGrainType(agentType).ToString();
-            _logger.LogInformation("GetAgentTypeDataMap GetGrainType agentType {agentType} ,{Time}",agentType.Name,stopwatch.ElapsedMilliseconds);
-            stopwatch.Stop();
             if (grainType != null)
             {
                 var agentTypeData = new AgentTypeData
@@ -255,15 +248,8 @@
 
     public async Task<AgentDto> CreateAgentAsync(CreateAgentInputDto dto)
     {
-        Stopwatch stopwatch = Stopwatch.StartNew();
         CheckCreateParam(dto);
-        stopwatch.Stop();
-        _logger.LogInformation("CreateAgentAsync CheckCreateParam {Time}",stopwatch.ElapsedMilliseconds);
-        stopwatch = Stopwatch.StartNew();
         var userId = _userAppService.GetCurrentUserId();
-        stopwatch.Stop();
-        _logger.LogInformation("CreateAgentAsync GetCurrentUserId {Time}",stopwatch.ElapsedMilliseconds);
-       
         var guid = dto.AgentId ?? Guid.NewGuid();
         var agentData = new AgentData
         {
@@ -273,21 +259,13 @@
             Name = dto.Name
         };
 
-<<<<<<< HEAD
         var initializationParam = JsonConvert.SerializeObject(dto.Properties);
-        stopwatch = Stopwatch.StartNew();
-=======
-        var initializationParam = dto.Properties.IsNullOrEmpty() ? string.Empty : JsonConvert.SerializeObject(dto.Properties);
->>>>>>> 3b7a3d26
         var businessAgent = await InitializeBusinessAgent(guid, dto.AgentType, initializationParam);
-        stopwatch.Stop();
-        _logger.LogInformation("CreateAgentAsync InitializeBusinessAgent {Time}",stopwatch.ElapsedMilliseconds);
-        stopwatch = Stopwatch.StartNew();
+
         var creatorAgent = _clusterClient.GetGrain<ICreatorGAgent>(guid);
         agentData.BusinessAgentGrainId = businessAgent.GetGrainId();
         await creatorAgent.CreateAgentAsync(agentData);
-        stopwatch.Stop();
-        _logger.LogInformation("CreateAgentAsync CreateAgentAsync {Time}",stopwatch.ElapsedMilliseconds);
+
         var resp = new AgentDto
         {
             Id = guid,
@@ -343,24 +321,15 @@
     private async Task<IGAgent> InitializeBusinessAgent(Guid primaryKey, string agentType,
         string agentProperties)
     {
-        Stopwatch  stopwatch = Stopwatch.StartNew();
         var grainId = GrainId.Create(agentType, GuidUtil.GuidToGrainKey(primaryKey));
         var businessAgent = await _gAgentFactory.GetGAgentAsync(grainId);
-        stopwatch.Stop();
-        _logger.LogInformation("CreateAgentAsync InitializeBusinessAgent GetGAgentAsync{Time}",stopwatch.ElapsedMilliseconds);
-        
-        stopwatch = Stopwatch.StartNew();
+
         var initializationData = await GetAgentConfigurationAsync(businessAgent);
-        stopwatch.Stop();
-        _logger.LogInformation("CreateAgentAsync InitializeBusinessAgent GetAgentConfigurationAsync{Time}",stopwatch.ElapsedMilliseconds);
-        
         if (initializationData != null && !agentProperties.IsNullOrEmpty())
         {
-            stopwatch = Stopwatch.StartNew();
             var config = SetupConfigurationData(initializationData, agentProperties);
             await businessAgent.ConfigAsync(config);
-            stopwatch.Stop();
-            _logger.LogInformation("CreateAgentAsync InitializeBusinessAgent ConfigAsync{Time}",stopwatch.ElapsedMilliseconds);
+            
         }
         
         return businessAgent;
