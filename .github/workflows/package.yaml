name: Package

on:
  workflow_dispatch:
    inputs:
      servicename:
        description: 'Select service to build and deploy'
        required: true
        default: 'Aevatar.HttpApi.Host'
        type: choice
        options:
          - Aevatar.Silo
          - Aevatar.Developer.Host

env:
  DOTNET_INSTALL_DIR: "./.dotnet"

concurrency:
  group: workflow-${{ github.ref }}
  cancel-in-progress: false

jobs:
  publish:
    runs-on: aismart-runner
    steps:
      - name: Checkout code
        uses: actions/checkout@v3
      - name: Setup .NET
        uses: actions/setup-dotnet@v3
        with:
          dotnet-version: '9.0.x'
      - name: Cache NuGet Packages
        id: nuget-packages
        uses: actions/cache@v4
        env:
          cache-name: nuget-package-cache
        with:
          path: ~/.nuget/packages
          key: ${{ runner.os }}-${{ env.cache-name }}-${{ github.event.inputs.servicename }}

      - name: List NuGet Packages
        if: ${{ steps.nuget-packages.outputs.cache-hit == 'true' }}
        continue-on-error: true
        run: ls -lh ~/.nuget/packages
      - run: dotnet publish src/${{ github.event.inputs.servicename}}/${{ github.event.inputs.servicename }}.csproj -o out/${{ github.event.inputs.servicename }}
      - name: Upload build artifacts
        uses: actions/upload-artifact@v4
        with:
          name: ${{ github.event.inputs.servicename }}
          path: out/${{ github.event.inputs.servicename }}
          retention-days: 1

  build-and-push-image:
    needs: publish
    runs-on: aismart-runner
    permissions:
      contents: read
    outputs:
      short_sha: ${{ steps.vars.outputs.short_sha }}
    steps:
      - name: Checkout
        uses: actions/checkout@v4
      - name: Set short git commit SHA
        id: vars
        run: |
          calculatedSha=$(git rev-parse --short ${{ github.sha }})
          echo "short_sha=$calculatedSha" >> "$GITHUB_OUTPUT"
      - name: Download a single artifact
        uses: actions/download-artifact@v4
        with:
          name: ${{ github.event.inputs.servicename }}
          path: out/${{ github.event.inputs.servicename }}
      - name: Create image tag
        id: meta
        uses: docker/metadata-action@v5
        with:
          images: ${{ secrets.REPOSITORY_REGION }}-docker.pkg.dev/${{ secrets.PROJECT_ID }}/${{ secrets.REPOSITORY }}/${{ github.event.inputs.servicename }}
          tags: |
            type=sha
      - name: Set up Docker Buildx
        uses: docker/setup-buildx-action@v3
      - name: Build and push
        uses: docker/build-push-action@v5
        with:
          context: .
          push: true
          build-args: |
            servicename=${{ github.event.inputs.servicename }}
          platforms: linux/amd64
          tags: ${{ steps.meta.outputs.tags }}
          labels: ${{ steps.meta.outputs.labels }}
          cache-from: type=gha
          cache-to: type=gha,mode=max

      - name: Determine hostType
        id: determine_host_type
        run: |
          # Default hostType is undefined (-1), only set for specific applications 
          hostType="-1"
          if [ "${{ github.event.inputs.servicename }}" = "Aevatar.Silo" ]; then
            hostType="0"
          elif [ "${{ github.event.inputs.servicename }}" = "Aevatar.Developer.Host" ]; then
            hostType="1"
          fi
          echo "hostType=$hostType" >> $GITHUB_ENV
          
      - name: Exit early for unsupported applications
        if: env.hostType == '-1'
        run: |
          echo "Unsupported application: ${{ github.event.inputs.servicename }}. Skipping workflow."
          exit 0
      
      - name: Request token from auth-station
        id: auth_token_request
        run: |
          response=$(curl -X POST "https://auth-station-staging.aevatar.ai/connect/token" \
          -H "Content-Type: application/x-www-form-urlencoded" \
          -H "Accept: application/json" \
          --data-urlencode "grant_type=client_credentials" \
<<<<<<< HEAD
          --data-urlencode "client_id=${{ secrets.AIMINI_CLIENT_ID }}" \
          --data-urlencode "client_secret=${{ secrets.AIMINI_CLIENT_SECRET }}" \
=======
          --data-urlencode "client_id=${{ secrets.TEST_CLIENT_ID }}" \
          --data-urlencode "client_secret=${{ secrets.TEST_CLIENT_SECRET }}" \
>>>>>>> 3c2b6370
          --data-urlencode "scope=Aevatar")
          echo "Response: $response"
          token=$(echo $response | jq -r '.access_token')
          echo "access_token=$token" >> $GITHUB_ENV

      - name: Conditionally Call UpdateDockerImage endpoint
        run: |
          echo "Calling UpdateDockerImage for hostType=${{ env.hostType }} with imageName=${{ steps.meta.outputs.tags }}"

          curl -X 'POST' "https://station-staging.aevatar.ai/api/users/updateDockerImage?hostType=${{ env.hostType }}&imageName=$(echo '${{ steps.meta.outputs.tags }}' | sed 's/:/%3A/g')" \
            -H "accept: */*" \
            -H "Authorization: Bearer ${{ env.access_token }}" \
            -H "X-Requested-With: XMLHttpRequest" \
            -d ''

          echo "Docker image updated successfully."<|MERGE_RESOLUTION|>--- conflicted
+++ resolved
@@ -117,13 +117,8 @@
           -H "Content-Type: application/x-www-form-urlencoded" \
           -H "Accept: application/json" \
           --data-urlencode "grant_type=client_credentials" \
-<<<<<<< HEAD
           --data-urlencode "client_id=${{ secrets.AIMINI_CLIENT_ID }}" \
           --data-urlencode "client_secret=${{ secrets.AIMINI_CLIENT_SECRET }}" \
-=======
-          --data-urlencode "client_id=${{ secrets.TEST_CLIENT_ID }}" \
-          --data-urlencode "client_secret=${{ secrets.TEST_CLIENT_SECRET }}" \
->>>>>>> 3c2b6370
           --data-urlencode "scope=Aevatar")
           echo "Response: $response"
           token=$(echo $response | jq -r '.access_token')
