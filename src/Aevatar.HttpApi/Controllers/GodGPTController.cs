using System;
using System.Collections.Generic;
using System.Diagnostics;
using System.IO;
using System.Threading.Tasks;
using Aevatar.Application.Grains.Agents.ChatManager;
using Aevatar.Application.Grains.Agents.ChatManager.Chat;
using Aevatar.Core;
using Aevatar.Core.Abstractions;
using Aevatar.GAgents.AI.Common;
using Aevatar.Quantum;
using Aevatar.Service;
using Asp.Versioning;
using HandlebarsDotNet;
using Microsoft.AspNetCore.Authorization;
using Microsoft.AspNetCore.Http;
using Microsoft.AspNetCore.Mvc;
using Microsoft.AspNetCore.WebUtilities;
using Microsoft.Extensions.DependencyInjection;
using Microsoft.Extensions.Logging;
using Microsoft.Extensions.Options;
using Newtonsoft.Json;
using Orleans;
using Orleans.Runtime;
using Orleans.Streams;
using Volo.Abp;

namespace Aevatar.Controllers;

[RemoteService]
[ControllerName("GodGPT")]
[Route("api/gotgpt")]
[Authorize]
public class GodGPTController : AevatarController
{
    private readonly IGodGPTService _godGptService;
    private readonly IClusterClient _clusterClient;
    private readonly string _defaultLLM = "OpenAI";
    private readonly string _defaultPrompt = "you are a robot";
    private readonly IOptions<AevatarOptions> _aevatarOptions;
    private readonly ILogger<GodGPTController> _logger;
    const string Version = "1.0.0";


    public GodGPTController(IGodGPTService godGptService, IClusterClient clusterClient,
        IOptions<AevatarOptions> aevatarOptions, ILogger<GodGPTController> logger)
    {
        _godGptService = godGptService;
        _clusterClient = clusterClient;
        _aevatarOptions = aevatarOptions;
        _logger = logger;
    }

    [HttpGet("query-version")]
    public Task<string> QueryVersion()
    {
        return Task.FromResult(Version);
    }

    [HttpPost("create-session")]
    public async Task<Guid> CreateSessionAsync()
    {
        return await _godGptService.CreateSessionAsync((Guid)CurrentUser.Id!, _defaultLLM, _defaultPrompt);
    }

    [HttpPost("chat")]
    public async Task<QuantumChatResponseDto> ChatWithSessionAsync(QuantumChatRequestDto request)
    {
        var stopwatch = Stopwatch.StartNew();
        _logger.LogDebug($"[GodGPTController][ChatWithSessionAsync] http start:{request.SessionId}");
        var streamProvider = _clusterClient.GetStreamProvider("Aevatar");
        var streamId = StreamId.Create(_aevatarOptions.Value.StreamNamespace, request.SessionId);
        _logger.LogDebug(
            $"[GodGPTController][ChatWithSessionAsync] sessionId {request.SessionId}, namespace {_aevatarOptions.Value.StreamNamespace}, streamId {streamId.ToString()}");
        Response.ContentType = "text/event-stream";
        var responseStream = streamProvider.GetStream<ResponseStreamGodChat>(streamId);
        var godChat = _clusterClient.GetGrain<IGodChat>(request.SessionId);

        var chatId = Guid.NewGuid().ToString();
        await godChat.StreamChatWithSessionAsync(request.SessionId, string.Empty, request.Content,
            chatId, null, true);
        _logger.LogDebug($"[GodGPTController][ChatWithSessionAsync] http request llm:{request.SessionId}");
        var exitSignal = new TaskCompletionSource();
        StreamSubscriptionHandle<ResponseStreamGodChat>? subscription = null;
        var firstFlag = false;
        subscription = await responseStream.SubscribeAsync(async (chatResponse, token) =>
        {
            if (chatResponse.ChatId != chatId)
            {
                return;
            }

            if (firstFlag == false)
            {
                firstFlag = true;
<<<<<<< HEAD
                _logger.LogDebug($"[GodGPTController][ChatWithSessionAsync] SubscribeAsync get first message:{request.SessionId}, duration: {stopwatch.ElapsedMilliseconds}ms");
=======
                _logger.LogDebug(
                    $"[GodGPTController][ChatWithSessionAsync] SubscribeAsync get first message:{request.SessionId}");
>>>>>>> 9449e0f3
            }

            var responseData = $"data: {JsonConvert.SerializeObject(chatResponse.ConvertToHttpResponse())}\n\n";
            await Response.WriteAsync(responseData);
            await Response.Body.FlushAsync();

            if (chatResponse.IsLastChunk)
            {
                exitSignal.TrySetResult();
                if (subscription != null)
                {
                    await subscription.UnsubscribeAsync();
                }
            }
        }, ex =>
        {
            exitSignal.TrySetException(ex);
            return Task.CompletedTask;
        }, () =>
        {
            exitSignal.TrySetResult();
            return Task.CompletedTask;
        });

        try
        {
            await exitSignal.Task.WaitAsync(HttpContext.RequestAborted);
        }
        finally
        {
            if (subscription != null)
            {
                await subscription.UnsubscribeAsync();
            }
        }

        _logger.LogDebug($"[GodGPTController][ChatWithSessionAsync] complete done sessionId:{request.SessionId}");
        return new QuantumChatResponseDto()
        {
            Content = "",
            NewTitle = "",
        };
    }

    [HttpGet("session-list")]
    public async Task<List<SessionInfoDto>> GetSessionListAsync()
    {
        return await _godGptService.GetSessionListAsync((Guid)CurrentUser.Id!);
    }

    [HttpGet("{sessionId}/chat-history")]
    public async Task<List<ChatMessage>> GetSessionMessageListAsync(Guid sessionId)
    {
        return await _godGptService.GetSessionMessageListAsync((Guid)CurrentUser.Id!, sessionId);
    }

    [HttpDelete("{sessionId}")]
    public async Task DeleteSessionAsync(Guid sessionId)
    {
        await _godGptService.DeleteSessionAsync((Guid)CurrentUser.Id!, sessionId);
    }

    [HttpPut("rename")]
    public async Task RenameSessionAsync(QuantumRenameDto request)
    {
        await _godGptService.RenameSessionAsync((Guid)CurrentUser.Id!, request.SessionId, request.Title);
    }
}<|MERGE_RESOLUTION|>--- conflicted
+++ resolved
@@ -93,12 +93,7 @@
             if (firstFlag == false)
             {
                 firstFlag = true;
-<<<<<<< HEAD
                 _logger.LogDebug($"[GodGPTController][ChatWithSessionAsync] SubscribeAsync get first message:{request.SessionId}, duration: {stopwatch.ElapsedMilliseconds}ms");
-=======
-                _logger.LogDebug(
-                    $"[GodGPTController][ChatWithSessionAsync] SubscribeAsync get first message:{request.SessionId}");
->>>>>>> 9449e0f3
             }
 
             var responseData = $"data: {JsonConvert.SerializeObject(chatResponse.ConvertToHttpResponse())}\n\n";
