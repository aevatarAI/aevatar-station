--- conflicted
+++ resolved
@@ -64,34 +64,13 @@
         await _developerService.DeleteServiceAsync(clientId);
     }
 
-<<<<<<< HEAD
-    [Authorize]
-    [HttpPost("updateDockerImage")]
-    public async Task UpdateDockerImageAsync(HostTypeEnum hostType, string imageName, string version = "1")
-    {
-        var clientId = CurrentUser.GetAllClaims().First(o => o.Type == "client_id").Value;
-        if (!clientId.IsNullOrEmpty() && clientId.Contains("Aevatar"))
-        {
-            _logger.LogWarning($"UpdateDockerImageAsync unSupport client {clientId} ");
-            throw new UserFriendlyException("unSupport client");
-        }
-
-        string appId = clientId;
-        if (hostType != HostTypeEnum.WebHook)
-        {
-            appId = appId + "-" + hostType;
-        }
-
-        await _developerService.UpdateDockerImageAsync(appId, version, imageName);
-=======
     // CopyHostAsync method has been removed from the interface
     // 原有的CopyHostAsync方法已从接口中移除，不再支持
     
     [HttpPost]
-    public async Task UpdateDockerImageAsync(HostTypeEnum hostType, string imageName)
+    public async Task UpdateDockerImageAsync(HostTypeEnum hostType, string imageName, string version = "1")
     {
-        await _developerService.UpdateDockerImageAsync(hostType.ToString(), "1", imageName);
->>>>>>> 8046dc2a
+        await _developerService.UpdateDockerImageAsync(hostType.ToString(), version, imageName);
     }
 
     [Authorize(Policy = "OnlyAdminAccess")]
