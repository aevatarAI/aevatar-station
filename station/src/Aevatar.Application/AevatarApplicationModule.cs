﻿using System;
using System.Linq;
using Aevatar.Account;
using Aevatar.ApiRequests;
using Aevatar.Application.Grains;
using Aevatar.Application.Service;
using Aevatar.Service;
using Aevatar.BlobStorings;
using Aevatar.Core;
using Aevatar.Core.Abstractions;
using Aevatar.CQRS;
using Aevatar.Kubernetes;
using Aevatar.Kubernetes.Manager;
using Aevatar.Notification;
using Aevatar.Options;
using Aevatar.Plugins;
using Aevatar.Schema;
using Aevatar.WebHook.Deploy;
using Microsoft.Extensions.DependencyInjection;
using Orleans;
using Volo.Abp.Account;
using Volo.Abp.AspNetCore.Mvc.Dapr;
using Volo.Abp.AutoMapper;
using Volo.Abp.BlobStoring;
using Volo.Abp.Dapr;
using Volo.Abp.Identity;
using Volo.Abp.Modularity;
using Volo.Abp.PermissionManagement;
using Volo.Abp.EventBus;
using Volo.Abp.VirtualFileSystem;

namespace Aevatar;

[DependsOn(
    typeof(AevatarDomainModule),
    typeof(AbpAccountApplicationModule),
    typeof(AevatarApplicationContractsModule),
    typeof(AbpIdentityApplicationModule),
    typeof(AbpPermissionManagementApplicationModule),
    typeof(AbpDaprModule),
    typeof(AbpAspNetCoreMvcDaprModule),
    typeof(AIApplicationGrainsModule),
    typeof(AevatarCQRSModule),
    typeof(AevatarWebhookDeployModule),
    typeof(AevatarKubernetesModule),
    typeof(AbpAutoMapperModule),
    typeof(AbpEventBusModule),
    typeof(AevatarPluginsModule),
    typeof(AevatarModule),
    typeof(AbpBlobStoringModule)
)]
public class AevatarApplicationModule : AbpModule
{
    public override void ConfigureServices(ServiceConfigurationContext context)
    {
        Configure<AbpAutoMapperOptions>(options =>
        {
            options.AddMaps<AevatarApplicationModule>();
        });
        
        Configure<AbpVirtualFileSystemOptions>(options =>
        {
            options.FileSets.AddEmbedded<AevatarApplicationModule>();
        });
        
        var configuration = context.Services.GetConfiguration();
        Configure<NameContestOptions>(configuration.GetSection("NameContest"));
        context.Services.AddSingleton<ISchemaProvider, SchemaProvider>();
        Configure<WebhookDeployOptions>(configuration.GetSection("WebhookDeploy"));
        Configure<AgentOptions>(configuration.GetSection("Agent"));
        Configure<AgentDefaultValuesOptions>(configuration.GetSection("AgentDefaults"));
        context.Services.AddTransient<IHostDeployManager, KubernetesHostManager>();
        context.Services.AddTransient<IHostCopyManager, KubernetesHostManager>();
        context.Services.AddSingleton<INotificationHandlerFactory, NotificationProcessorFactory>();
        Configure<HostDeployOptions>(configuration.GetSection("HostDeploy"));
        context.Services.Configure<HostOptions>(configuration.GetSection("Host"));
        
        Configure<AccountOptions>(configuration.GetSection("Account"));
        Configure<ApiRequestOptions>(configuration.GetSection("ApiRequest"));
        Configure<BlobStoringOptions>(configuration.GetSection("BlobStoring"));
<<<<<<< HEAD
        
        // 配置 AI 服务提示词选项
        Configure<AIServicePromptOptions>(configuration.GetSection("AIServicePrompt"));
        
        // 配置工作流编排服务
        ConfigureWorkflowOrchestrationServices(context);
    }
    
    /// <summary>
    /// Configure workflow orchestration related services
    /// </summary>
    private void ConfigureWorkflowOrchestrationServices(ServiceConfigurationContext context)
    {
        // Unified workflow orchestration service - includes prompt building and JSON validation functionality
        context.Services.AddTransient<IWorkflowOrchestrationService, WorkflowOrchestrationService>();
        
        // Text completion service  
        context.Services.AddTransient<ITextCompletionService, TextCompletionService>();
=======
        Configure<DebugModeOptions>(configuration.GetSection("DebugMode"));
>>>>>>> 3be8fa8d
    }
}<|MERGE_RESOLUTION|>--- conflicted
+++ resolved
@@ -1,4 +1,4 @@
-﻿using System;
+using System;
 using System.Linq;
 using Aevatar.Account;
 using Aevatar.ApiRequests;
@@ -78,7 +78,7 @@
         Configure<AccountOptions>(configuration.GetSection("Account"));
         Configure<ApiRequestOptions>(configuration.GetSection("ApiRequest"));
         Configure<BlobStoringOptions>(configuration.GetSection("BlobStoring"));
-<<<<<<< HEAD
+        Configure<DebugModeOptions>(configuration.GetSection("DebugMode"));
         
         // 配置 AI 服务提示词选项
         Configure<AIServicePromptOptions>(configuration.GetSection("AIServicePrompt"));
@@ -97,8 +97,5 @@
         
         // Text completion service  
         context.Services.AddTransient<ITextCompletionService, TextCompletionService>();
-=======
-        Configure<DebugModeOptions>(configuration.GetSection("DebugMode"));
->>>>>>> 3be8fa8d
     }
 }