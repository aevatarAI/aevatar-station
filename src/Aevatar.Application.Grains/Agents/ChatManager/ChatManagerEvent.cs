<<<<<<< HEAD
using Aevatar.Core.Abstractions;
using Aevatar.GAgents.AI.Common;
using Aevatar.SignalR;


namespace Aevatar.Application.Grains.Agents.ChatManager;

[GenerateSerializer]
public class RequestCreateGodChatEvent : EventBase
{
    [Id(0)] public string SystemLLM { get; set; }
    [Id(1)] public string Prompt { get; set; }
}

[GenerateSerializer]
public class ResponseCreateGod : ResponseToPublisherEventBase
{
    [Id(0)] public ResponseType ResponseType { get; set; } = ResponseType.CreateSession;
    [Id(1)] public Guid SessionId { get; set; }
}

[GenerateSerializer]
public class RequestGodChatEvent : EventBase
{
    [Id(0)] public Guid SessionId { get; set; }
    [Id(1)] public string SystemLLM { get; set; }
    [Id(2)] public string Content { get; set; }
}

[GenerateSerializer]
public class ResponseGodChat : ResponseToPublisherEventBase
{
    [Id(0)] public ResponseType ResponseType { get; set; } = ResponseType.ChatResponse;
    [Id(1)] public string Response { get; set; }
    [Id(2)] public string NewTitle { get; set; }
}

[GenerateSerializer]
public class RequestStreamGodChatEvent : EventBase
{
    [Id(0)] public Guid SessionId { get; set; }
    [Id(1)] public string SystemLLM { get; set; }
    [Id(2)] public string Content { get; set; }
    
}

[GenerateSerializer]
public class ResponseStreamGodChat : ResponseToPublisherEventBase
{
    [Id(0)] public ResponseType ResponseType { get; set; } = ResponseType.ChatResponse;
    [Id(1)] public string Response { get; set; }
    [Id(2)] public string NewTitle { get; set; }
    [Id(3)] public string ChatId { get; set; }
    [Id(4)] public bool IsLastChunk { get; set; }
    
    [Id(5)]
    public int SerialNumber { get; set; }
}

[GenerateSerializer]
public class RequestGodSessionListEvent : EventBase
{
}

[GenerateSerializer]
public class ResponseGodSessionList : ResponseToPublisherEventBase
{
    [Id(0)] public ResponseType ResponseType { get; set; } = ResponseType.SessionListResponse;
    [Id(1)] public List<SessionInfoDto> SessionList { get; set; }
}

[GenerateSerializer]
public class RequestSessionChatHistoryEvent : EventBase
{
    [Id(0)] public Guid SessionId { get; set; }
}

[GenerateSerializer]
public class ResponseSessionChatHistory : ResponseToPublisherEventBase
{
    [Id(0)] public ResponseType ResponseType { get; set; } = ResponseType.SessionChatHistory;
    [Id(1)] public List<ChatMessage> ChatHistory { get; set; }
}

[GenerateSerializer]
public class RequestDeleteSessionEvent : EventBase
{
    [Id(0)] public Guid SessionId { get; set; }
}

[GenerateSerializer]
public class ResponseDeleteSession : ResponseToPublisherEventBase
{
    [Id(0)] public ResponseType ResponseType { get; set; } = ResponseType.SessionDelete;
    [Id(1)] public bool IfSuccess { get; set; }
}

[GenerateSerializer]
public class RequestRenameSessionEvent : EventBase
{
    [Id(0)] public Guid SessionId { get; set; }
    [Id(1)] public string Title { get; set; }
}

[GenerateSerializer]
public class ResponseRenameSession : ResponseToPublisherEventBase
{
    [Id(0)] public ResponseType ResponseType { get; set; } = ResponseType.SessionRename;
    [Id(1)] public Guid SessionId { get; set; }
    [Id(2)] public string Title { get; set; }
}

[GenerateSerializer]
public class RequestClearAllEvent : EventBase
{
}

[GenerateSerializer]
public class ResponseClearAll : ResponseToPublisherEventBase
{
    [Id(0)] public ResponseType ResponseType { get; set; } = ResponseType.ClearAll;
    [Id(1)] public bool Success { get; set; }
}

[GenerateSerializer]
public enum ResponseType
{
    CreateSession = 1,
    ChatResponse = 2,
    SessionListResponse = 3,
    SessionChatHistory = 4,
    SessionDelete = 5,
    SessionRename = 6,
    ClearAll = 7,
}
=======
>>>>>>> 55a00a28
<|MERGE_RESOLUTION|>--- conflicted
+++ resolved
@@ -1,4 +1,3 @@
-<<<<<<< HEAD
 using Aevatar.Core.Abstractions;
 using Aevatar.GAgents.AI.Common;
 using Aevatar.SignalR;
@@ -133,6 +132,4 @@
     SessionDelete = 5,
     SessionRename = 6,
     ClearAll = 7,
-}
-=======
->>>>>>> 55a00a28
+}