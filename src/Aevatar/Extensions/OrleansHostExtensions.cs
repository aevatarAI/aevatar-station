--- conflicted
+++ resolved
@@ -1,11 +1,8 @@
 using System.Reflection;
 using Aevatar.Plugins;
 using Microsoft.Extensions.DependencyInjection;
-<<<<<<< HEAD
 using Microsoft.Extensions.Hosting;
 using Orleans.Metadata;
-=======
->>>>>>> 262e76ef
 using Orleans.Serialization;
 using Volo.Abp;
 using Volo.Abp.Modularity;
@@ -44,7 +41,6 @@
                 {
                     services.Add(service);
                 }
-                services.AddSingleton<IGrainTypeProviderAttribute, GAgentAttribute>();
             });
     }
     
