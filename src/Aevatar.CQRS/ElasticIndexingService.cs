--- conflicted
+++ resolved
@@ -90,13 +90,9 @@
                                 .Name(propertyName)
                             );
                         }
-<<<<<<< HEAD
-                        else if (property.PropertyType == typeof(bool))
-=======
                         else if (property.PropertyType == typeof(GrainId))
->>>>>>> ce603797
-                        {
-                            props.Boolean(b => b
+                        {
+                            props.Text(o => o
                                 .Name(propertyName)
                             );
                         }
@@ -139,11 +135,7 @@
         {
             var value = property.GetValue(stateBase);
             var propertyName = char.ToLowerInvariant(property.Name[0]) + property.Name[1..];
-<<<<<<< HEAD
-            if (value is IDictionary or GrainId)
-=======
             if (value is GrainId || string.Equals(propertyName, "children"))
->>>>>>> ce603797
             {
                 document[propertyName] = JsonConvert.SerializeObject(value);
             }
