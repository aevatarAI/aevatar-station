using System;
using System.Linq;
using System.Threading.Tasks;
using Aevatar.Organizations;
using Aevatar.Permissions;
using Shouldly;
using Volo.Abp;
using Volo.Abp.Domain.Entities;
using Volo.Abp.Domain.Repositories;
using Volo.Abp.Identity;
using Volo.Abp.Modularity;
using Volo.Abp.PermissionManagement;
using Volo.Abp.Users;
using Volo.Abp.Validation;
using Xunit;

namespace Aevatar.Projects;

public abstract class ProjectServiceTests<TStartupModule> : AevatarApplicationTestBase<TStartupModule>
    where TStartupModule : IAbpModule
{
    private readonly IProjectService _projectService;
    private readonly IOrganizationService _organizationService;
    private readonly IdentityUserManager _identityUserManager;
    private readonly ICurrentUser _currentUser;
    private readonly OrganizationUnitManager _organizationUnitManager;
    private readonly IRepository<OrganizationUnit, Guid> _organizationUnitRepository;
    private readonly IdentityRoleManager _roleManager;
    private readonly IPermissionManager _permissionManager;
    private readonly IProjectDomainRepository _domainRepository;

    protected ProjectServiceTests()
    {
        _organizationUnitManager = GetRequiredService<OrganizationUnitManager>();
        _organizationUnitRepository = GetRequiredService<IRepository<OrganizationUnit, Guid>>();
        _roleManager = GetRequiredService<IdentityRoleManager>();
        _projectService = GetRequiredService<IProjectService>();
        _identityUserManager = GetRequiredService<IdentityUserManager>();
        _currentUser = GetRequiredService<ICurrentUser>();
        _permissionManager = GetRequiredService<IPermissionManager>();
        _organizationService = GetRequiredService<IOrganizationService>();
        _domainRepository = GetRequiredService<IProjectDomainRepository>();
    }

    [Fact]
    public async Task Project_Create_Test()
    {
        await _identityUserManager.CreateAsync(
            new IdentityUser(
                _currentUser.Id.Value,
                "test",
                "test@email.io"));
        
        var createOrganizationInput = new CreateOrganizationDto
        {
            DisplayName = "Test Organization"
        };
        var organization = await _organizationService.CreateAsync(createOrganizationInput);

        var createProjectInput = new CreateProjectDto()
        {
            OrganizationId = organization.Id,
            DisplayName = "Test Project",
            DomainName = "App"
        };
        var project = await _projectService.CreateAsync(createProjectInput);
        project.DisplayName.ShouldBe(createProjectInput.DisplayName);
        project.DomainName.ShouldBe(createProjectInput.DomainName);

        project = await _projectService.GetProjectAsync(project.Id);
        project.DisplayName.ShouldBe(createProjectInput.DisplayName);
        project.DomainName.ShouldBe(createProjectInput.DomainName);
        project.MemberCount.ShouldBe(0);
        project.CreationTime.ShouldBeGreaterThan(0);

        var projects = await _projectService.GetListAsync(new GetProjectListDto
        {
            OrganizationId = organization.Id
        });
        projects.Items.Count.ShouldBe(1);
        projects.Items[0].DisplayName.ShouldBe(createProjectInput.DisplayName);

        var roles = await _projectService.GetRoleListAsync(project.Id);
        roles.Items.Count.ShouldBe(2);
        roles.Items.ShouldContain(o => o.Name.EndsWith("Owner"));
        roles.Items.ShouldContain(o => o.Name.EndsWith("Reader"));

        var ownerRole = roles.Items.First(o => o.Name.EndsWith("Owner"));
        var ownerPermissions =
            await _permissionManager.GetAllForRoleAsync(ownerRole.Name);
        ownerPermissions = ownerPermissions.Where(o => o.IsGranted).ToList();
        ownerPermissions.Count.ShouldBe(22);
        ownerPermissions.ShouldContain(o => o.Name == AevatarPermissions.Projects.Default);
        ownerPermissions.ShouldContain(o => o.Name == AevatarPermissions.Projects.Edit);
        ownerPermissions.ShouldContain(o => o.Name == AevatarPermissions.Members.Default);
        ownerPermissions.ShouldContain(o => o.Name == AevatarPermissions.Members.Manage);
        ownerPermissions.ShouldContain(o => o.Name == AevatarPermissions.ApiKeys.Default);
        ownerPermissions.ShouldContain(o => o.Name == AevatarPermissions.ApiKeys.Create);
        ownerPermissions.ShouldContain(o => o.Name == AevatarPermissions.ApiKeys.Edit);
        ownerPermissions.ShouldContain(o => o.Name == AevatarPermissions.ApiKeys.Delete);
        ownerPermissions.ShouldContain(o => o.Name == AevatarPermissions.Roles.Default);
        ownerPermissions.ShouldContain(o => o.Name == AevatarPermissions.Roles.Create);
        ownerPermissions.ShouldContain(o => o.Name == AevatarPermissions.Roles.Edit);
        ownerPermissions.ShouldContain(o => o.Name == AevatarPermissions.Roles.Delete);
        ownerPermissions.ShouldContain(o => o.Name == AevatarPermissions.Dashboard);
        ownerPermissions.ShouldContain(o => o.Name == AevatarPermissions.LLMSModels.Default);
        ownerPermissions.ShouldContain(o => o.Name == AevatarPermissions.LLMSModels.Default);
        ownerPermissions.ShouldContain(o => o.Name == AevatarPermissions.ProjectCorsOrigins.Default);
        ownerPermissions.ShouldContain(o => o.Name == AevatarPermissions.ProjectCorsOrigins.Create);
        ownerPermissions.ShouldContain(o => o.Name == AevatarPermissions.ProjectCorsOrigins.Delete);
        ownerPermissions.ShouldContain(o => o.Name == AevatarPermissions.Plugins.Default);
        ownerPermissions.ShouldContain(o => o.Name == AevatarPermissions.Plugins.Create);
        ownerPermissions.ShouldContain(o => o.Name == AevatarPermissions.Plugins.Edit);
        ownerPermissions.ShouldContain(o => o.Name == AevatarPermissions.Plugins.Delete);
        
        var readerRole = roles.Items.First(o => o.Name.EndsWith("Reader"));
        var readerPermissions =
            await _permissionManager.GetAllForRoleAsync(readerRole.Name);
        readerPermissions = readerPermissions.Where(o => o.IsGranted).ToList();
        readerPermissions.Count.ShouldBe(8);
        readerPermissions.ShouldContain(o => o.Name == AevatarPermissions.Projects.Default);
        readerPermissions.ShouldContain(o => o.Name == AevatarPermissions.Members.Default);
        readerPermissions.ShouldContain(o => o.Name == AevatarPermissions.ApiKeys.Default);
        readerPermissions.ShouldContain(o => o.Name == AevatarPermissions.Dashboard);
        readerPermissions.ShouldContain(o => o.Name == AevatarPermissions.LLMSModels.Default);
        readerPermissions.ShouldContain(o => o.Name == AevatarPermissions.LLMSModels.Default);
        ownerPermissions.ShouldContain(o => o.Name == AevatarPermissions.ProjectCorsOrigins.Default);
        ownerPermissions.ShouldContain(o => o.Name == AevatarPermissions.Plugins.Default);
    }

    [Fact]
    public async Task Project_Create_RepeatDomain_Test()
    {
        await _identityUserManager.CreateAsync(
            new IdentityUser(
                _currentUser.Id.Value,
                "test",
                "test@email.io"));

        var createOrganizationInput = new CreateOrganizationDto
        {
            DisplayName = "Test Organization"
        };
        var organization = await _organizationService.CreateAsync(createOrganizationInput);

        var createProjectInput = new CreateProjectDto()
        {
            OrganizationId = organization.Id,
            DisplayName = "Test Project",
            DomainName = "App"
        };
        var project = await _projectService.CreateAsync(createProjectInput);
        project.DisplayName.ShouldBe(createProjectInput.DisplayName);
        project.DomainName.ShouldBe(createProjectInput.DomainName);
        
        await Should.ThrowAsync<UserFriendlyException>(async () => await  _projectService.CreateAsync(createProjectInput));

        createProjectInput.DomainName = "app";
        await Should.ThrowAsync<UserFriendlyException>(async () => await  _projectService.CreateAsync(createProjectInput));
        
        createProjectInput.DomainName = "APP";
        await Should.ThrowAsync<UserFriendlyException>(async () => await  _projectService.CreateAsync(createProjectInput));
<<<<<<< HEAD
=======
    }

    [Fact]
    public async Task Project_WrongDomain_Test()
    {
        await _identityUserManager.CreateAsync(
            new IdentityUser(
                _currentUser.Id.Value,
                "test",
                "test@email.io"));

        var createOrganizationInput = new CreateOrganizationDto
        {
            DisplayName = "Test Organization"
        };
        var organization = await _organizationService.CreateAsync(createOrganizationInput);

        var createProjectInput = new CreateProjectDto()
        {
            OrganizationId = organization.Id,
            DisplayName = "Test Project",
            DomainName = "App 2"
        };
        await Should.ThrowAsync<AbpValidationException>(async () => await _projectService.CreateAsync(createProjectInput));

        createProjectInput.DomainName = "App@";
        await Should.ThrowAsync<AbpValidationException>(async () => await _projectService.CreateAsync(createProjectInput));
>>>>>>> 80bdda08
    }

    [Fact]
    public async Task Project_Update_Test()
    {
        await _identityUserManager.CreateAsync(
            new IdentityUser(
                _currentUser.Id.Value,
                "test",
                "test@email.io"));
        
        var createOrganizationInput = new CreateOrganizationDto
        {
            DisplayName = "Test Organization"
        };
        var organization = await _organizationService.CreateAsync(createOrganizationInput);

        var createProjectInput = new CreateProjectDto()
        {
            OrganizationId = organization.Id,
            DisplayName = "Test Project",
            DomainName = "App"
        };
        var project = await _projectService.CreateAsync(createProjectInput);

        var updateInput = new UpdateProjectDto
        {
            DisplayName = "Test Project New"
        };
        await _projectService.UpdateAsync(project.Id, updateInput);
        
        project = await _projectService.GetProjectAsync(project.Id);
        project.DisplayName.ShouldBe(updateInput.DisplayName);
    }

    [Fact]
    public async Task Project_Delete_Test()
    {
        await _identityUserManager.CreateAsync(
            new IdentityUser(
                _currentUser.Id.Value,
                "test",
                "test@email.io"));
        
        var createOrganizationInput = new CreateOrganizationDto
        {
            DisplayName = "Test Organization"
        };
        var organization = await _organizationService.CreateAsync(createOrganizationInput);

        var createProjectInput = new CreateProjectDto()
        {
            OrganizationId = organization.Id,
            DisplayName = "Test Project",
            DomainName = "App"
        };
        var project = await _projectService.CreateAsync(createProjectInput);
        
        var roles = await _projectService.GetRoleListAsync(project.Id);

        await _projectService.DeleteAsync(project.Id);

        await Should.ThrowAsync<EntityNotFoundException>(async () =>
            await _projectService.GetAsync(project.Id));

        foreach (var role in roles.Items)
        {
            await Should.ThrowAsync<EntityNotFoundException>(async () => await _roleManager.GetByIdAsync(role.Id));
        }

        var domain =
            await _domainRepository.FirstOrDefaultAsync(o => o.ProjectId == project.Id && o.IsDeleted == false);
<<<<<<< HEAD
        domain.ShouldBeNull();
=======
        domain.DomainName.ShouldBe("App");
>>>>>>> 80bdda08
    }

    [Fact]
    public async Task Project_SetMember_Test()
    {
        var owner = new IdentityUser(_currentUser.Id.Value, "owner", "owner@email.io");
        await _identityUserManager.CreateAsync(owner);

        var createOrganizationInput = new CreateOrganizationDto
        {
            DisplayName = "Test Organization"
        };
        var organization = await _organizationService.CreateAsync(createOrganizationInput);

        var createProjectInput = new CreateProjectDto()
        {
            OrganizationId = organization.Id,
            DisplayName = "Test Project",
            DomainName = "App"
        };
        var project = await _projectService.CreateAsync(createProjectInput);
        
        var roles = await _projectService.GetRoleListAsync(project.Id);
        var ownerRole = roles.Items.First(o => o.Name.EndsWith("Owner"));
        var readerRole = roles.Items.First(o => o.Name.EndsWith("Reader"));
        
        project = await _projectService.GetProjectAsync(project.Id);
        project.MemberCount.ShouldBe(0);

        var members =
            await _projectService.GetMemberListAsync(project.Id, new GetOrganizationMemberListDto());
        members.Items.Count.ShouldBe(0);

        var readerUser = new IdentityUser(Guid.NewGuid(), "reader", "reader@email.io");
        await _identityUserManager.CreateAsync(readerUser);

        await _projectService.SetMemberAsync(project.Id, new SetOrganizationMemberDto
        {
            Email = readerUser.Email,
            Join = true,
            RoleId = readerRole.Id
        });
        
        project = await _projectService.GetProjectAsync(project.Id);
        project.MemberCount.ShouldBe(1);
        
        members =
            await _projectService.GetMemberListAsync(project.Id, new GetOrganizationMemberListDto());
        members.Items.Count.ShouldBe(1);
        members.Items[0].UserName.ShouldBe(readerUser.UserName);
        members.Items[0].Email.ShouldBe(readerUser.Email);
        members.Items[0].RoleId.ShouldBe(readerRole.Id);

        await _projectService.SetMemberRoleAsync(project.Id, new SetOrganizationMemberRoleDto
        {
            UserId = readerUser.Id,
            RoleId = ownerRole.Id
        });
        
        members =
            await _projectService.GetMemberListAsync(project.Id, new GetOrganizationMemberListDto());
        members.Items.Count.ShouldBe(1);
        members.Items[0].RoleId.ShouldBe(ownerRole.Id);
        
        await _projectService.SetMemberAsync(project.Id, new SetOrganizationMemberDto
        {
            Email = readerUser.Email,
            Join = false
        });
        
        project = await _projectService.GetProjectAsync(project.Id);
        project.MemberCount.ShouldBe(0);

        members =
            await _projectService.GetMemberListAsync(project.Id, new GetOrganizationMemberListDto());
        members.Items.Count.ShouldBe(0);

        readerUser = await _identityUserManager.GetByIdAsync(readerUser.Id);
        readerUser.IsInOrganizationUnit(project.Id).ShouldBeFalse();
    }
    
    [Fact]
    public async Task Organization_Delete_WithProject_Test()
    {
        await _identityUserManager.CreateAsync(
            new IdentityUser(
                _currentUser.Id.Value,
                "test",
                "test@email.io"));
        
        var createOrganizationInput = new CreateOrganizationDto
        {
            DisplayName = "Test Organization"
        };
        var organization = await _organizationService.CreateAsync(createOrganizationInput);

        var createProjectInput = new CreateProjectDto()
        {
            OrganizationId = organization.Id,
            DisplayName = "Test Project",
            DomainName = "App"
        };
        var project = await _projectService.CreateAsync(createProjectInput);
        
        var organizationRoles = await _organizationService.GetRoleListAsync(organization.Id);
        var projectRoles = await _projectService.GetRoleListAsync(project.Id);

        await _organizationService.DeleteAsync(organization.Id);

        await Should.ThrowAsync<EntityNotFoundException>(async () =>
            await _organizationService.GetAsync(organization.Id));

        foreach (var role in organizationRoles.Items)
        {
            await Should.ThrowAsync<EntityNotFoundException>(async () => await _roleManager.GetByIdAsync(role.Id));
        }
        
        var user = await _identityUserManager.GetByIdAsync(_currentUser.Id.Value);
        user.IsInOrganizationUnit(organization.Id).ShouldBeFalse();
        
        await Should.ThrowAsync<EntityNotFoundException>(async () =>
            await _projectService.GetProjectAsync(project.Id));

        foreach (var role in projectRoles.Items)
        {
            await Should.ThrowAsync<EntityNotFoundException>(async () => await _roleManager.GetByIdAsync(role.Id));
        }
    }
    
    [Fact]
    public async Task Organization_DeleteMember_WithProject_Test()
    {
        var owner = new IdentityUser(_currentUser.Id.Value, "owner", "owner@email.io");
        await _identityUserManager.CreateAsync(owner);
        
        var reader = new IdentityUser(Guid.NewGuid(), "reader", "reader@email.io");
        await _identityUserManager.CreateAsync(reader);

        var createOrganizationInput = new CreateOrganizationDto
        {
            DisplayName = "Test Organization"
        };
        var organization = await _organizationService.CreateAsync(createOrganizationInput);

        var createProjectInput = new CreateProjectDto()
        {
            OrganizationId = organization.Id,
            DisplayName = "Test Project",
            DomainName = "App"
        };
        var project = await _projectService.CreateAsync(createProjectInput);
        
        var roles = await _projectService.GetRoleListAsync(project.Id);
        var ownerRole = roles.Items.First(o => o.Name.EndsWith("Owner"));
        var readerRole = roles.Items.First(o => o.Name.EndsWith("Reader"));

        await _projectService.SetMemberAsync(project.Id, new SetOrganizationMemberDto
        {
            Email = owner.Email,
            Join = true,
            RoleId = ownerRole.Id
        });
        
        project = await _projectService.GetProjectAsync(project.Id);
        project.MemberCount.ShouldBe(1);
        
        await _projectService.SetMemberAsync(project.Id, new SetOrganizationMemberDto
        {
            Email = reader.Email,
            Join = true,
            RoleId = readerRole.Id
        });
        
        project = await _projectService.GetProjectAsync(project.Id);
        project.MemberCount.ShouldBe(2);
        
        await Should.ThrowAsync<UserFriendlyException>(async () => await _organizationService.SetMemberAsync(organization.Id, new SetOrganizationMemberDto
        {
            Email = owner.Email,
            Join = false
        }));
        
        await _organizationService.SetMemberAsync(organization.Id, new SetOrganizationMemberDto
        {
            Email = reader.Email,
            Join = false
        });

        organization = await _organizationService.GetAsync(organization.Id);
        organization.MemberCount.ShouldBe(1);
        
        project = await _projectService.GetProjectAsync(project.Id);
        project.MemberCount.ShouldBe(1);


        owner = await _identityUserManager.GetByIdAsync(reader.Id);
        owner.IsInOrganizationUnit(organization.Id).ShouldBeFalse();
        owner.IsInOrganizationUnit(project.Id).ShouldBeFalse();
    }
}<|MERGE_RESOLUTION|>--- conflicted
+++ resolved
@@ -160,8 +160,6 @@
         
         createProjectInput.DomainName = "APP";
         await Should.ThrowAsync<UserFriendlyException>(async () => await  _projectService.CreateAsync(createProjectInput));
-<<<<<<< HEAD
-=======
     }
 
     [Fact]
@@ -189,7 +187,6 @@
 
         createProjectInput.DomainName = "App@";
         await Should.ThrowAsync<AbpValidationException>(async () => await _projectService.CreateAsync(createProjectInput));
->>>>>>> 80bdda08
     }
 
     [Fact]
@@ -262,11 +259,7 @@
 
         var domain =
             await _domainRepository.FirstOrDefaultAsync(o => o.ProjectId == project.Id && o.IsDeleted == false);
-<<<<<<< HEAD
-        domain.ShouldBeNull();
-=======
         domain.DomainName.ShouldBe("App");
->>>>>>> 80bdda08
     }
 
     [Fact]
