<Project>
  <PropertyGroup>
    <ManagePackageVersionsCentrally>true</ManagePackageVersionsCentrally>
    <AbpVersion>9.0.3</AbpVersion>
    <OrleansVerion>9.0.1</OrleansVerion>
<<<<<<< HEAD
    <AevatarVerion>1.4.11-alpha.14</AevatarVerion>
    <AevatarGAgentVerion>1.3.15-tokenusage</AevatarGAgentVerion>
=======
    <AevatarVerion>1.5.0-plugins.1</AevatarVerion>
    <AevatarGAgentVerion>1.3.13</AevatarGAgentVerion>
>>>>>>> 6debbb2c
  </PropertyGroup>
  <ItemGroup>
    <!-- AElf packages -->
    <PackageVersion Include="AElf.Client" Version="1.1.0" />
    <PackageVersion Include="AElf.ExceptionHandler.ABP" Version="8.2.8" />
    <PackageVersion Include="AElf.Sdk.CSharp" Version="1.5.0" />
    <PackageVersion Include="AElf.Types" Version="1.5.0" />
    <PackageVersion Include="AElf.OpenTelemetry" Version="8.2.0" />
    <PackageVersion Include="Aevatar" Version="$(AevatarVerion)" />
    <PackageVersion Include="Aevatar.Core" Version="$(AevatarVerion)" />
    <PackageVersion Include="Aevatar.Core.Abstractions" Version="$(AevatarVerion)" />
    <PackageVersion Include="Aevatar.EventSourcing.Core" Version="$(AevatarVerion)" />
    <PackageVersion Include="Aevatar.Plugins" Version="$(AevatarVerion)" />
    <PackageVersion Include="Aevatar.EventSourcing.MongoDB" Version="$(AevatarVerion)" />
    <PackageVersion Include="Aevatar.PermissionManagement" Version="$(AevatarVerion)" />
    <PackageVersion Include="Aevatar.GAgents.AIGAgent" Version="$(AevatarGAgentVerion)" />
    <PackageVersion Include="Aevatar.GAgents.SemanticKernel" Version="$(AevatarGAgentVerion)" />
    <PackageVersion Include="Aevatar.GAgents.AI.Abstractions" Version="$(AevatarGAgentVerion)" />
    <PackageVersion Include="Aevatar.SignalR" Version="1.5.5-parent.11" />
    <PackageVersion Include="Aevatar.GAgents.SocialGAgent" Version="$(AevatarGAgentVerion)" />
    <PackageVersion Include="Aevatar.GAgents.Twitter" Version="$(AevatarGAgentVerion)" />
    <PackageVersion Include="Aevatar.GAgents.ChatAgent" Version="$(AevatarGAgentVerion)" />
    <!-- AI and Analysis packages -->
    <PackageVersion Include="AutoGen" Version="0.2.1" />
    <PackageVersion Include="AutoGen.Core" Version="0.2.1" />
    <PackageVersion Include="Azure.AI.TextAnalytics" Version="5.3.0" />
    <PackageVersion Include="FluentValidation" Version="12.0.0-preview1" />
    <PackageVersion Include="Google.Apis.Auth" Version="1.69.0" />
    <PackageVersion Include="Google.Apis.Auth.AspNetCore3" Version="1.69.0" />
    <PackageVersion Include="Microsoft.AspNetCore.Authentication.Google" Version="9.0.3" />
    <PackageVersion Include="Microsoft.AspNetCore.Mvc.NewtonsoftJson" Version="9.0.2" />
    <PackageVersion Include="Microsoft.EntityFrameworkCore.Sqlite.Core" Version="9.0.0" />
    <PackageVersion Include="Microsoft.Extensions.Options" Version="9.0.0" />
    <PackageVersion Include="Microsoft.SemanticKernel" Version="1.32.0" />
    <PackageVersion Include="Microsoft.SemanticKernel.Core" Version="1.32.0" />
    <PackageVersion Include="NJsonSchema" Version="11.1.0" />
    <PackageVersion Include="OpenAI.API" Version="1.0.0" />
    <PackageVersion Include="Orleans.SyncWork" Version="9.4.4" />
    <PackageVersion Include="Serilog.Formatting.Compact" Version="2.0.0" />
    <!-- ABP packages -->
    <PackageVersion Include="Volo.Abp.Account.Application" Version="$(AbpVersion)" />
    <PackageVersion Include="Volo.Abp.Account.Application.Contracts" Version="$(AbpVersion)" />
    <PackageVersion Include="Volo.Abp.Account.HttpApi" Version="$(AbpVersion)" />
    <PackageVersion Include="Volo.Abp.Account.HttpApi.Client" Version="$(AbpVersion)" />
    <PackageVersion Include="Volo.Abp.Account.Web.OpenIddict" Version="$(AbpVersion)" />
    <PackageVersion Include="Volo.Abp.AspNetCore.Mvc" Version="$(AbpVersion)" />
    <PackageVersion Include="Volo.Abp.AspNetCore.Mvc.Dapr.EventBus" Version="$(AbpVersion)" />
    <PackageVersion Include="Volo.Abp.AspNetCore.Mvc.UI.Theme.LeptonXLite" Version="3.2.0" />
    <PackageVersion Include="Volo.Abp.AspNetCore.Mvc.UI.Theme.Shared" Version="9.0.3" />
    <PackageVersion Include="Volo.Abp.AspNetCore.Serilog" Version="$(AbpVersion)" />
    <PackageVersion Include="Volo.Abp.AspNetCore.SignalR" Version="$(AbpVersion)" />
    <PackageVersion Include="Volo.Abp.AuditLogging.Domain" Version="$(AbpVersion)" />
    <PackageVersion Include="Volo.Abp.AuditLogging.Domain.Shared" Version="$(AbpVersion)" />
    <PackageVersion Include="Volo.Abp.AuditLogging.MongoDB" Version="$(AbpVersion)" />
    <PackageVersion Include="Volo.Abp.Authorization" Version="$(AbpVersion)" />
    <PackageVersion Include="Volo.Abp.AutoMapper" Version="$(AbpVersion)" />
    <PackageVersion Include="Volo.Abp.Autofac" Version="$(AbpVersion)" />
    <PackageVersion Include="Volo.Abp.BackgroundJobs.Abstractions" Version="$(AbpVersion)" />
    <PackageVersion Include="Volo.Abp.BackgroundJobs.Domain" Version="$(AbpVersion)" />
    <PackageVersion Include="Volo.Abp.BackgroundJobs.Domain.Shared" Version="$(AbpVersion)" />
    <PackageVersion Include="Volo.Abp.BackgroundJobs.MongoDB" Version="$(AbpVersion)" />
    <PackageVersion Include="Volo.Abp.Caching.StackExchangeRedis" Version="$(AbpVersion)" />
    <PackageVersion Include="Volo.Abp.Core" Version="$(AbpVersion)" />
    <PackageVersion Include="Volo.Abp.Dapr" Version="$(AbpVersion)" />
    <PackageVersion Include="Volo.Abp.Ddd.Domain" Version="$(AbpVersion)" />
    <PackageVersion Include="Volo.Abp.Emailing" Version="$(AbpVersion)" />
    <PackageVersion Include="Volo.Abp.EntityFrameworkCore" Version="$(AbpVersion)" />
    <PackageVersion Include="Volo.Abp.EntityFrameworkCore.Sqlite" Version="$(AbpVersion)" />
    <PackageVersion Include="Volo.Abp.EventBus" Version="$(AbpVersion)" />
    <PackageVersion Include="Volo.Abp.EventBus.Abstractions" Version="$(AbpVersion)" />
    <PackageVersion Include="Volo.Abp.FeatureManagement.MongoDB" Version="$(AbpVersion)" />
    <PackageVersion Include="Volo.Abp.Http.Client.IdentityModel" Version="$(AbpVersion)" />
    <PackageVersion Include="Volo.Abp.Identity.Application" Version="$(AbpVersion)" />
    <PackageVersion Include="Volo.Abp.Identity.Application.Contracts" Version="$(AbpVersion)" />
    <PackageVersion Include="Volo.Abp.Identity.Domain" Version="$(AbpVersion)" />
    <PackageVersion Include="Volo.Abp.Identity.Domain.Shared" Version="$(AbpVersion)" />
    <PackageVersion Include="Volo.Abp.Identity.EntityFrameworkCore" Version="$(AbpVersion)" />
    <PackageVersion Include="Volo.Abp.Identity.HttpApi" Version="$(AbpVersion)" />
    <PackageVersion Include="Volo.Abp.Identity.HttpApi.Client" Version="$(AbpVersion)" />
    <PackageVersion Include="Volo.Abp.Identity.MongoDB" Version="$(AbpVersion)" />
    <PackageVersion Include="Volo.Abp.ObjectExtending" Version="$(AbpVersion)" />
    <PackageVersion Include="Volo.Abp.ObjectMapping" Version="$(AbpVersion)" />
    <PackageVersion Include="Volo.Abp.OpenIddict.AspNetCore" Version="$(AbpVersion)" />
    <PackageVersion Include="Volo.Abp.OpenIddict.Domain" Version="$(AbpVersion)" />
    <PackageVersion Include="Volo.Abp.OpenIddict.Domain.Shared" Version="$(AbpVersion)" />
    <PackageVersion Include="Volo.Abp.OpenIddict.EntityFrameworkCore" Version="$(AbpVersion)" />
    <PackageVersion Include="Volo.Abp.OpenIddict.MongoDB" Version="$(AbpVersion)" />
    <PackageVersion Include="Volo.Abp.TenantManagement.MongoDB" Version="$(AbpVersion)" />
    <PackageVersion Include="Volo.Abp.PermissionManagement.Application" Version="$(AbpVersion)" />
    <PackageVersion Include="Volo.Abp.PermissionManagement.Application.Contracts" Version="$(AbpVersion)" />
    <PackageVersion Include="Volo.Abp.PermissionManagement.Domain.Identity" Version="$(AbpVersion)" />
    <PackageVersion Include="Volo.Abp.PermissionManagement.Domain.OpenIddict" Version="$(AbpVersion)" />
    <PackageVersion Include="Volo.Abp.PermissionManagement.Domain.Shared" Version="$(AbpVersion)" />
    <PackageVersion Include="Volo.Abp.PermissionManagement.EntityFrameworkCore" Version="$(AbpVersion)" />
    <PackageVersion Include="Volo.Abp.PermissionManagement.HttpApi" Version="$(AbpVersion)" />
    <PackageVersion Include="Volo.Abp.PermissionManagement.HttpApi.Client" Version="$(AbpVersion)" />
    <PackageVersion Include="Volo.Abp.PermissionManagement.MongoDB" Version="$(AbpVersion)" />
    <PackageVersion Include="Volo.Abp.MongoDB" Version="$(AbpVersion)" />
    <PackageVersion Include="Volo.Abp.SettingManagement.MongoDB" Version="$(AbpVersion)" />
    <PackageVersion Include="Volo.Abp.Swashbuckle" Version="$(AbpVersion)" />
    <PackageVersion Include="Volo.Abp.TestBase" Version="$(AbpVersion)" />
    <PackageVersion Include="Volo.Abp.Uow" Version="$(AbpVersion)" />
    <!-- Microsoft packages -->
    <PackageVersion Include="DotNetAnalyzers.DocumentationAnalyzers" Version="1.0.0-beta.59" />
    <PackageVersion Include="Microsoft.CodeAnalysis.Common" Version="4.11.0" />
    <PackageVersion Include="Microsoft.CodeAnalysis.CSharp" Version="4.11.0" />
    <PackageVersion Include="Microsoft.CodeCoverage" Version="17.9.0" />
    <PackageVersion Include="Microsoft.Extensions.AI" Version="9.0.1-preview.1.24570.5" />
    <PackageVersion Include="Microsoft.Extensions.AI.Abstractions" Version="9.0.1-preview.1.24570.5" />
    <PackageVersion Include="Microsoft.Extensions.DependencyInjection.Abstractions" Version="9.0.0" />
    <PackageVersion Include="Microsoft.Extensions.FileProviders.Embedded" Version="9.0.0" />
    <PackageVersion Include="Microsoft.Extensions.Http.Polly" Version="8.0.3" />
    <PackageVersion Include="Microsoft.Extensions.Hosting" Version="9.0.0" />
    <PackageVersion Include="Microsoft.Extensions.Logging" Version="9.0.0" />
    <PackageVersion Include="Microsoft.Extensions.Logging.Abstractions" Version="9.0.0" />
    <PackageVersion Include="Microsoft.Extensions.Logging.Console" Version="9.0.0" />
    <PackageVersion Include="Microsoft.Orleans.Client" Version="$(OrleansVerion)" />
    <PackageVersion Include="Microsoft.Orleans.Core.Abstractions" Version="$(OrleansVerion)" />
    <PackageVersion Include="Microsoft.Orleans.EventSourcing" Version="$(OrleansVerion)" />
    <PackageVersion Include="Microsoft.Orleans.Hosting" Version="$(OrleansVerion)" />
    <PackageVersion Include="Microsoft.Extensions.Hosting.Abstractions" Version="$(OrleansVerion)" />
    <PackageVersion Include="Orleans.Streams.Kafka" Version="8.0.2" />
    <PackageVersion Include="Microsoft.Orleans.Reminders" Version="$(OrleansVerion)" />
    <PackageVersion Include="Microsoft.Orleans.Runtime" Version="$(OrleansVerion)" />
    <PackageVersion Include="Microsoft.Orleans.Sdk" Version="$(OrleansVerion)" />
    <PackageVersion Include="Microsoft.Orleans.Server" Version="$(OrleansVerion)" />
    <PackageVersion Include="Microsoft.Orleans.Streaming" Version="$(OrleansVerion)" />
    <PackageVersion Include="Microsoft.Orleans.TestingHost" Version="$(OrleansVerion)" />
    <PackageVersion Include="Microsoft.Orleans.Core" Version="$(OrleansVerion)" />
    <PackageVersion Include="Microsoft.SourceLink.GitHub" Version="8.0.0" />
    <PackageVersion Include="Microsoft.AspNetCore.Authentication.JwtBearer" Version="8.0.6" />
    <PackageVersion Include="Microsoft.Data.Sqlite.Core" Version="9.0.0" />
    <PackageVersion Include="System.Configuration.ConfigurationManager" Version="8.0.0" />
    <!-- MongoDB packages -->
    <PackageVersion Include="EphemeralMongo.Core" Version="1.1.3" />
    <PackageVersion Include="EphemeralMongo6.runtime.osx-x64" Version="1.1.3" />
    <PackageVersion Include="MongoDB.Driver.Core.Extensions.DiagnosticSources" Version="1.0.0" />
    <PackageVersion Include="MongoDB.Driver" Version="2.29.0" />
    <PackageVersion Include="Orleans.Providers.MongoDB" Version="8.1.0" />
    <!-- Serilog packages -->
    <PackageVersion Include="Serilog" Version="4.0.2" />
    <PackageVersion Include="Serilog.Extensions.Hosting" Version="8.0.0" />
    <PackageVersion Include="Serilog.Settings.Configuration" Version="8.0.1" />
    <PackageVersion Include="Serilog.AspNetCore" Version="8.0.1" />
    <PackageVersion Include="Serilog.Extensions.Logging" Version="8.0.0" />
    <PackageVersion Include="Serilog.Sinks.Async" Version="1.5.0" />
    <PackageVersion Include="Serilog.Sinks.Console" Version="6.0.0" />
    <PackageVersion Include="Serilog.Sinks.File" Version="5.0.0" />
    <PackageVersion Include="Serilog.Sinks.OpenTelemetry" Version="3.0.0" />
    <!-- Test packages -->
    <PackageVersion Include="coverlet.collector" Version="6.0.2" />
    <PackageVersion Include="coverlet.msbuild" Version="6.0.2" />
    <PackageVersion Include="FakeItEasy" Version="8.1.0" />
    <PackageVersion Include="FluentAssertions" Version="6.12.0" />
    <PackageVersion Include="Microsoft.NET.Test.Sdk" Version="17.9.0" />
    <PackageVersion Include="Moq" Version="4.20.70" />
    <PackageVersion Include="NSubstitute" Version="5.1.0" />
    <PackageVersion Include="NSubstitute.Analyzers.CSharp" Version="1.0.17" />
    <PackageVersion Include="Shouldly" Version="4.2.1" />
    <PackageVersion Include="xunit" Version="2.7.0" />
    <PackageVersion Include="xunit.analyzers" Version="1.11.0" />
    <PackageVersion Include="xunit.extensibility.core" Version="2.7.0" />
    <PackageVersion Include="xunit.extensibility.execution" Version="2.7.0" />
    <PackageVersion Include="xunit.runner.visualstudio" Version="2.5.7" />
    <!-- Aspire packages -->
    <PackageVersion Include="Aspire.Hosting" Version="9.1.0" />
    <PackageVersion Include="Aspire.Hosting.MongoDB" Version="9.1.0" />
    <PackageVersion Include="Aspire.Hosting.Redis" Version="9.1.0" />
    <PackageVersion Include="Aspire.Hosting.Kafka" Version="9.1.0" />
    <PackageVersion Include="Aspire.Hosting.AppHost" Version="9.1.0" />
    <PackageVersion Include="Aspire.Hosting.Elasticsearch" Version="9.1.0-preview.1.25121.10" />
    <!-- Other packages -->
    <PackageVersion Include="OrleansDashboard" Version="8.2.0" />
    <PackageVersion Include="AutoResponseWrapper" Version="1.1.3" />
    <PackageVersion Include="System.Text.Json" Version="9.0.0" />
    <PackageVersion Include="OpenIddict.Server.AspNetCore" Version="5.5.0" />
    <PackageVersion Include="StackExchange.Redis" Version="2.6.122" />
    <PackageVersion Include="Newtonsoft.Json" Version="13.0.3" />
    <PackageVersion Include="MediatR" Version="12.4.1" />
    <PackageVersion Include="Elastic.Clients.Elasticsearch" Version="8.17.3" />
    <PackageVersion Include="Elasticsearch.Net" Version="7.17.5"/>
    <PackageVersion Include="Aevatar.SignalR" Version="1.5.5-parent.11" />
    <PackageVersion Include="Elasticsearch.Net" Version="7.17.5"/>
    <PackageVersion Include="Elastic.Transport" Version="0.5.9" />
    <PackageVersion Include="GraphQL.Client" Version="6.1.0" />
    <PackageVersion Include="GraphQL.Client.Serializer.Newtonsoft" Version="6.1.0" />
    <PackageVersion Include="KubernetesClient" Version="13.0.11" />
    <PackageVersion Include="Mongo2Go" Version="3.1.3" />
    <PackageVersion Include="Microsoft.AspNetCore.SignalR.Client" Version="9.0.2" />
    <PackageVersion Include="Microsoft.AspNetCore.SignalR.Client.Core" Version="9.0.2" />
    <PackageVersion Include="MineAiFun.GAgents" Version="1.1.13" />
    <PackageVersion Include="Neo4j.Driver" Version="5.27.0" />
    <PackageVersion Include="XWorkerAgent" Version="0.0.28" />
    <PackageVersion Include="TelegramWorkerAgent" Version="0.0.8" />
  </ItemGroup>
</Project><|MERGE_RESOLUTION|>--- conflicted
+++ resolved
@@ -3,13 +3,8 @@
     <ManagePackageVersionsCentrally>true</ManagePackageVersionsCentrally>
     <AbpVersion>9.0.3</AbpVersion>
     <OrleansVerion>9.0.1</OrleansVerion>
-<<<<<<< HEAD
-    <AevatarVerion>1.4.11-alpha.14</AevatarVerion>
+    <AevatarVerion>1.5.0-plugins.1</AevatarVerion>
     <AevatarGAgentVerion>1.3.15-tokenusage</AevatarGAgentVerion>
-=======
-    <AevatarVerion>1.5.0-plugins.1</AevatarVerion>
-    <AevatarGAgentVerion>1.3.13</AevatarGAgentVerion>
->>>>>>> 6debbb2c
   </PropertyGroup>
   <ItemGroup>
     <!-- AElf packages -->
