--- conflicted
+++ resolved
@@ -2,12 +2,9 @@
 using System.Threading;
 using Aevatar.CQRS.Handler;
 using Aevatar.Kubernetes.Manager;
-<<<<<<< HEAD
 using Aevatar.Options;
 using Aevatar.SignalR;
-=======
 using Aevatar.Mock;
->>>>>>> e094c61b
 using Aevatar.WebHook.Deploy;
 using Elastic.Clients.Elasticsearch;
 using Elastic.Clients.Elasticsearch.Ingest;
@@ -21,11 +18,8 @@
 using Volo.Abp.EventBus;
 using Volo.Abp.Identity;
 using Volo.Abp.Modularity;
-<<<<<<< HEAD
+using ChatConfigOptions = Aevatar.Options.ChatConfigOptions;
 using Moq;
-=======
-using ChatConfigOptions = Aevatar.Options.ChatConfigOptions;
->>>>>>> e094c61b
 
 namespace Aevatar;
 
@@ -58,14 +52,11 @@
         context.Services.AddTransient<IHostDeployManager, DefaultHostDeployManager>();
 
         context.Services.AddSingleton<IEmailSender, NullEmailSender>();
-<<<<<<< HEAD
         
         context.Services.AddTransient<IHubService>(o=>Moq.Mock.Of<IHubService>());
         
-=======
 
 
->>>>>>> e094c61b
         AddMock(context.Services);
     }
 
