name: Publish MyGet Package

on:
  push:
    tags:
      - "v*.*.*"

run-name: Publish MyGet Package from ${{ github.ref }}

env:
  DOTNET_INSTALL_DIR: "./.dotnet"

concurrency:
  group: workflow-${{ github.ref }}
  cancel-in-progress: true

jobs:
  publish:
    runs-on: ubuntu-latest
    strategy:
      matrix:
<<<<<<< HEAD
        include:
          - name: Aevatar
            path: src/Aevatar
            project_root: framework
          - name: Aevatar.Core
            path: src/Aevatar.Core
            project_root: framework
          - name: Aevatar.Core.Abstractions
            path: src/Aevatar.Core.Abstractions
            project_root: framework
          - name: Aevatar.EventSourcing.Core
            path: src/Aevatar.EventSourcing.Core
            project_root: framework
          - name: Aevatar.EventSourcing.MongoDB
            path: src/Aevatar.EventSourcing.MongoDB
            project_root: framework
          - name: Aevatar.PermissionManagement
            path: src/Aevatar.PermissionManagement
            project_root: framework
          - name: Aevatar.Plugins
            path: src/Aevatar.Plugins
            project_root: framework
          - name: Aevatar.SignalR
            path: src/Aevatar.SignalR
            project_root: signalR
          - name: Aevatar.CQRS
            path: src/Aevatar.CQRS
            project_root: station
          - name: Aevatar.WebHook.SDK
            path: src/Aevatar.WebHook.SDK
            project_root: station
          - name: Aevatar.Station.Feature
            path: src/Aevatar.Station.Feature
            project_root: station

=======
        servicename: [
          Aevatar,
          Aevatar.Core,
          Aevatar.Core.Abstractions,
          Aevatar.EventSourcing.Core,
          Aevatar.EventSourcing.MongoDB,
          Aevatar.PermissionManagement,
          Aevatar.Plugins,
          Aevatar.TestKit
        ]
>>>>>>> 8df10f0f
    steps:
      - name: Checkout code
        uses: actions/checkout@v3

      - name: Setup .NET
        uses: actions/setup-dotnet@v3
        with:
          dotnet-version: '9.0.x'

      - name: Cache NuGet Packages
        id: nuget-packages
        uses: actions/cache@v4
        env:
          cache-name: nuget-package-cache
        with:
          path: ~/.nuget/packages
          key: ${{ runner.os }}-${{ env.cache-name }}

      - name: Restore dependencies
        run: cd ${{ matrix.project_root }} && dotnet restore ${{ matrix.path }}/${{ matrix.name }}.csproj

      - name: Get the version from git tags
        id: get_version
        run: |
          TAG=$(git describe --tags --abbrev=0)
          VERSION=${TAG#v}
          echo "VERSION=$VERSION" >> $GITHUB_ENV

      - name: Build the project
        run: cd ${{ matrix.project_root }} && dotnet build ${{ matrix.path }}/${{ matrix.name }}.csproj --configuration Release --no-restore

      - name: Pack the MyGet package
        run: cd ${{ matrix.project_root }} && dotnet pack ${{ matrix.path }}/${{ matrix.name }}.csproj --configuration Release --no-build --output ../../nupkg -p:PackageVersion=${{ env.VERSION }}

      - name: Publish the MyGet package
        env:
          MYGET_URL: ${{ secrets.MYGET_URL }}
          MYGET_API_KEY: ${{ secrets.MYGET_API_KEY }}
        run: dotnet nuget push ./nupkg/*.nupkg --api-key $MYGET_API_KEY --source $MYGET_URL <|MERGE_RESOLUTION|>--- conflicted
+++ resolved
@@ -19,7 +19,6 @@
     runs-on: ubuntu-latest
     strategy:
       matrix:
-<<<<<<< HEAD
         include:
           - name: Aevatar
             path: src/Aevatar
@@ -42,6 +41,9 @@
           - name: Aevatar.Plugins
             path: src/Aevatar.Plugins
             project_root: framework
+          - name: Aevatar.TestKit
+            path: src/Aevatar.TestKit
+            project_root: framework
           - name: Aevatar.SignalR
             path: src/Aevatar.SignalR
             project_root: signalR
@@ -55,18 +57,6 @@
             path: src/Aevatar.Station.Feature
             project_root: station
 
-=======
-        servicename: [
-          Aevatar,
-          Aevatar.Core,
-          Aevatar.Core.Abstractions,
-          Aevatar.EventSourcing.Core,
-          Aevatar.EventSourcing.MongoDB,
-          Aevatar.PermissionManagement,
-          Aevatar.Plugins,
-          Aevatar.TestKit
-        ]
->>>>>>> 8df10f0f
     steps:
       - name: Checkout code
         uses: actions/checkout@v3
