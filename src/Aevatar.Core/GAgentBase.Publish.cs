--- conflicted
+++ resolved
@@ -72,14 +72,8 @@
 
         Logger.LogInformation($"{this.GetGrainId().ToString()} has {State.Children.Count} children.");
 
-        foreach (var stream in State.Children.Select(grainId => GetEventBaseStream(grainId.ToString())))
+        foreach (var stream in State.Children.Select(GetEventBaseStream))
         {
-<<<<<<< HEAD
-            var gAgent = GrainFactory.GetGrain<IGAgent>(grainId);
-            await gAgent.ActivateAsync();
-            var stream = GetEventBaseStream(grainId);
-=======
->>>>>>> 12db070f
             await stream.OnNextAsync(eventWrapper);
         }
     }
