--- conflicted
+++ resolved
@@ -33,10 +33,6 @@
             {
                 PropertyNamingPolicy = JsonNamingPolicy.CamelCase
             };
-<<<<<<< HEAD
-=======
-
->>>>>>> 7f9601b3
             var schemaData = JsonSchema.FromType(type, settings);
             _schemaDic.Add(type, schemaData);
             return schemaData;
