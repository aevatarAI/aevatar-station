using System;
using System.Collections.Generic;
using System.Linq;
using System.Threading.Tasks;
using Aevatar.Agent;
using Aevatar.Core.Abstractions;
using Aevatar.GAgents.GroupChat.GAgent.Coordinator.WorkflowView;
using Aevatar.Service;
using Microsoft.Extensions.Logging;
using Moq;
using Orleans;
using Orleans.Runtime;
using Shouldly;
using Volo.Abp;
using Xunit;

namespace Aevatar.Application.Tests.Service;

public class WorkflowViewServiceTests
{
    private readonly Mock<IAgentService> _mockAgentService;
    private readonly Mock<IGAgentFactory> _mockGAgentFactory;
    private readonly Mock<ILogger<WorkflowViewService>> _mockLogger;
    private readonly WorkflowViewService _workflowViewService;
    
    public WorkflowViewServiceTests()
    {
        _mockAgentService = new Mock<IAgentService>();
        _mockGAgentFactory = new Mock<IGAgentFactory>();
        _mockLogger = new Mock<ILogger<WorkflowViewService>>();
        
        _workflowViewService = new WorkflowViewService(
            _mockAgentService.Object,
            _mockGAgentFactory.Object,
            _mockLogger.Object,
            null);
    }

    [Fact]
    public async Task PublishWorkflowAsync_WithNullConfigDto_ShouldReturnEmptyAgentDto()
    {
        // Arrange
        var viewAgentId = Guid.NewGuid();
        var coordinatorId = Guid.NewGuid();
        
        // Create properties that will deserialize to a valid WorkflowViewConfigDto with existing coordinator
        var workflowProperties = new Dictionary<string, object>
        {
            {"WorkflowNodeList", new List<Dictionary<string, object>>()},
            {"WorkflowNodeUnitList", new List<Dictionary<string, object>>()},
            {"WorkflowCoordinatorGAgentId", coordinatorId} // Use existing coordinator to avoid creation path
        };

        var agentDto = new AgentDto
        {
            Id = viewAgentId,
            Name = "Test Workflow",
            Properties = workflowProperties
        };

        var updatedAgentDto = new AgentDto
        {
            Id = viewAgentId,
            Name = "Test Workflow",
            Properties = workflowProperties
        };

        _mockAgentService.Setup(x => x.GetAgentAsync(viewAgentId))
            .ReturnsAsync(agentDto);

        _mockAgentService.Setup(x => x.UpdateAgentAsync(coordinatorId, It.IsAny<UpdateAgentInputDto>()))
            .ReturnsAsync(agentDto);

        _mockAgentService.Setup(x => x.UpdateAgentAsync(viewAgentId, It.IsAny<UpdateAgentInputDto>()))
            .ReturnsAsync(updatedAgentDto);

        // Act
        var result = await _workflowViewService.PublishWorkflowAsync(viewAgentId);

        // Assert
        result.ShouldNotBeNull();
        result.Id.ShouldBe(viewAgentId);
        result.Name.ShouldBe("Test Workflow");
    }

    [Fact]
    public async Task PublishWorkflowAsync_WithInvalidJson_ShouldReturnEmptyAgentDto()
    {
        // Arrange
        var viewAgentId = Guid.NewGuid();
        var coordinatorId = Guid.NewGuid();
        
        // Create minimal valid properties to avoid the problem path
        var workflowProperties = new Dictionary<string, object>
        {
            {"WorkflowNodeList", new List<Dictionary<string, object>>()},
            {"WorkflowNodeUnitList", new List<Dictionary<string, object>>()},
            {"WorkflowCoordinatorGAgentId", coordinatorId},
            {"invalidProperty", "invalidValue"}
        };

        var agentDto = new AgentDto
        {
            Id = viewAgentId,
            Name = "Test Workflow",
            Properties = workflowProperties
        };

        var updatedAgentDto = new AgentDto
        {
            Id = viewAgentId,
            Name = "Test Workflow",
            Properties = workflowProperties
        };

        _mockAgentService.Setup(x => x.GetAgentAsync(viewAgentId))
            .ReturnsAsync(agentDto);

        _mockAgentService.Setup(x => x.UpdateAgentAsync(coordinatorId, It.IsAny<UpdateAgentInputDto>()))
            .ReturnsAsync(agentDto);

        _mockAgentService.Setup(x => x.UpdateAgentAsync(viewAgentId, It.IsAny<UpdateAgentInputDto>()))
            .ReturnsAsync(updatedAgentDto);

        // Act
        var result = await _workflowViewService.PublishWorkflowAsync(viewAgentId);

        // Assert
        result.ShouldNotBeNull();
        result.Id.ShouldBe(viewAgentId);
        result.Name.ShouldBe("Test Workflow");
    }

    [Fact]
    public async Task PublishWorkflowAsync_ShouldCallGetAgentAsync()
    {
        // Arrange
        var viewAgentId = Guid.NewGuid();
        var coordinatorId = Guid.NewGuid();
        
        var workflowProperties = new Dictionary<string, object>
        {
            {"WorkflowNodeList", new List<Dictionary<string, object>>()},
            {"WorkflowNodeUnitList", new List<Dictionary<string, object>>()},
            {"WorkflowCoordinatorGAgentId", coordinatorId}
        };

        var agentDto = new AgentDto
        {
            Id = viewAgentId,
            Name = "Test Workflow",
            Properties = workflowProperties
        };

        var updatedAgentDto = new AgentDto
        {
            Id = viewAgentId,
            Name = "Test Workflow",
            Properties = workflowProperties
        };

        _mockAgentService.Setup(x => x.GetAgentAsync(viewAgentId))
            .ReturnsAsync(agentDto);

        _mockAgentService.Setup(x => x.UpdateAgentAsync(coordinatorId, It.IsAny<UpdateAgentInputDto>()))
            .ReturnsAsync(agentDto);

        _mockAgentService.Setup(x => x.UpdateAgentAsync(viewAgentId, It.IsAny<UpdateAgentInputDto>()))
            .ReturnsAsync(updatedAgentDto);

        // Act
        await _workflowViewService.PublishWorkflowAsync(viewAgentId);

        // Assert
        _mockAgentService.Verify(x => x.GetAgentAsync(viewAgentId), Times.Once);
    }

    [Fact]
    public async Task PublishWorkflowAsync_WithValidWorkflowConfig_ShouldHandleDeserialization()
    {
        // Arrange
        var viewAgentId = Guid.NewGuid();
        var node1Id = Guid.NewGuid();
        
        // Create a properties dictionary that resembles the actual WorkflowViewConfigDto structure
        var workflowProperties = new Dictionary<string, object>
        {
            {"WorkflowNodeList", new List<Dictionary<string, object>>
                {
                    new Dictionary<string, object>
                    {
                        {"NodeId", node1Id},
                        {"AgentId", Guid.Empty},
                        {"Name", "Test Node"},
                        {"AgentType", "TestAgent"},
                        {"JsonProperties", "{}"},
                        {"ExtendedData", new Dictionary<string, object>
                            {
                                {"XPosition", "10"},
                                {"YPosition", "20"}
                            }
                        }
                    }
                }
            },
            {"WorkflowNodeUnitList", new List<Dictionary<string, object>>()},
            {"WorkflowCoordinatorGAgentId", Guid.NewGuid()}
        };

        var agentDto = new AgentDto
        {
            Id = viewAgentId,
            Name = "Test Workflow",
            Properties = workflowProperties
        };

        // Mock data setup for coordinator agent creation

        var createdAgent = new AgentDto
        {
            AgentGuid = node1Id,
            Name = "Test Node",
            AgentType = "TestAgent"
        };

        var coordinatorAgent = new AgentDto
        {
            AgentGuid = Guid.NewGuid(),
            Name = "Test Workflow",
            AgentType = "WorkflowCoordinatorGAgent"
        };

        _mockAgentService.Setup(x => x.GetAgentAsync(viewAgentId))
            .ReturnsAsync(agentDto);

        _mockAgentService.Setup(x => x.GetAgentAsync(Guid.Empty))
            .ReturnsAsync(new AgentDto { AgentType = "" });

        _mockAgentService.Setup(x => x.CreateAgentAsync(It.IsAny<CreateAgentInputDto>()))
            .ReturnsAsync(createdAgent);

        _mockAgentService.Setup(x => x.UpdateAgentAsync(It.IsAny<Guid>(), It.IsAny<UpdateAgentInputDto>()))
            .ReturnsAsync(agentDto);

        _mockAgentService.Setup(x => x.AddSubAgentAsync(It.IsAny<Guid>(), It.IsAny<AddSubAgentDto>()))
            .ReturnsAsync(new SubAgentDto());

        // Setup additional mocks for update operations
        _mockAgentService.Setup(x => x.UpdateAgentAsync(It.IsAny<Guid>(), It.IsAny<UpdateAgentInputDto>()))
            .ReturnsAsync(agentDto);

        // Act & Assert - Should handle the workflow configuration successfully
        await Should.NotThrowAsync(() => _workflowViewService.PublishWorkflowAsync(viewAgentId));

        // Assert
        _mockAgentService.Verify(x => x.GetAgentAsync(viewAgentId), Times.Once);
    }

    [Fact]
    public async Task PublishWorkflowAsync_ShouldHandleExceptionGracefully()
    {
        // Arrange
        var viewAgentId = Guid.NewGuid();

        _mockAgentService.Setup(x => x.GetAgentAsync(viewAgentId))
            .ThrowsAsync(new InvalidOperationException("Test exception"));

        // Act & Assert
        await Should.ThrowAsync<InvalidOperationException>(
            () => _workflowViewService.PublishWorkflowAsync(viewAgentId));
    }

    [Fact]
    public async Task PublishWorkflowAsync_WithNullAgent_ShouldHandleGracefully()
    {
        // Arrange
        var viewAgentId = Guid.NewGuid();

        _mockAgentService.Setup(x => x.GetAgentAsync(viewAgentId))
            .ReturnsAsync((AgentDto)null);

        // Act & Assert
        await Should.ThrowAsync<NullReferenceException>(
            () => _workflowViewService.PublishWorkflowAsync(viewAgentId));
    }

    [Fact]
    public async Task PublishWorkflowAsync_WithNullProperties_ShouldReturnEmptyAgentDto()
    {
        // Arrange
        var viewAgentId = Guid.NewGuid();
        var agentDto = new AgentDto
        {
            Id = viewAgentId,
            Name = "Test Workflow",
            Properties = null
        };

        _mockAgentService.Setup(x => x.GetAgentAsync(viewAgentId))
            .ReturnsAsync(agentDto);

        // Act
        var result = await _workflowViewService.PublishWorkflowAsync(viewAgentId);

        // Assert
        result.ShouldNotBeNull();
        result.Id.ShouldBe(Guid.Empty);
        result.Name.ShouldBeNull();
    }

    [Fact]
    public void WorkflowViewService_Constructor_ShouldRequireAllDependencies()
    {
        // Arrange & Act & Assert
        // Note: The actual constructor doesn't do null checks, so these tests expect no exceptions
        var service1 = new WorkflowViewService(null, _mockGAgentFactory.Object, _mockLogger.Object, null);
        service1.ShouldNotBeNull();

        var service2 = new WorkflowViewService(_mockAgentService.Object, null, _mockLogger.Object, null);
        service2.ShouldNotBeNull();

        var service3 = new WorkflowViewService(_mockAgentService.Object, _mockGAgentFactory.Object, null, null);
        service3.ShouldNotBeNull();
    }

    [Fact]
    public void WorkflowViewService_ShouldImplementIWorkflowViewService()
    {
        // Assert
        _workflowViewService.ShouldBeAssignableTo<IWorkflowViewService>();
    }

    [Fact]
    public async Task PublishWorkflowAsync_WithEmptyGuid_ShouldStillCallGetAgent()
    {
        // Arrange
        var viewAgentId = Guid.Empty;
        var coordinatorId = Guid.NewGuid();
        
        var workflowProperties = new Dictionary<string, object>
        {
            {"WorkflowNodeList", new List<Dictionary<string, object>>()},
            {"WorkflowNodeUnitList", new List<Dictionary<string, object>>()},
            {"WorkflowCoordinatorGAgentId", coordinatorId}
        };

        var agentDto = new AgentDto
        {
            Id = viewAgentId,
            Name = "Empty Guid Workflow",
            Properties = workflowProperties
        };

        var updatedAgentDto = new AgentDto
        {
            Id = viewAgentId,
            Name = "Empty Guid Workflow",
            Properties = workflowProperties
        };

        _mockAgentService.Setup(x => x.GetAgentAsync(viewAgentId))
            .ReturnsAsync(agentDto);

        _mockAgentService.Setup(x => x.UpdateAgentAsync(coordinatorId, It.IsAny<UpdateAgentInputDto>()))
            .ReturnsAsync(agentDto);

        _mockAgentService.Setup(x => x.UpdateAgentAsync(viewAgentId, It.IsAny<UpdateAgentInputDto>()))
            .ReturnsAsync(updatedAgentDto);

        // Act
        var result = await _workflowViewService.PublishWorkflowAsync(viewAgentId);

        // Assert
        _mockAgentService.Verify(x => x.GetAgentAsync(viewAgentId), Times.Once);
        result.ShouldNotBeNull();
    }

    [Fact]
    public async Task PublishWorkflowAsync_ShouldUpdateExistingSubAgent_AndCreateMissingOnes()
    {
        // Arrange
        var viewAgentId = Guid.NewGuid();
        var coordinatorId = Guid.NewGuid();

        var existingNodeId = Guid.NewGuid();
        var existingAgentId = Guid.NewGuid();
        var newNodeId = Guid.NewGuid();

        var workflowProperties = new Dictionary<string, object>
        {
            {"WorkflowNodeList", new List<Dictionary<string, object>>
                {
                    new Dictionary<string, object>
                    {
                        {"NodeId", existingNodeId},
                        {"AgentId", existingAgentId},
                        {"Name", "ExistingNode"},
                        {"AgentType", "Existing.AgentType"},
                        {"JsonProperties", "{}"},
                        {"ExtendedData", new Dictionary<string, object>{{"XPosition", "1"},{"YPosition", "2"}}}
                    },
                    new Dictionary<string, object>
                    {
                        {"NodeId", newNodeId},
                        {"AgentId", Guid.Empty},
                        {"Name", "NewNode"},
                        {"AgentType", "New.AgentType"},
                        {"JsonProperties", "{}"},
                        {"ExtendedData", new Dictionary<string, object>{{"XPosition", "3"},{"YPosition", "4"}}}
                    }
                }
            },
            {"WorkflowNodeUnitList", new List<Dictionary<string, object>>
                {
                    new Dictionary<string, object>
                    {
                        {"NodeId", existingNodeId},
                        {"NextNodeId", newNodeId}
                    }
                }
            },
            {"WorkflowCoordinatorGAgentId", coordinatorId},
            {"Name", "wf"}
        };

        var viewAgent = new AgentDto
        {
            Id = viewAgentId,
            Name = "wf",
            Properties = workflowProperties
        };

        var createdSubAgentId = Guid.NewGuid();
        var updatedViewAgent = new AgentDto { Id = viewAgentId, Name = "wf", Properties = workflowProperties };

        _mockAgentService.Setup(x => x.GetAgentAsync(viewAgentId)).ReturnsAsync(viewAgent);
        // Existing sub-agent -> update path
        _mockAgentService.Setup(x => x.GetAgentAsync(existingAgentId))
            .ReturnsAsync(new AgentDto { AgentType = "Existing.AgentType" });
        _mockAgentService.Setup(x => x.UpdateAgentAsync(existingAgentId, It.IsAny<UpdateAgentInputDto>()))
            .ReturnsAsync(new AgentDto());
        // New sub-agent -> create path
        _mockAgentService.Setup(x => x.CreateAgentAsync(It.Is<CreateAgentInputDto>(dto => dto.Name == "NewNode" && dto.AgentType == "New.AgentType")))
            .ReturnsAsync(new AgentDto { AgentGuid = createdSubAgentId, Name = "NewNode", AgentType = "New.AgentType" });

        // Coordinator update capture to validate properties content
        UpdateAgentInputDto? coordinatorUpdate = null;
        _mockAgentService.Setup(x => x.UpdateAgentAsync(coordinatorId, It.IsAny<UpdateAgentInputDto>()))
            .Callback<Guid, UpdateAgentInputDto>((_, dto) => coordinatorUpdate = dto)
            .ReturnsAsync(new AgentDto());

        _mockAgentService.Setup(x => x.UpdateAgentAsync(viewAgentId, It.IsAny<UpdateAgentInputDto>()))
            .ReturnsAsync(updatedViewAgent);

        // Act
        var result = await _workflowViewService.PublishWorkflowAsync(viewAgentId);

        // Assert
        result.ShouldNotBeNull();
        _mockAgentService.Verify(x => x.UpdateAgentAsync(existingAgentId, It.IsAny<UpdateAgentInputDto>()), Times.Once);
        _mockAgentService.Verify(x => x.CreateAgentAsync(It.IsAny<CreateAgentInputDto>()), Times.Once);
        coordinatorUpdate.ShouldNotBeNull();
        // Properties should be sanitized and contain workflow units
        var serializedProps = Newtonsoft.Json.JsonConvert.SerializeObject(coordinatorUpdate!.Properties);
        serializedProps.ShouldContain("WorkflowUnitList");
        serializedProps.ShouldNotContain("PublisherGrainId");
        serializedProps.ShouldNotContain("CorrelationId");
        // NextGrainId captured and present in at least one unit (sink nodes may have empty NextGrainId)
        serializedProps.ShouldContain("NextGrainId");
    }

    [Fact]
    public async Task PublishWorkflowAsync_ShouldBuildUnitWithEmptyNext_WhenNoConnections()
    {
        // Arrange
        var viewAgentId = Guid.NewGuid();
        var coordinatorId = Guid.NewGuid();
        var singleNodeId = Guid.NewGuid();

        var workflowProperties = new Dictionary<string, object>
        {
            {"WorkflowNodeList", new List<Dictionary<string, object>>
                {
                    new Dictionary<string, object>
                    {
                        {"NodeId", singleNodeId},
                        {"AgentId", Guid.NewGuid()},
                        {"Name", "Solo"},
                        {"AgentType", "Solo.AgentType"},
                        {"JsonProperties", "{}"},
                        {"ExtendedData", new Dictionary<string, object>{{"XPosition", "10"},{"YPosition", "20"}}}
                    }
                }
            },
            {"WorkflowNodeUnitList", new List<Dictionary<string, object>>()},
            {"WorkflowCoordinatorGAgentId", coordinatorId},
            {"Name", "wf"}
        };

        var viewAgent = new AgentDto { Id = viewAgentId, Name = "wf", Properties = workflowProperties };
        _mockAgentService.Setup(x => x.GetAgentAsync(viewAgentId)).ReturnsAsync(viewAgent);
        _mockAgentService.Setup(x => x.GetAgentAsync(It.IsAny<Guid>()))
            .ReturnsAsync(new AgentDto { AgentType = "Solo.AgentType" });

        _mockAgentService.Setup(x => x.UpdateAgentAsync(coordinatorId, It.IsAny<UpdateAgentInputDto>()))
            .ReturnsAsync(new AgentDto());

        _mockAgentService.Setup(x => x.UpdateAgentAsync(viewAgentId, It.IsAny<UpdateAgentInputDto>()))
            .ReturnsAsync(viewAgent);

        // Act
        var result = await _workflowViewService.PublishWorkflowAsync(viewAgentId);

        // Assert
        result.ShouldNotBeNull();
    }
<<<<<<< HEAD
=======

    [Fact]
    public async Task CreateDefaultWorkflowAsync_ShouldThrow_WhenWorkflowAlreadyExists()
    {
        // Arrange
        var mockViewGAgent = new Moq.Mock<IWorkflowViewGAgent>();
        _mockGAgentFactory.Setup(x => x.GetGAgentAsync<IWorkflowViewGAgent>(It.IsAny<Guid>(), It.IsAny<ConfigurationBase>()))
            .ReturnsAsync(mockViewGAgent.Object);

        var fallbackType = typeof(WorkflowViewGAgent).FullName ?? typeof(WorkflowViewGAgent).Name;
        _mockAgentService.Setup(x => x.GetAllAgentInstances(It.Is<GetAllAgentInstancesQueryDto>(q => q.AgentType == fallbackType && q.PageSize == 1)))
            .ReturnsAsync(new List<AgentInstanceDto> { new AgentInstanceDto() });

        // Act & Assert
        await Should.ThrowAsync<UserFriendlyException>(() => _workflowViewService.CreateDefaultWorkflowAsync());
    }

    [Fact]
    public async Task CreateDefaultWorkflowAsync_ShouldCreate_WhenNoWorkflowExists()
    {
        // Arrange
        var mockViewGAgent = new Moq.Mock<IWorkflowViewGAgent>();
        _mockGAgentFactory.Setup(x => x.GetGAgentAsync<IWorkflowViewGAgent>(It.IsAny<Guid>(), It.IsAny<ConfigurationBase>()))
            .ReturnsAsync(mockViewGAgent.Object);

        var fallbackType = typeof(WorkflowViewGAgent).FullName ?? typeof(WorkflowViewGAgent).Name;
        _mockAgentService.Setup(x => x.GetAllAgentInstances(It.Is<GetAllAgentInstancesQueryDto>(q => q.AgentType == fallbackType && q.PageSize == 1)))
            .ReturnsAsync(new List<AgentInstanceDto>());

        CreateAgentInputDto? created = null;
        var createdAgent = new AgentDto { Id = Guid.NewGuid(), Name = "default workflow" };
        _mockAgentService.Setup(x => x.CreateAgentAsync(It.IsAny<CreateAgentInputDto>()))
            .Callback<CreateAgentInputDto>(dto => created = dto)
            .ReturnsAsync(createdAgent);

        // Act
        var result = await _workflowViewService.CreateDefaultWorkflowAsync();

        // Assert
        result.ShouldNotBeNull();
        created.ShouldNotBeNull();
        created!.Name.ShouldBe("default workflow");
        created!.AgentType.ShouldBe(fallbackType);
        created!.Properties.ShouldNotBeNull();
        created!.Properties!.Count.ShouldBeGreaterThan(0);
    }
>>>>>>> d2dc265d
} <|MERGE_RESOLUTION|>--- conflicted
+++ resolved
@@ -514,8 +514,6 @@
         // Assert
         result.ShouldNotBeNull();
     }
-<<<<<<< HEAD
-=======
 
     [Fact]
     public async Task CreateDefaultWorkflowAsync_ShouldThrow_WhenWorkflowAlreadyExists()
@@ -562,5 +560,4 @@
         created!.Properties.ShouldNotBeNull();
         created!.Properties!.Count.ShouldBeGreaterThan(0);
     }
->>>>>>> d2dc265d
 } 