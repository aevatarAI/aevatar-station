--- conflicted
+++ resolved
@@ -24,10 +24,6 @@
     private bool _disposed;
     private DateTime _lastFlushTime = DateTime.UtcNow;
     private System.Threading.Timer _flushTimer;
-<<<<<<< HEAD
-    private const int MinTimerPeriodMs = 1000;
-=======
->>>>>>> 3983d6ec
 
     public AevatarStateProjector(
         IMediator mediator,
@@ -37,16 +33,9 @@
         _mediator = mediator;
         _logger = logger;
         _batchOptions = options.Value;
-<<<<<<< HEAD
-        // Initialize timer, period is BatchTimeoutSeconds/2, minimum 1 second
-        int timerPeriodMs = Math.Max(MinTimerPeriodMs, (int)(_batchOptions.BatchTimeoutSeconds * MinTimerPeriodMs / 2));
-        _flushTimer = new System.Threading.Timer(FlushTimerCallback, null, timerPeriodMs, timerPeriodMs);
-=======
         // Initialize timer
         int timerPeriodMs = Math.Max(_batchOptions.FlushMinPeriodInMs, (int)(_batchOptions.BatchTimeoutSeconds * _batchOptions.FlushMinPeriodInMs / 2));
         _flushTimer = new System.Threading.Timer(FlushTimerCallback, null, timerPeriodMs, timerPeriodMs);
-
->>>>>>> 3983d6ec
     }
 
     public Task ProjectAsync<T>(T state) where T : StateWrapperBase
