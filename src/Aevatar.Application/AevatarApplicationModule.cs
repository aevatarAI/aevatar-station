--- conflicted
+++ resolved
@@ -2,10 +2,7 @@
 using Aevatar.Core;
 using Aevatar.CQRS;
 using Aevatar.Kubernetes;
-<<<<<<< HEAD
 using Aevatar.Kubernetes.Manager;
-=======
->>>>>>> 1f706dce
 using Aevatar.Options;
 using Aevatar.WebHook.Deploy;
 using Microsoft.Extensions.DependencyInjection;
@@ -43,14 +40,10 @@
         });
         
         var configuration = context.Services.GetConfiguration();
-<<<<<<< HEAD
-        Configure<WebhookDeployOptions>(configuration.GetSection("WebhookDeploy"));
-        context.Services.AddTransient<IWebhookDeployManager, KubernetesWebhookManager>();
-=======
         Configure<NameContestOptions>(configuration.GetSection("NameContest"));
         context.Services.AddSingleton<IGAgentFactory>(sp => new GAgentFactory(context.Services.GetRequiredService<IClusterClient>()));
         context.Services.AddSingleton<IGAgentManager>(sp => new GAgentManager());
         Configure<WebhookDeployOptions>(configuration.GetSection("WebhookDeploy"));
->>>>>>> 1f706dce
+        context.Services.AddTransient<IWebhookDeployManager, KubernetesWebhookManager>();
     }
 }