--- conflicted
+++ resolved
@@ -1,9 +1,6 @@
 using System;
-<<<<<<< HEAD
 using System.IdentityModel.Tokens.Jwt;
-=======
 using System.Threading.Tasks;
->>>>>>> f22f294e
 using AElf.OpenTelemetry;
 using Aevatar.ApiRequests;
 using AutoResponseWrapper;
@@ -117,34 +114,32 @@
                 
                 options.Events = new JwtBearerEvents
                 {
-<<<<<<< HEAD
-                    OnTokenValidated = async context =>
+                    OnTokenValidated = async tokenValidatedContext  =>
                     {
-                        var userId = context.Principal.FindFirst(JwtRegisteredClaimNames.Sub)?.Value;
-                        var securityStamp = context.Principal.FindFirst(AevatarConsts.SecurityStampClaimType)
+                        var userId = tokenValidatedContext.Principal.FindFirst(JwtRegisteredClaimNames.Sub)?.Value;
+                        var securityStamp = tokenValidatedContext.Principal.FindFirst(AevatarConsts.SecurityStampClaimType)
                             ?.Value;
                         if (!userId.IsNullOrWhiteSpace() && !securityStamp.IsNullOrWhiteSpace())
                         {
-                            var userManager = context.HttpContext.RequestServices
+                            var userManager = tokenValidatedContext.HttpContext.RequestServices
                                 .GetRequiredService<IdentityUserManager>();
                             var user = await userManager.FindByIdAsync(userId);
                             
                             if (user == null || user.SecurityStamp != securityStamp)
                             {
-                                context.Fail("Token is no longer valid.");
+                                tokenValidatedContext.Fail("Token is no longer valid.");
                             }
                         }
-=======
-                    OnMessageReceived = context =>
+                    },
+                    OnMessageReceived = messageReceivedContext =>
                     {
-                        var accessToken = context.Request.Query["access_token"];
+                        var accessToken = messageReceivedContext.Request.Query["access_token"];
                         if (!string.IsNullOrEmpty(accessToken))
                         {
                             // Read the token out of the query string
-                            context.Token = accessToken;
+                            messageReceivedContext.Token = accessToken;
                         }
                         return Task.CompletedTask;
->>>>>>> f22f294e
                     }
                 };
             });
