--- conflicted
+++ resolved
@@ -463,15 +463,8 @@
         _logger.LogInformation(
             $"Creating Host service for appResourceId: {appId}, version: {version}, project: {projectId}");
 
-<<<<<<< HEAD
-        await CreateHostSiloAsync(GetHostName(appId, KubernetesConstants.HostSilo), version,
-            _HostDeployOptions.HostSiloImageName, projectId);
-        await CreatePodAsync(GetHostName(appId, KubernetesConstants.HostClient), version,
-            _HostDeployOptions.HostClientImageName,
-=======
         await CreateHostSiloAsync(appId, version, _HostDeployOptions.HostSiloImageName, projectId);
         await CreatePodAsync(appId, version, _HostDeployOptions.HostClientImageName,
->>>>>>> 6f756089
             GetHostClientConfigContent(appId, version, KubernetesConstants.HostClientSettingTemplateFilePath, corsUrls,
                 projectId),
             KubernetesConstants.HostClientCommand, _kubernetesOptions.DeveloperHostName);
