# regression_test.py
import os
import time
import pytest
import requests
import logging
import urllib3

# Disable SSL warnings for testing with self-signed certificates
urllib3.disable_warnings(urllib3.exceptions.InsecureRequestWarning)

logger = logging.getLogger(__name__)
logger.setLevel(logging.DEBUG)

TEST_AGENT = "agenttest"
WORKFLOW_VIEW_AGENT = "Aevatar.GAgents.GroupChat.GAgent.Coordinator.WorkflowView.WorkflowViewGAgent"
STATE_NAME = "FrontAgentState"
AGENT_NAME = "TestAgent"
AGENT_NAME_MODIFIED = "TestAgentNameModified"
EVENT_TYPE = "Aevatar.Application.Grains.Agents.TestAgent.FrontTestCreateEvent"
EVENT_PARAM = "Name"

AUTH_HOST = os.getenv("AUTH_HOST")
API_HOST =  os.getenv("API_HOST")
CLIENT_ID = os.getenv("CLIENT_ID")
CLIENT_SECRET = os.getenv("CLIENT_SECRET")
INDEX_NAME = f"aevatar-{CLIENT_ID}-testagentstateindex"

ADMIN_USERNAME = "admin"
ADMIN_PASSWORD ="1q2W3e*"

PERMISSION_AGENT = "agentpermissiontest"
PERMISSION_STATE_NAME = "PermissionAgentState"
PERMISSION_EVENT_TYPE = "Aevatar.Application.Grains.Agents.TestAgent.SetAuthorizedUserEvent"

@pytest.fixture(scope="session")
def access_token():
    """get access token"""
    auth_data = {
        "grant_type": "client_credentials",
        "client_id": CLIENT_ID,
        "client_secret": CLIENT_SECRET,
        "scope": "Aevatar"
    }

    response = requests.post(
        f"{AUTH_HOST}/connect/token",
        data=auth_data,
        headers={"Content-Type": "application/x-www-form-urlencoded"},
        verify=False
    )
    assert_status_code(response)
    return response.json()["access_token"]


@pytest.fixture
def api_headers(access_token):
    """generate request header with access token"""
    return {
        "Authorization": f"Bearer {access_token}",
        "Content-Type": "application/json"
    }


def assert_status_code(response):
    """assert response status code"""
    if response.status_code != 200:
        error_info = f"""
        ====== Abnormal Response ======
        Request URL: {response.request.url}
        Method: {response.request.method}
        Status Code: {response.status_code}
        Response:
        {response.text}
        =====================
        """
        pytest.fail(error_info)


@pytest.fixture
def test_agent(api_headers):
    """Create a test agent and return its ID, with automatic cleanup after testing completes"""
    agent_data = {
        "agentType": TEST_AGENT,
        "name": AGENT_NAME
    }

    # create agent
    response = requests.post(
        f"{API_HOST}/api/agent",
        json=agent_data,
        headers=api_headers,
        verify=False
    )
    assert_status_code(response)
    agent_id = response.json()["data"]["id"]

    yield agent_id

    # delete agent after test
    response = requests.delete(
        f"{API_HOST}/api/agent/{agent_id}",
        headers=api_headers,
        verify=False
    )
    assert response.status_code == 200


def test_login(access_token):
    """test login"""
    assert len(access_token) > 100


def test_agent_operations(api_headers, test_agent):
    """test agent operation"""
    # get agent
    response = requests.get(
        f"{API_HOST}/api/agent/{test_agent}",
        headers=api_headers,
        verify=False
    )
    assert_status_code(response)
    assert response.json()["data"]["name"] == AGENT_NAME
    assert response.json()["data"]["businessAgentGrainId"] == f"{TEST_AGENT}/{test_agent.replace('-', '')}"

    # update agent
    update_data = {
        "name": AGENT_NAME_MODIFIED
    }
    response = requests.put(
        f"{API_HOST}/api/agent/{test_agent}",
        json=update_data,
        headers=api_headers,
        verify=False
    )
    assert_status_code(response)
    assert response.json()["data"]["name"] == AGENT_NAME_MODIFIED
    assert response.json()["data"]["businessAgentGrainId"] == f"{TEST_AGENT}/{test_agent.replace('-', '')}"

    # test my agent list
    time.sleep(3)
    response = requests.get(
        f"{API_HOST}/api/agent/agent-list",
        params={"pageIndex": 0, "pageSize": 100},
        headers=api_headers,
        verify=False
    )
    assert_status_code(response)
    
    # Add defensive programming to handle potential None response
    response_data = response.json()
    logger.debug(f"Agent list response: {response_data}")
    
    if "data" not in response_data:
        pytest.fail(f"Response does not contain 'data' field: {response_data}")
    
    data = response_data["data"]
    if data is None:
        pytest.fail(f"Response data field is None: {response_data}")
    
    if not isinstance(data, (list, tuple)):
        pytest.fail(f"Response data is not iterable, got type {type(data)}: {data}")
    
    agent_ids = [agent["id"] for agent in data]
    assert test_agent in agent_ids


def test_agent_relationships(api_headers, test_agent):
    """test agent relationships"""
    # create sub agent
    agent_data = {
        "agentType": TEST_AGENT,
        "name": "child Agent"
    }
    response = requests.post(
        f"{API_HOST}/api/agent",
        json=agent_data,
        headers=api_headers,
        verify=False
    )
    assert_status_code(response)
    sub_agent = response.json()["data"]["id"]

    # add sub agent
    response = requests.post(
        f"{API_HOST}/api/agent/{test_agent}/add-subagent",
        json={"subAgents": [sub_agent]},
        headers=api_headers,
        verify=False
    )
    assert_status_code(response)
    assert sub_agent in response.json()["data"]["subAgents"]

    # check relationship
    response = requests.get(
        f"{API_HOST}/api/agent/{test_agent}/relationship",
        headers=api_headers,
        verify=False
    )
    assert_status_code(response)
    assert sub_agent in response.json()["data"]["subAgents"]

    # remove sub agent
    response = requests.post(
        f"{API_HOST}/api/agent/{test_agent}/remove-subagent",
        json={"removedSubAgents": [sub_agent]},
        headers=api_headers,
        verify=False
    )
    assert_status_code(response)
    assert sub_agent not in response.json()["data"]["subAgents"]

    # check relationship again
    response = requests.get(
        f"{API_HOST}/api/agent/{test_agent}/relationship",
        headers=api_headers,
        verify=False
    )
    assert_status_code(response)
    assert sub_agent not in response.json()["data"]["subAgents"]

    # delete sub agent
    response = requests.delete(f"{API_HOST}/api/agent/{sub_agent}", headers=api_headers, verify=False)
    assert_status_code(response)


def test_event_operations(api_headers, test_agent):
    """test event operations"""
    # create sub agent
    agent_data = {
        "agentType": TEST_AGENT,
        "name": "child Agent"
    }
    response = requests.post(
        f"{API_HOST}/api/agent",
        json=agent_data,
        headers=api_headers,
        verify=False
    )
    assert_status_code(response)
    sub_agent = response.json()["data"]["id"]

    # add to group
    response = requests.post(
        f"{API_HOST}/api/agent/{test_agent}/add-subagent",
        json={"subAgents": [sub_agent]},
        headers=api_headers,
        verify=False
    )
    assert_status_code(response)
    assert sub_agent in response.json()["data"]["subAgents"]

    # query available events
    response = requests.get(
        f"{API_HOST}/api/subscription/events/{test_agent}",
        headers=api_headers,
        verify=False
    )
    assert_status_code(response)
    
    # Add defensive programming to handle potential None response
    response_data = response.json()
    logger.debug(f"Available events response: {response_data}")
    
    if "data" not in response_data:
        pytest.fail(f"Response does not contain 'data' field: {response_data}")
    
    data = response_data["data"]
    if data is None:
        pytest.fail(f"Response data field is None: {response_data}")
    
    if not isinstance(data, (list, tuple)):
        pytest.fail(f"Response data is not iterable, got type {type(data)}: {data}")
    
    assert any(et["eventType"] == EVENT_TYPE for et in data)
    event = [et for et in data if et["eventType"] == EVENT_TYPE][0]
    
    # Check event properties exist and are iterable
    if "eventProperties" not in event:
        pytest.fail(f"Event does not contain 'eventProperties' field: {event}")
    
    event_properties = event["eventProperties"]
    if event_properties is None:
        pytest.fail(f"Event properties field is None: {event}")
    
    if not isinstance(event_properties, (list, tuple)):
        pytest.fail(f"Event properties is not iterable, got type {type(event_properties)}: {event_properties}")
    
    assert any(property["name"] == EVENT_PARAM for property in event_properties)

    name = "test name"
    # publish event
    event_data = {
        "agentId": test_agent,
        "eventType": EVENT_TYPE,
        "eventProperties": {EVENT_PARAM: name}
    }
    response = requests.post(
        f"{API_HOST}/api/agent/publishEvent",
        json=event_data,
        headers=api_headers,
        verify=False
    )
    assert_status_code(response)

    time.sleep(5)
    # query parent agent state
    response = requests.get(
        f"{API_HOST}/api/query/state",
        params={"stateName": STATE_NAME, "id": test_agent},
        headers=api_headers,
        verify=False
    )
    assert_status_code(response)
    assert "state" in response.json()["data"]
    assert response.json()["data"]["state"]["name"] == name

    # query sub agent state
    response = requests.get(
        f"{API_HOST}/api/query/state",
        params={"stateName": STATE_NAME, "id": sub_agent},
        headers=api_headers,
        verify=False
    )
    assert_status_code(response)
    assert "state" in response.json()["data"]
    assert response.json()["data"]["state"]["name"] == name

    # query es
    response = requests.get(
        f"{API_HOST}/api/query/es",
        params={
            "stateName": STATE_NAME,
            "queryString": f"name: {name}",
            "pageSize": 1
        },
        headers=api_headers,
        verify=False
    )

    assert_status_code(response)
    assert response.json()["data"]["totalCount"] > 0

    # test es count endpoint
    response = requests.get(
        f"{API_HOST}/api/query/es/count",
        params={
            "stateName": STATE_NAME,
            "queryString": f"name: {name}",
        },
        headers=api_headers,
        verify=False
    )
    
    assert_status_code(response)
    assert response.json()["data"]["count"] > 0
    
    # verify count matches the query totalCount
    query_response = requests.get(
        f"{API_HOST}/api/query/es",
        params={
            "stateName": STATE_NAME,
            "queryString": f"name: {name}",
            "pageSize": 1
        },
        headers=api_headers,
        verify=False
    )
    assert_status_code(query_response)
    expected_count = query_response.json()["data"]["totalCount"]
    assert response.json()["data"]["count"] == expected_count


def test_query_agent_list(api_headers, test_agent):
    """test query agent list"""
    # query available agent list
    response = requests.get(
        f"{API_HOST}//api/agent/agent-type-info-list",
        headers=api_headers,
        verify=False
    )
    assert_status_code(response)
    
    # Add defensive programming to handle potential None response
    response_data = response.json()
    logger.debug(f"Agent type list response: {response_data}")
    
    if "data" not in response_data:
        pytest.fail(f"Response does not contain 'data' field: {response_data}")
    
    data = response_data["data"]
    if data is None:
        pytest.fail(f"Response data field is None: {response_data}")
    
    if not isinstance(data, (list, tuple)):
        pytest.fail(f"Response data is not iterable, got type {type(data)}: {data}")
    
    assert any(at["agentType"] == TEST_AGENT for at in data)


def test_agent_service_basic_operations(api_headers):
    """Basic AgentService functionality test"""
    # Test get all agent types
    response = requests.get(
        f"{API_HOST}/api/agent/agent-type-info-list",
        headers=api_headers,
        verify=False
    )
    assert_status_code(response)
    
    # Test agent list query with pagination
    response = requests.get(
        f"{API_HOST}/api/agent/agent-list",
        params={"pageIndex": 0, "pageSize": 10},
        headers=api_headers,
        verify=False
    )
    assert_status_code(response)
    
    # Verify response structure
    response_data = response.json()
    assert "data" in response_data
    logger.debug(f"Agent service basic operations test passed")

@pytest.fixture(scope="session")
def admin_access_token():
    """get access token"""
    auth_data = {
        "grant_type": "password",
        "username": ADMIN_USERNAME,
        "password": ADMIN_PASSWORD,
        "scope": "Aevatar",
        "client_id": "AevatarAuthServer"
    }

    response = requests.post(
        f"{AUTH_HOST}/connect/token",
        data=auth_data,
        headers={"Content-Type": "application/x-www-form-urlencoded"},
        verify=False
    )
    assert_status_code(response)
    return response.json()["access_token"]


@pytest.fixture
def api_admin_headers(admin_access_token):
    """generate request header with access token"""
    return {
        "Authorization": f"Bearer {admin_access_token}",
        "Content-Type": "application/json"
    }
    

def test_permission(api_headers, api_admin_headers):
    """test event operations"""
    # create sub agent
    agent_data = {
        "agentType": PERMISSION_AGENT,
        "name": "permission agent"
    }
    response = requests.post(
        f"{API_HOST}/api/agent",
        json=agent_data,
        headers=api_headers,
        verify=False
    )
    assert_status_code(response)
    agent_id = response.json()["data"]["id"]

    # add to group
    response = requests.post(
        f"{API_HOST}/api/agent/{agent_id}/add-subagent",
        json={"subAgents": [agent_id]},
        headers=api_headers,
        verify=False
    )
    assert_status_code(response)
    assert agent_id in response.json()["data"]["subAgents"]

    time.sleep(5)
    
    # publish event
    response = requests.get(
        f"{API_HOST}/api/identity/users/by-username/{ADMIN_USERNAME}",
        headers=api_admin_headers,
        verify=False
    )
    admin_id = response.json()["data"]["id"]
    
    event_data = {
        "agentId": agent_id,
        "eventType": PERMISSION_EVENT_TYPE,
        "eventProperties": {"UserId": admin_id}
    }
    response = requests.post(
        f"{API_HOST}/api/agent/publishEvent",
        json=event_data,
        headers=api_headers,
        verify=False
    )
    assert_status_code(response)

    time.sleep(5)
    
    # query es
    response = requests.get(
        f"{API_HOST}/api/query/es",
        params={
            "stateName": PERMISSION_STATE_NAME,
            "queryString": f"_id:{agent_id}",
            "pageSize": 10
        },
        headers=api_headers,
        verify=False
    )

    assert_status_code(response)
    logger.debug(response.json()["data"])
    assert response.json()["data"]["totalCount"] == 0
    
    response = requests.get(
        f"{API_HOST}/api/query/es",
        params={
            "stateName": PERMISSION_STATE_NAME,
            "queryString": f"_id:{agent_id}",
            "pageSize": 10
        },
        headers=api_admin_headers,
        verify=False
    )
    
    assert_status_code(response)
    logger.debug(response.json()["data"])
    assert response.json()["data"]["totalCount"] > 0
    
    # test es count with permissions - non-admin user should get 0
    response = requests.get(
        f"{API_HOST}/api/query/es/count",
        params={
            "stateName": PERMISSION_STATE_NAME,
            "queryString": f"_id:{agent_id}",
        },
        headers=api_headers,
        verify=False
    )
    
    assert_status_code(response)
    assert response.json()["data"]["count"] == 0
    
    # test es count with permissions - admin user should get count > 0
    response = requests.get(
        f"{API_HOST}/api/query/es/count",
        params={
            "stateName": PERMISSION_STATE_NAME,
            "queryString": f"_id:{agent_id}",
        },
        headers=api_admin_headers,
        verify=False
    )
    
    assert_status_code(response)
    assert response.json()["data"]["count"] > 0

<<<<<<< HEAD

def test_workflow_orchestration_generate(api_headers):
    """test workflow generation"""
    # test valid workflow generation request
    workflow_request = {
        "userGoal": "Create a social media marketing campaign workflow that includes content creation, review, and publishing"
    }
    
    response = requests.post(
        f"{API_HOST}/api/workflow/generate",
        json=workflow_request,
=======
def test_publish_workflow_view(api_headers, api_admin_headers):
    """test publish workflow view"""
    # create workflowView agent
    agent_data = {
        "agentType": WORKFLOW_VIEW_AGENT,
        "name": "workflowViewAgent",
        "properties": {
            "workflowNodeList": [
                {
                    "agentType": "agenttest",
                    "name": "agenttest",
                    "extendedData": {
                        "xPosition": "1",
                        "yPosition": "1"
                    },
                    "nodeId": "9516a447-ca28-457a-a328-f2019863ebaa",
                    "jsonProperties": "{}"
                }
            ],
            "workflowNodeUnitList": [],
            "name": "workflowViewAgent"
        }
    }
    response = requests.post(
        f"{API_HOST}/api/agent",
        json=agent_data,
>>>>>>> be8fad6e
        headers=api_headers,
        verify=False
    )
    assert_status_code(response)
<<<<<<< HEAD
    
    # Verify response structure
    response_data = response.json()
    logger.debug(f"Workflow generation response: {response_data}")
    
    assert "data" in response_data
    workflow_data = response_data["data"]
    
    if workflow_data is not None:
        # If workflow was generated, verify structure
        assert "name" in workflow_data
        assert "properties" in workflow_data
        assert workflow_data["name"] is not None
        assert len(workflow_data["name"]) > 0
        
        properties = workflow_data["properties"]
        assert "workflowNodeList" in properties
        assert "workflowNodeUnitList" in properties
        
        logger.info(f"Generated workflow '{workflow_data['name']}' with {len(properties['workflowNodeList'])} nodes")
    else:
        # If workflow generation returned null, that's acceptable (might happen if AI service unavailable)
        logger.warning("Workflow generation returned null - this might indicate AI service is unavailable")


def test_text_completion_generate(api_headers):
    """test text completion generation"""
    # test valid text completion request
    completion_request = {
        "userGoal": "I want to write a blog post about artificial intelligence and its impact on modern"
    }
    
    response = requests.post(
        f"{API_HOST}/api/workflow/text-completion",
        json=completion_request,
=======
    view_agent_id = response.json()["data"]["id"]

    # publish workflow
    response = requests.post(
        f"{API_HOST}/api/workflow-view/{view_agent_id}/publish-workflow",
        json={},
>>>>>>> be8fad6e
        headers=api_headers,
        verify=False
    )
    assert_status_code(response)
<<<<<<< HEAD
    
    # Verify response structure
    response_data = response.json()
    logger.debug(f"Text completion response: {response_data}")
    
    assert "data" in response_data
    completion_data = response_data["data"]
    
    assert "completions" in completion_data
    completions = completion_data["completions"]
    assert isinstance(completions, list)
    
    # Should return a list of completions (could be empty if AI service unavailable)
    logger.info(f"Generated {len(completions)} text completions")
    
    # If completions were generated, verify they are strings
    for completion in completions:
        assert isinstance(completion, str)
        assert len(completion) > 0


def test_workflow_services_comprehensive(api_headers):
    """comprehensive test for both workflow services"""
    logger.info("Running comprehensive workflow services test")
    
    # Test workflow generation with a realistic scenario
    workflow_request = {
        "userGoal": "Create an e-commerce order processing workflow that handles payment verification, inventory check, shipping, and customer notification"
    }
    
    response = requests.post(
        f"{API_HOST}/api/workflow/generate",
        json=workflow_request,
        headers=api_headers,
        verify=False
    )
    assert_status_code(response)
    
    workflow_result = response.json()["data"]
    logger.debug(f"E-commerce workflow result: {workflow_result}")
    
    # Test text completion with a business scenario
    completion_request = {
        "userGoal": "Our company is implementing a new customer service strategy that focuses on"
    }
    
    response = requests.post(
        f"{API_HOST}/api/workflow/text-completion",
        json=completion_request,
        headers=api_headers,
        verify=False
    )
    assert_status_code(response)
    
    completion_result = response.json()["data"]
    logger.debug(f"Business text completion result: {completion_result}")
    
    # Verify both services are operational
    assert completion_result is not None
    assert "completions" in completion_result
    
    logger.info("Comprehensive workflow services test completed successfully")
=======
    test_agent_id = response.json()["data"]["properties"]["workflowNodeList"][0]["agentId"]
    workflow_agent_id = response.json()["data"]["properties"]["workflowCoordinatorGAgentId"]
    logger.debug(f"test_agent_id: {test_agent_id}")
    logger.debug(f"workflow_agent_id: {workflow_agent_id}")
    
    assert test_agent_id != "00000000-0000-0000-0000-000000000000"
    assert workflow_agent_id != "00000000-0000-0000-0000-000000000000"
    
>>>>>>> be8fad6e
<|MERGE_RESOLUTION|>--- conflicted
+++ resolved
@@ -562,8 +562,6 @@
     assert_status_code(response)
     assert response.json()["data"]["count"] > 0
 
-<<<<<<< HEAD
-
 def test_workflow_orchestration_generate(api_headers):
     """test workflow generation"""
     # test valid workflow generation request
@@ -574,7 +572,113 @@
     response = requests.post(
         f"{API_HOST}/api/workflow/generate",
         json=workflow_request,
-=======
+        headers=api_headers,
+        verify=False
+    )
+    assert_status_code(response)
+    
+    # Verify response structure
+    response_data = response.json()
+    logger.debug(f"Workflow generation response: {response_data}")
+    
+    assert "data" in response_data
+    workflow_data = response_data["data"]
+    
+    if workflow_data is not None:
+        # If workflow was generated, verify structure
+        assert "name" in workflow_data
+        assert "properties" in workflow_data
+        assert workflow_data["name"] is not None
+        assert len(workflow_data["name"]) > 0
+        
+        properties = workflow_data["properties"]
+        assert "workflowNodeList" in properties
+        assert "workflowNodeUnitList" in properties
+        
+        logger.info(f"Generated workflow '{workflow_data['name']}' with {len(properties['workflowNodeList'])} nodes")
+    else:
+        # If workflow generation returned null, that's acceptable (might happen if AI service unavailable)
+        logger.warning("Workflow generation returned null - this might indicate AI service is unavailable")
+
+
+def test_text_completion_generate(api_headers):
+    """test text completion generation"""
+    # test valid text completion request
+    completion_request = {
+        "userGoal": "I want to write a blog post about artificial intelligence and its impact on modern"
+    }
+    
+    response = requests.post(
+        f"{API_HOST}/api/workflow/text-completion",
+        json=completion_request,
+        headers=api_headers,
+        verify=False
+    )
+    assert_status_code(response)
+    
+    # Verify response structure
+    response_data = response.json()
+    logger.debug(f"Text completion response: {response_data}")
+    
+    assert "data" in response_data
+    completion_data = response_data["data"]
+    
+    assert "completions" in completion_data
+    completions = completion_data["completions"]
+    assert isinstance(completions, list)
+    
+    # Should return a list of completions (could be empty if AI service unavailable)
+    logger.info(f"Generated {len(completions)} text completions")
+    
+    # If completions were generated, verify they are strings
+    for completion in completions:
+        assert isinstance(completion, str)
+        assert len(completion) > 0
+
+
+def test_workflow_services_comprehensive(api_headers):
+    """comprehensive test for both workflow services"""
+    logger.info("Running comprehensive workflow services test")
+    
+    # Test workflow generation with a realistic scenario
+    workflow_request = {
+        "userGoal": "Create an e-commerce order processing workflow that handles payment verification, inventory check, shipping, and customer notification"
+    }
+    
+    response = requests.post(
+        f"{API_HOST}/api/workflow/generate",
+        json=workflow_request,
+        headers=api_headers,
+        verify=False
+    )
+    assert_status_code(response)
+    
+    workflow_result = response.json()["data"]
+    logger.debug(f"E-commerce workflow result: {workflow_result}")
+    
+    # Test text completion with a business scenario
+    completion_request = {
+        "userGoal": "Our company is implementing a new customer service strategy that focuses on"
+    }
+    
+    response = requests.post(
+        f"{API_HOST}/api/workflow/text-completion",
+        json=completion_request,
+        headers=api_headers,
+        verify=False
+    )
+    assert_status_code(response)
+    
+    completion_result = response.json()["data"]
+    logger.debug(f"Business text completion result: {completion_result}")
+    
+    # Verify both services are operational
+    assert completion_result is not None
+    assert "completions" in completion_result
+    
+    logger.info("Comprehensive workflow services test completed successfully")
+
+
 def test_publish_workflow_view(api_headers, api_admin_headers):
     """test publish workflow view"""
     # create workflowView agent
@@ -601,129 +705,24 @@
     response = requests.post(
         f"{API_HOST}/api/agent",
         json=agent_data,
->>>>>>> be8fad6e
-        headers=api_headers,
-        verify=False
-    )
-    assert_status_code(response)
-<<<<<<< HEAD
-    
-    # Verify response structure
-    response_data = response.json()
-    logger.debug(f"Workflow generation response: {response_data}")
-    
-    assert "data" in response_data
-    workflow_data = response_data["data"]
-    
-    if workflow_data is not None:
-        # If workflow was generated, verify structure
-        assert "name" in workflow_data
-        assert "properties" in workflow_data
-        assert workflow_data["name"] is not None
-        assert len(workflow_data["name"]) > 0
-        
-        properties = workflow_data["properties"]
-        assert "workflowNodeList" in properties
-        assert "workflowNodeUnitList" in properties
-        
-        logger.info(f"Generated workflow '{workflow_data['name']}' with {len(properties['workflowNodeList'])} nodes")
-    else:
-        # If workflow generation returned null, that's acceptable (might happen if AI service unavailable)
-        logger.warning("Workflow generation returned null - this might indicate AI service is unavailable")
-
-
-def test_text_completion_generate(api_headers):
-    """test text completion generation"""
-    # test valid text completion request
-    completion_request = {
-        "userGoal": "I want to write a blog post about artificial intelligence and its impact on modern"
-    }
-    
-    response = requests.post(
-        f"{API_HOST}/api/workflow/text-completion",
-        json=completion_request,
-=======
+        headers=api_headers,
+        verify=False
+    )
+    assert_status_code(response)
     view_agent_id = response.json()["data"]["id"]
 
     # publish workflow
     response = requests.post(
         f"{API_HOST}/api/workflow-view/{view_agent_id}/publish-workflow",
         json={},
->>>>>>> be8fad6e
-        headers=api_headers,
-        verify=False
-    )
-    assert_status_code(response)
-<<<<<<< HEAD
-    
-    # Verify response structure
-    response_data = response.json()
-    logger.debug(f"Text completion response: {response_data}")
-    
-    assert "data" in response_data
-    completion_data = response_data["data"]
-    
-    assert "completions" in completion_data
-    completions = completion_data["completions"]
-    assert isinstance(completions, list)
-    
-    # Should return a list of completions (could be empty if AI service unavailable)
-    logger.info(f"Generated {len(completions)} text completions")
-    
-    # If completions were generated, verify they are strings
-    for completion in completions:
-        assert isinstance(completion, str)
-        assert len(completion) > 0
-
-
-def test_workflow_services_comprehensive(api_headers):
-    """comprehensive test for both workflow services"""
-    logger.info("Running comprehensive workflow services test")
-    
-    # Test workflow generation with a realistic scenario
-    workflow_request = {
-        "userGoal": "Create an e-commerce order processing workflow that handles payment verification, inventory check, shipping, and customer notification"
-    }
-    
-    response = requests.post(
-        f"{API_HOST}/api/workflow/generate",
-        json=workflow_request,
-        headers=api_headers,
-        verify=False
-    )
-    assert_status_code(response)
-    
-    workflow_result = response.json()["data"]
-    logger.debug(f"E-commerce workflow result: {workflow_result}")
-    
-    # Test text completion with a business scenario
-    completion_request = {
-        "userGoal": "Our company is implementing a new customer service strategy that focuses on"
-    }
-    
-    response = requests.post(
-        f"{API_HOST}/api/workflow/text-completion",
-        json=completion_request,
-        headers=api_headers,
-        verify=False
-    )
-    assert_status_code(response)
-    
-    completion_result = response.json()["data"]
-    logger.debug(f"Business text completion result: {completion_result}")
-    
-    # Verify both services are operational
-    assert completion_result is not None
-    assert "completions" in completion_result
-    
-    logger.info("Comprehensive workflow services test completed successfully")
-=======
+        headers=api_headers,
+        verify=False
+    )
+    assert_status_code(response)
     test_agent_id = response.json()["data"]["properties"]["workflowNodeList"][0]["agentId"]
     workflow_agent_id = response.json()["data"]["properties"]["workflowCoordinatorGAgentId"]
     logger.debug(f"test_agent_id: {test_agent_id}")
     logger.debug(f"workflow_agent_id: {workflow_agent_id}")
     
     assert test_agent_id != "00000000-0000-0000-0000-000000000000"
-    assert workflow_agent_id != "00000000-0000-0000-0000-000000000000"
-    
->>>>>>> be8fad6e
+    assert workflow_agent_id != "00000000-0000-0000-0000-000000000000"