﻿<Project Sdk="Microsoft.NET.Sdk">

    <PropertyGroup>
        <TargetFramework>net9.0</TargetFramework>
        <ImplicitUsings>enable</ImplicitUsings>
        <Nullable>enable</Nullable>
        <RootNamespace>Aevatar.Application.Grains</RootNamespace>
    </PropertyGroup>

    <ItemGroup>
        <PackageReference Include="Aevatar.GAgents.ChatAgent"/>
        <PackageReference Include="Aevatar.PermissionManagement"/>
        <PackageReference Include="AutoGen.Core"/>
        <PackageReference Include="Microsoft.Extensions.Options"/>
        <PackageReference Include="Microsoft.Orleans.Sdk"/>
        <PackageReference Include="AElf.OpenTelemetry"/>
        <PackageReference Include="Volo.Abp.AutoMapper"/>
        <PackageReference Include="Volo.Abp.EventBus.Abstractions"/>
        <PackageReference Include="Aevatar.SignalR"/>
        <PackageReference Include="Aevatar.GAgents.AIGAgent"/>
        <PackageReference Include="Aevatar.GAgents.SemanticKernel"/>
        <PackageReference Include="Aevatar.PermissionManagement" />
<<<<<<< HEAD
        <PackageReference Include="AutoGen.Core" />
        <PackageReference Include="Microsoft.Orleans.Sdk" />
        <PackageReference Include="AElf.OpenTelemetry" />
        <PackageReference Include="Volo.Abp.AutoMapper" /> 
        <PackageReference Include="Volo.Abp.EventBus.Abstractions" />
        <PackageReference Include="Aevatar.SignalR" />
        <PackageReference Include="Aevatar.GAgents.AIGAgent" />
        <PackageReference Include="Aevatar.GAgents.SemanticKernel"  />
        <PackageReference Include="Aevatar.GAgents.AI.Abstractions"/>
        <PackageReference Include="Aevatar.GAgents.GroupChat" />
=======
>>>>>>> 9324ee2d
    </ItemGroup>

    <ItemGroup>
        <ProjectReference Include="..\Aevatar.Application.Contracts\Aevatar.Application.Contracts.csproj"/>
        <ProjectReference Include="..\Aevatar.CQRS\Aevatar.CQRS.csproj"/>
        <ProjectReference Include="..\Aevatar.Domain.Grains\Aevatar.Domain.Grains.csproj"/>
        <ProjectReference Include="..\Aevatar.Domain\Aevatar.Domain.csproj"/>
        <ProjectReference Include="..\Aevatar.Neo4JStore\Aevatar.Neo4JStore.csproj"/>
    </ItemGroup>

    <ItemGroup>
        <Compile Remove="Agents\TestAgent\TestAgent.cs"/>
    </ItemGroup>
</Project><|MERGE_RESOLUTION|>--- conflicted
+++ resolved
@@ -20,19 +20,8 @@
         <PackageReference Include="Aevatar.GAgents.AIGAgent"/>
         <PackageReference Include="Aevatar.GAgents.SemanticKernel"/>
         <PackageReference Include="Aevatar.PermissionManagement" />
-<<<<<<< HEAD
-        <PackageReference Include="AutoGen.Core" />
-        <PackageReference Include="Microsoft.Orleans.Sdk" />
-        <PackageReference Include="AElf.OpenTelemetry" />
-        <PackageReference Include="Volo.Abp.AutoMapper" /> 
-        <PackageReference Include="Volo.Abp.EventBus.Abstractions" />
-        <PackageReference Include="Aevatar.SignalR" />
-        <PackageReference Include="Aevatar.GAgents.AIGAgent" />
-        <PackageReference Include="Aevatar.GAgents.SemanticKernel"  />
+        <PackageReference Include="Aevatar.GAgents.GroupChat"/>
         <PackageReference Include="Aevatar.GAgents.AI.Abstractions"/>
-        <PackageReference Include="Aevatar.GAgents.GroupChat" />
-=======
->>>>>>> 9324ee2d
     </ItemGroup>
 
     <ItemGroup>
@@ -42,7 +31,6 @@
         <ProjectReference Include="..\Aevatar.Domain\Aevatar.Domain.csproj"/>
         <ProjectReference Include="..\Aevatar.Neo4JStore\Aevatar.Neo4JStore.csproj"/>
     </ItemGroup>
-
     <ItemGroup>
         <Compile Remove="Agents\TestAgent\TestAgent.cs"/>
     </ItemGroup>
