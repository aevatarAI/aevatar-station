<Project Sdk="Microsoft.NET.Sdk">

    <Import Project="..\..\common.props" />

    <PropertyGroup>
        <TargetFramework>$(DefaultTargetFramework)</TargetFramework>
        <ImplicitUsings>enable</ImplicitUsings>
        <Nullable>enable</Nullable>
        <IsPackable>false</IsPackable>
        <IsTestProject>true</IsTestProject>
    </PropertyGroup>

    <ItemGroup>
        <PackageReference Include="coverlet.collector" />
        <PackageReference Include="Microsoft.NET.Test.Sdk" />
        <PackageReference Include="Moq" />
        <PackageReference Include="xunit" />
        <PackageReference Include="xunit.runner.visualstudio" />
        <PackageReference Include="Microsoft.Extensions.Logging" />
        <PackageReference Include="Microsoft.Orleans.TestingHost" />
        <PackageReference Include="Shouldly" />
        <PackageReference Include="Volo.Abp.ObjectMapping" />
        <PackageReference Include="Volo.Abp.EventBus" />
        <PackageReference Include="Volo.Abp.Auditing" />
        <PackageReference Include="Volo.Abp.Autofac" />
        <PackageReference Include="Volo.Abp.AutoMapper" />
        <PackageReference Include="Volo.Abp.TestBase" />
        <PackageReference Include="Volo.Abp.Authorization" />
    </ItemGroup>

    <ItemGroup>
        <Using Include="Xunit"/>
    </ItemGroup>

    <ItemGroup>
<<<<<<< HEAD
      <ProjectReference Include="..\..\src\Aevatar.Core\Aevatar.Core.csproj" />
      <ProjectReference Include="..\..\src\Aevatar.EventSourcing.Core\Aevatar.EventSourcing.Core.csproj" />
      <ProjectReference Include="..\..\src\Aevatar.Plugins\Aevatar.Plugins.csproj" />
      <ProjectReference Include="..\..\src\Aevatar.SignalR\Aevatar.SignalR.csproj" />
      <ProjectReference Include="..\..\src\Aevatar\Aevatar.csproj" />
=======
        <ProjectReference Include="..\..\src\Aevatar.Core\Aevatar.Core.csproj" />
        <ProjectReference Include="..\..\src\Aevatar.EventSourcing.Core\Aevatar.EventSourcing.Core.csproj" />
        <ProjectReference Include="..\..\src\Aevatar.PermissionManagement\Aevatar.PermissionManagement.csproj" />
        <ProjectReference Include="..\..\src\Aevatar.Plugins\Aevatar.Plugins.csproj" />
        <ProjectReference Include="..\..\src\Aevatar\Aevatar.csproj" />
>>>>>>> 262e76ef
    </ItemGroup>

</Project><|MERGE_RESOLUTION|>--- conflicted
+++ resolved
@@ -33,19 +33,12 @@
     </ItemGroup>
 
     <ItemGroup>
-<<<<<<< HEAD
-      <ProjectReference Include="..\..\src\Aevatar.Core\Aevatar.Core.csproj" />
-      <ProjectReference Include="..\..\src\Aevatar.EventSourcing.Core\Aevatar.EventSourcing.Core.csproj" />
-      <ProjectReference Include="..\..\src\Aevatar.Plugins\Aevatar.Plugins.csproj" />
-      <ProjectReference Include="..\..\src\Aevatar.SignalR\Aevatar.SignalR.csproj" />
-      <ProjectReference Include="..\..\src\Aevatar\Aevatar.csproj" />
-=======
         <ProjectReference Include="..\..\src\Aevatar.Core\Aevatar.Core.csproj" />
         <ProjectReference Include="..\..\src\Aevatar.EventSourcing.Core\Aevatar.EventSourcing.Core.csproj" />
+        <ProjectReference Include="..\..\src\Aevatar.Plugins\Aevatar.Plugins.csproj" />
+        <ProjectReference Include="..\..\src\Aevatar.SignalR\Aevatar.SignalR.csproj" />
         <ProjectReference Include="..\..\src\Aevatar.PermissionManagement\Aevatar.PermissionManagement.csproj" />
-        <ProjectReference Include="..\..\src\Aevatar.Plugins\Aevatar.Plugins.csproj" />
         <ProjectReference Include="..\..\src\Aevatar\Aevatar.csproj" />
->>>>>>> 262e76ef
     </ItemGroup>
 
 </Project>