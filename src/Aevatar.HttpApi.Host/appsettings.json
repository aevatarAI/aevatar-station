--- conflicted
+++ resolved
@@ -104,13 +104,11 @@
     "Username": "",
     "Password": ""
   },
-<<<<<<< HEAD
   "Redis": {
     "Configuration": "http://127.0.0.1:6379"
-=======
+  },
   "Host": {
     "HostId": "HostId",
     "Version": "Version"
->>>>>>> 0b5a4c75
   }
 }