{
  "OpenAi": {
    "WordCheckUrl": "https://api.openai.com/v1/moderations",
    "ImagesUrlV1": "https://api.openai.com/v1/images/generations",
    "ApiKeyList": [
      "1q2w3e",
      "1q2w3f"
    ],
    "DelayMaxTime": 30,
    "DelayMillisecond": 2000,
    "RepeatRequestIsOn": false
  },
  "Serilog": {
    "Properties": {
      "Application": "Aevatar.HttpApi.Host",
      "Environment": "Development"
    },
    "WriteTo": [
      {
        "Name": "Console",
        "Args": {
          "formatter": "Serilog.Formatting.Compact.RenderedCompactJsonFormatter, Serilog.Formatting.Compact"
        }
      }
    ]
  },
  "Kestrel": {
    "EndPoints": {
      "Http": {
        "Url": "http://*:8001"
      }
    }
  },
  "ConnectionStrings": {
    "Default": "mongodb://localhost:27017/Aevatar"
  },
  "AuthServer": {
    "Authority": "http://localhost:8082",
    "RequireHttpsMetadata": false,
    "SwaggerClientId": "Aevatar_Swagger",
    "SwaggerClientSecret": "1q2w3e*"
  },
  "StringEncryption": {
    "DefaultPassPhrase": "RpedX3sEVmQ2o9Lm"
  },
  "Orleans": {
    "ClusterId": "AevatarSiloCluster",
    "ServiceId": "AevatarBasicService",
    "MongoDBClient": "mongodb://localhost:27017/?maxPoolSize=555",
    "DataBase": "AevatarDb"
  },
  "OpenTelemetry": {
    "CollectorEndpoint": "http://localhost:4315",
    "ServiceName": "Aevatar.HttpApi.Host",
    "ServiceVersion": "1.0.0"
  },
  "Telegram": {
    "Webhook": "",
    "EncryptionPassword": ""
  },
  "NamingContest": {
    "Telegram": {
      "BotName": "",
      "Token": "",
      "ChatId": ""
    }
  },
  "ElasticUris": {
    "Uris": [
      "http://127.0.0.1:9200"
    ]
  },
  "WebhookDeploy": {
    "WebhookImageName": ""
  },
  "Kubernetes": {
    "AppNameSpace": "aismart-app-testnet",
    "AppPodReplicas": 2,
    "WebhookHostName": "station-webhook-staging.aevatar.ai",
    "DeveloperHostName": "station-developer-staging.aevatar.ai",
    "PodRequestCpuCore": "1",
    "PodRequestMemory": "2Gi"
  },
  "Agent": {
    "SystemAgentList": [
      "GroupGAgent",
      "PublishingGAgent",
      "SubscriptionGAgent",
      "AtomicGAgent",
      "CombinationGAgent",
      "CodeGAgent",
      "TenantPluginCodeGAgent",
      "PluginCodeStorageGAgent",
      "QuantumChatGAgent"
    ]
  },
  "HostDeploy": {
    "HostSiloImageName": "",
    "HostClientImageName": ""
  },
  "LogElasticSearch": {
    "Uris": [
      "http://127.0.0.1:9200"
    ],
    "Username": "",
    "Password": ""
  },
  "Redis": {
    "Configuration": "127.0.0.1"
  },
  "Host": {
    "HostId": "Aevatar",
    "Version": "Version"
  },
<<<<<<< HEAD
  "Account": {
    "ResetPasswordUrl": "https://aevatar.ai/reset-password"
  },
  "Settings": {
    "Abp.Mailing.Smtp.Host": "",
    "Abp.Mailing.Smtp.Port": "587",
    "Abp.Mailing.Smtp.UserName": "",
    "Abp.Mailing.Smtp.Password": "",
    "Abp.Mailing.Smtp.Domain": "",
    "Abp.Mailing.Smtp.EnableSsl": "true",
    "Abp.Mailing.Smtp.UseDefaultCredentials": "false",
    "Abp.Mailing.DefaultFromAddress": "noreply@aevatar.ai",
    "Abp.Mailing.DefaultFromDisplayName": "aevatar"
=======
  "Authentication": {
    "Google": {
      "ClientId": "*",
      "ClientSecret": "*"
    }
>>>>>>> 02d3f51a
  }
}<|MERGE_RESOLUTION|>--- conflicted
+++ resolved
@@ -112,7 +112,12 @@
     "HostId": "Aevatar",
     "Version": "Version"
   },
-<<<<<<< HEAD
+  "Authentication": {
+    "Google": {
+      "ClientId": "*",
+      "ClientSecret": "*"
+    }
+  },
   "Account": {
     "ResetPasswordUrl": "https://aevatar.ai/reset-password"
   },
@@ -126,12 +131,5 @@
     "Abp.Mailing.Smtp.UseDefaultCredentials": "false",
     "Abp.Mailing.DefaultFromAddress": "noreply@aevatar.ai",
     "Abp.Mailing.DefaultFromDisplayName": "aevatar"
-=======
-  "Authentication": {
-    "Google": {
-      "ClientId": "*",
-      "ClientSecret": "*"
-    }
->>>>>>> 02d3f51a
   }
 }