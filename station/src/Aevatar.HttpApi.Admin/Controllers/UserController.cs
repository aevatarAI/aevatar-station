using System;
using System.Linq;
using System.Threading.Tasks;
using Aevatar.Controllers;
using Aevatar.Enum;
using Aevatar.Permissions;
using Aevatar.Service;
using Asp.Versioning;
using Microsoft.AspNetCore.Authorization;
using Microsoft.AspNetCore.Mvc;
using Microsoft.Extensions.Logging;
using Volo.Abp;

namespace Aevatar.Admin.Controllers;

[RemoteService]
[ControllerName("Users")]
[Route("api/users")]
public class UserController : AevatarController
{
    private readonly IUserAppService _userAppService;
    private readonly IDeveloperService _developerService;
    private readonly ILogger<UserController> _logger;

    public UserController(IUserAppService userAppService,
        IDeveloperService developerService,
        ILogger<UserController> logger)
    {
        _userAppService = userAppService;
        _developerService = developerService;
        _logger = logger;
    }

    [HttpPost("registerClient")]
    [Authorize(Policy = AevatarPermissions.AdminPolicy)]
    public async Task RegisterClientAuthentication(string clientId, string clientSecret, string corsUrls)
    {
        await _userAppService.RegisterClientAuthentication(clientId, clientSecret);
        await _developerService.CreateServiceAsync(clientId, "1", corsUrls);
    }

    [HttpPost("grantClientPermissions")]
    [Authorize(Policy = AevatarPermissions.AdminPolicy)]
    public async Task GrantClientPermissionsAsync(string clientId)
    {
        await _userAppService.GrantClientPermissionsAsync(clientId);
    }

<<<<<<< HEAD
    [HttpPost("CreateHostTemp")]
=======
    [HttpPost("CreateHost")]
>>>>>>> e3cc2d38
    [Authorize(Policy = AevatarPermissions.AdminPolicy)]
    public async Task CreateHostAsync(string clientId, string corsUrls)
    {
        await _developerService.CreateServiceAsync(clientId, "1", corsUrls);
    }

<<<<<<< HEAD
    [HttpPost("CreateHost")]
    [Authorize(Policy = AevatarPermissions.AdminPolicy)]
    public async Task CreateHostAsync(string clientId, Guid projectId)
    {
        await _developerService.CreateServiceAsync(clientId, projectId);
    }

=======
>>>>>>> e3cc2d38
    [HttpPost("destroyHost")]
    [Authorize(Policy = AevatarPermissions.AdminPolicy)]
    public async Task DestroyHostAsync(string clientId)
    {
        await _developerService.DeleteServiceAsync(clientId);
    }
    
    [Authorize]
    [HttpPost("updateDockerImage")]
    public async Task UpdateDockerImageAsync(HostTypeEnum hostType, string imageName)
    {
        var clientId = CurrentUser.GetAllClaims().First(o => o.Type == "client_id").Value;
        if (!clientId.IsNullOrEmpty() && clientId.Contains("Aevatar"))
        {
            _logger.LogWarning($"UpdateDockerImageAsync unSupport client {clientId} ");
            throw new UserFriendlyException("unSupport client");
        }

        string appId = clientId;
        if (hostType != HostTypeEnum.WebHook)
        {
            appId = appId + "-" + hostType;
        }

        await _developerService.UpdateDockerImageAsync(appId, "1",
            imageName);
    }

    [Authorize(Policy = AevatarPermissions.AdminPolicy)]
    [HttpPost("updateDockerImageByAdmin")]
    public async Task UpdateDockerImageByAdminAsync(string hostId, HostTypeEnum hostType, string imageName,
        string version = "1")
    {
        await _developerService.UpdateDockerImageAsync(hostId + "-" + hostType, version, imageName);
    }
    
    
    [HttpPost("CopyHost")]
    [Authorize(Policy = AevatarPermissions.AdminPolicy)]
    public async Task CopyHost(string sourceClientId, string newClientId)
    {
        await _developerService.CopyHostAsync(sourceClientId, newClientId, "1");
    }
}<|MERGE_RESOLUTION|>--- conflicted
+++ resolved
@@ -46,27 +46,13 @@
         await _userAppService.GrantClientPermissionsAsync(clientId);
     }
 
-<<<<<<< HEAD
-    [HttpPost("CreateHostTemp")]
-=======
     [HttpPost("CreateHost")]
->>>>>>> e3cc2d38
     [Authorize(Policy = AevatarPermissions.AdminPolicy)]
     public async Task CreateHostAsync(string clientId, string corsUrls)
     {
         await _developerService.CreateServiceAsync(clientId, "1", corsUrls);
     }
 
-<<<<<<< HEAD
-    [HttpPost("CreateHost")]
-    [Authorize(Policy = AevatarPermissions.AdminPolicy)]
-    public async Task CreateHostAsync(string clientId, Guid projectId)
-    {
-        await _developerService.CreateServiceAsync(clientId, projectId);
-    }
-
-=======
->>>>>>> e3cc2d38
     [HttpPost("destroyHost")]
     [Authorize(Policy = AevatarPermissions.AdminPolicy)]
     public async Task DestroyHostAsync(string clientId)
