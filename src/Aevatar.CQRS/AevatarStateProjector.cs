--- conflicted
+++ resolved
@@ -2,6 +2,7 @@
 using System.Collections.Concurrent;
 using System.Collections.Generic;
 using System.Linq;
+using System.Threading;
 using System.Threading.Tasks;
 using Aevatar.Core.Abstractions;
 using Aevatar.CQRS.Dto;
@@ -12,12 +13,17 @@
 using Orleans.Runtime;
 using Volo.Abp.DependencyInjection;
 
-public class AevatarStateProjector : IStateProjector, ISingletonDependency
+public class AevatarStateProjector : IStateProjector, ISingletonDependency, IDisposable
 {
     private readonly ConcurrentDictionary<string, SaveStateCommand> _latestCommands = new();
     private readonly IMediator _mediator;
     private readonly ILogger<AevatarStateProjector> _logger;
     private readonly ProjectorBatchOptions _batchOptions;
+    private readonly CancellationTokenSource _shutdownCts = new();
+    private int _isProcessing;
+    private bool _disposed;
+    private DateTime _lastFlushTime = DateTime.UtcNow;
+    private System.Threading.Timer _flushTimer;
 
     public AevatarStateProjector(
         IMediator mediator,
@@ -27,93 +33,151 @@
         _mediator = mediator;
         _logger = logger;
         _batchOptions = options.Value;
-<<<<<<< HEAD
-        _ = ProcessCommandsAsync();
-=======
         // Initialize timer
         int timerPeriodMs = Math.Max(_batchOptions.FlushMinPeriodInMs, (int)(_batchOptions.BatchTimeoutSeconds * _batchOptions.FlushMinPeriodInMs / 2));
         _flushTimer = new System.Threading.Timer(FlushTimerCallback, null, timerPeriodMs, timerPeriodMs);
->>>>>>> f16b4dac
     }
 
     public Task ProjectAsync<T>(T state) where T : StateWrapperBase
     {
-        if (IsValidStateWrapper(state))
+        if (_disposed)
+        {
+            _logger.LogWarning("ProjectAsync called after disposal");
+            return Task.CompletedTask;
+        }
+
+        if (!IsValidStateWrapper(state))
+        {
+            return Task.CompletedTask;
+        }
+
+        try
         {
             dynamic wrapper = state;
             GrainId grainId = wrapper.GrainId;
             StateBase wrapperState = wrapper.State;
             int version = wrapper.Version;
+            
             _logger.LogDebug("AevatarStateProjector GrainId {GrainId} Version {Version}", grainId.ToString(), version);
+            
             var command = new SaveStateCommand
             {
                 Id = grainId.ToString(),
                 GuidKey = grainId.GetGuidKey().ToString(),
                 State = wrapperState,
-                Version = version
+                Version = version,
+                Timestamp = DateTime.UtcNow
             };
 
+            // 更新命令集合
             _latestCommands.AddOrUpdate(
                 command.Id,
-                command,
-                (id, existing) => command.Version > existing.Version ? command : existing
+                _ => command,
+                (_, existing) => command.Version > existing.Version ? command : existing
             );
+
+            // 检查是否需要执行刷新操作
+            var shouldFlush = _latestCommands.Count >= _batchOptions.BatchSize || 
+                              (DateTime.UtcNow - _lastFlushTime).TotalSeconds >= _batchOptions.BatchTimeoutSeconds;
+            
+            if (shouldFlush && Interlocked.CompareExchange(ref _isProcessing, 1, 0) == 0)
+            {
+                // 非阻塞方式执行刷新
+                return FlushInternalAsync();
+            }
+        }
+        catch (Exception ex)
+        {
+            _logger.LogError(ex, "Error in ProjectAsync");
         }
 
         return Task.CompletedTask;
     }
 
-    private async Task ProcessCommandsAsync()
-    {
-        while (true)
+    /// <summary>
+    /// 执行内部刷新操作，并重置状态
+    /// </summary>
+    private async Task FlushInternalAsync()
+    {
+        try
         {
             await FlushAsync();
         }
-    }
-
-    public async Task FlushAsync()
-    {
-        try
-        {
-            if (_latestCommands.Count < _batchOptions.BatchSize)
-            {
-                await Task.Delay(_batchOptions.BatchTimeoutSeconds * 1000);
-            }
-
+        catch (Exception ex)
+        {
+            _logger.LogError(ex, "Error during flush operation");
+        }
+        finally
+        {
+            // 无论成功失败都要重置处理状态
+            Interlocked.Exchange(ref _isProcessing, 0);
+            _lastFlushTime = DateTime.UtcNow;
+        }
+    }
+
+    public async Task FlushAsync(CancellationToken cancellationToken = default)
+    {
+        if (_latestCommands.IsEmpty)
+        {
+            return;
+        }
+
+        try
+        {
+            // 计算批处理大小
+            int effectiveBatchSize = CalculateEffectiveBatchSize();
+            
+            // 获取批处理数据
             var currentBatch = _latestCommands.Values
                 .OrderByDescending(c => c.Version)
-                .Take(_batchOptions.BatchSize)
+                .ThenByDescending(c => c.Timestamp)
+                .Take(effectiveBatchSize)
                 .ToList();
 
             if (currentBatch.Count > 0)
             {
-                _logger.LogInformation("latestCommands count :{Count} ", _latestCommands.Count);
-                await SendBatchAsync(currentBatch);
-                CleanProcessedCommands(currentBatch);
-            }
+                _logger.LogInformation("Processing batch: {BatchSize} commands (total pending: {TotalCount})", 
+                    currentBatch.Count, _latestCommands.Count);
+                    
+                await SendBatchAsync(currentBatch, cancellationToken);
+                
+                // 处理完成后移除已处理的命令
+                foreach (var cmd in currentBatch)
+                {
+                    _latestCommands.TryRemove(cmd.Id, out _);
+                }
+            }
+        }
+        catch (OperationCanceledException) when (cancellationToken.IsCancellationRequested)
+        {
+            throw;
         }
         catch (Exception ex)
         {
             _logger.LogError(ex, "Batch processing failed");
-        }
-    }
-
-    private void CleanProcessedCommands(List<SaveStateCommand> processed)
-    {
-        foreach (var cmd in processed)
-        {
-            _latestCommands.TryRemove(cmd.Id, out var current);
-            if (current != null && current.Version > cmd.Version)
-            {
-                _latestCommands.AddOrUpdate(
-                    current.Id,
-                    current,
-                    (id, existing) => current.Version > existing.Version ? current : existing
-                );
-            }
-        }
-    }
-
+            throw;
+        }
+    }
+
+    private int CalculateEffectiveBatchSize()
+    {
+        // 默认使用配置的批大小
+        int size = _batchOptions.BatchSize;
+        
+        // 如果队列较大，增加批大小以加快处理
+        if (_latestCommands.Count > _batchOptions.BatchSize * 5)
+        {
+            size = Math.Min(_batchOptions.BatchSize * 2, _batchOptions.MaxBatchSize);
+        }
+        
+        // 检查内存压力
+        if (GC.GetTotalMemory(false) > _batchOptions.HighMemoryThreshold)
+        {
+            size = Math.Max(_batchOptions.MinBatchSize, size / 2);
+        }
+        
+        return size;
+    }
 
     private bool IsValidStateWrapper<T>(T state) where T : StateWrapperBase
     {
@@ -122,58 +186,79 @@
                typeof(StateBase).IsAssignableFrom(state.GetType().GetGenericArguments()[0]);
     }
 
-    private async Task SendBatchAsync(List<SaveStateCommand> batch)
-    {
-        const int maxRetries = 3;
+    private async Task SendBatchAsync(List<SaveStateCommand> batch, CancellationToken cancellationToken)
+    {
         int retryCount = 0;
-        List<SaveStateCommand> remainingCommands = new(batch);
-
-        while (retryCount < maxRetries && remainingCommands.Count > 0)
+
+        while (retryCount < _batchOptions.MaxRetryCount && !cancellationToken.IsCancellationRequested)
         {
             try
             {
-                var batchCommand = new SaveStateBatchCommand { Commands = remainingCommands };
-                await _mediator.Send(batchCommand);
-                _logger.LogInformation("Successfully sent {Count} commands", remainingCommands.Count);
-                return;
+                var batchCommand = new SaveStateBatchCommand
+                {
+                    Commands = batch
+                };
+                
+                await _mediator.Send(batchCommand, cancellationToken);
+                return; // 成功发送后直接返回
             }
             catch (Exception ex)
             {
                 retryCount++;
-                _logger.LogWarning(ex, "Batch send failed (Attempt {RetryCount}/{MaxRetries})", retryCount, maxRetries);
-
-                remainingCommands = GetValidCommands(remainingCommands);
-
-                if (remainingCommands.Count == 0)
+                
+                if (retryCount >= _batchOptions.MaxRetryCount)
                 {
-                    _logger.LogInformation("All commands expired or succeeded");
-                    return;
+                    _logger.LogError(ex, "Failed to process batch after {RetryCount} attempts", retryCount);
+                    throw; // 达到最大重试次数，向上抛出异常
                 }
-
-                await Task.Delay(TimeSpan.FromSeconds(Math.Pow(2, retryCount)));
-            }
-        }
-
-        _logger.LogError("Failed to send {Count} commands after {Retries} retries", remainingCommands.Count,
-            maxRetries);
-    }
-
-    private List<SaveStateCommand> GetValidCommands(List<SaveStateCommand> commands)
-    {
-        var validCommands = new List<SaveStateCommand>();
-        foreach (var cmd in commands)
-        {
-            if (_latestCommands.TryGetValue(cmd.Id, out var latest) && latest.Version == cmd.Version)
-            {
-                validCommands.Add(cmd);
-            }
-            else
-            {
-                _logger.LogDebug("Command {Id} v{Version} expired, latest is v{LatestVersion}",
-                    cmd.Id, cmd.Version, latest?.Version ?? -1);
-            }
-        }
-
-        return validCommands;
+                
+                _logger.LogWarning(ex, "Error processing batch, will retry ({RetryCount}/{MaxRetries})", 
+                    retryCount, _batchOptions.MaxRetryCount);
+                
+                // 指数退避策略
+                int delayMs = (int)(_batchOptions.RetryBaseDelaySeconds * 1000 * Math.Pow(2, retryCount - 1));
+                await Task.Delay(delayMs, cancellationToken);
+            }
+        }
+    }
+
+    public void Dispose()
+    {
+        if (_disposed) return;
+        _disposed = true;
+        
+        // 尝试执行最后一次刷新
+        if (_latestCommands.Count > 0 && Interlocked.CompareExchange(ref _isProcessing, 1, 0) == 0)
+        {
+            try
+            {
+                FlushAsync().Wait(TimeSpan.FromSeconds(5));
+            }
+            catch (Exception ex)
+            {
+                _logger.LogError(ex, "Error during final flush on dispose");
+            }
+        }
+        
+        _shutdownCts.Cancel();
+        _shutdownCts.Dispose();
+        _flushTimer?.Dispose();
+    }
+
+    private void FlushTimerCallback(object? state)
+    {
+        if (_disposed) return;
+        if (_latestCommands.IsEmpty) return;
+        if (Interlocked.CompareExchange(ref _isProcessing, 1, 0) != 0) return;
+        try
+        {
+            // Non-blocking flush execution
+            _ = FlushInternalAsync();
+        }
+        catch (Exception ex)
+        {
+            _logger.LogError(ex, "[Timer] Exception in FlushTimerCallback");
+            Interlocked.Exchange(ref _isProcessing, 0);
+        }
     }
 }