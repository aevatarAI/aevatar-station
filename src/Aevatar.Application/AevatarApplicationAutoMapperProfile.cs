<<<<<<< HEAD
﻿using Aevatar.Application.Grains.Subscription;
using Aevatar.Subscription;
=======
﻿using Aevatar.Agents.Atomic.Models;
using Aevatar.Agents.Combination.Models;
using Aevatar.AtomicAgent;
using Aevatar.CombinationAgent;
>>>>>>> c9d8c299
using AutoMapper;

namespace Aevatar;

public class AevatarApplicationAutoMapperProfile : Profile
{
    public AevatarApplicationAutoMapperProfile()
    {
<<<<<<< HEAD
        CreateMap<EventSubscriptionState, SubscriptionDto>().ReverseMap();
=======
        /* You can configure your AutoMapper mapping configuration here.
         * Alternatively, you can split your mapping configurations
         * into multiple profile classes for a better organization. */
        
        //Example related, can be removed
        CreateMap<CreateAtomicAgentDto, AtomicAgentDto>().ReverseMap();
        CreateMap<AtomicAgentData, CreateAtomicAgentDto>().ReverseMap();
        
        CreateMap<CombineAgentDto, CombinationAgentData>().ReverseMap();
>>>>>>> c9d8c299
    }
}<|MERGE_RESOLUTION|>--- conflicted
+++ resolved
@@ -1,12 +1,9 @@
-<<<<<<< HEAD
-﻿using Aevatar.Application.Grains.Subscription;
+using Aevatar.Application.Grains.Subscription;
 using Aevatar.Subscription;
-=======
-﻿using Aevatar.Agents.Atomic.Models;
+using Aevatar.Agents.Atomic.Models;
 using Aevatar.Agents.Combination.Models;
 using Aevatar.AtomicAgent;
 using Aevatar.CombinationAgent;
->>>>>>> c9d8c299
 using AutoMapper;
 
 namespace Aevatar;
@@ -15,18 +12,10 @@
 {
     public AevatarApplicationAutoMapperProfile()
     {
-<<<<<<< HEAD
         CreateMap<EventSubscriptionState, SubscriptionDto>().ReverseMap();
-=======
-        /* You can configure your AutoMapper mapping configuration here.
-         * Alternatively, you can split your mapping configurations
-         * into multiple profile classes for a better organization. */
-        
-        //Example related, can be removed
         CreateMap<CreateAtomicAgentDto, AtomicAgentDto>().ReverseMap();
         CreateMap<AtomicAgentData, CreateAtomicAgentDto>().ReverseMap();
         
         CreateMap<CombineAgentDto, CombinationAgentData>().ReverseMap();
->>>>>>> c9d8c299
     }
 }