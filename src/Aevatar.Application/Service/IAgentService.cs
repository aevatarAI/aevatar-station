--- conflicted
+++ resolved
@@ -10,16 +10,12 @@
     Task<List<AgentTypeDto>> GetAllAgents();
 
     Task<AgentDto> CreateAgentAsync(CreateAgentInputDto dto);
-<<<<<<< HEAD
     Task<List<AgentInstanceDto>> GetAllAgentInstances(GetAllAgentInstancesQueryDto queryDto);
     Task<List<AgentInstanceDto>> OriginGetAllAgentInstances(int pageIndex, int pageSize);
-=======
-    Task<List<AgentInstanceDto>> GetAllAgentInstances(int pageIndex, int pageSize);
     
     // Search and filter Agents (supports Node Palette)
     Task<List<AgentInstanceDto>> SearchAgentsWithLucene(AgentSearchRequest request);
     
->>>>>>> 6923909e
     Task<AgentDto> GetAgentAsync(Guid guid);
     Task<AgentDto> UpdateAgentAsync(Guid guid, UpdateAgentInputDto dto);
     Task<SubAgentDto> AddSubAgentAsync(Guid guid, AddSubAgentDto addSubAgentDto);
