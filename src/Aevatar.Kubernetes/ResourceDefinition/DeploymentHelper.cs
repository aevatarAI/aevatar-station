using k8s.Models;

namespace Aevatar.Kubernetes.ResourceDefinition;

public class DeploymentHelper
{
    public static string GetAppDeploymentName(string appId, string version)
    {
        appId = appId.Replace("_", "-");
        var name = $"deployment-{appId}-{version}";
        return name.ToLower();
    }

    /// <summary>
    /// label name must be no more than 63 characters
    /// </summary>
    /// <param name="appId"></param>
    /// <param name="version"></param>
    /// <returns></returns>
    public static string GetAppDeploymentLabelName(string appId, string version)
    {
        var name = $"deployment-{appId}-{version}";

        return name.ToLower();
    }

    /// <summary>
    /// 
    /// </summary>
    /// <param name="imageName"></param>
    /// <param name="deploymentName"></param>
    /// <param name="deploymentLabelName">must be no more than 63 characters</param>
    /// <param name="replicasCount"></param>
    /// <param name="containerName"></param>
    /// <param name="containerPort"></param>
    /// <param name="configMapName"></param>
    /// <param name="sideCarConfigMapName"></param>
    /// <returns></returns>
    public static V1Deployment CreateAppDeploymentWithFileBeatSideCarDefinition(string appId, string version,
<<<<<<< HEAD
        string clientType,  string imageName, string deploymentName, string deploymentLabelName,
        int replicasCount, string containerName, int containerPort, string configMapName, string sideCarConfigMapName, 
        string requestCpu, string requestMemory, string maxSurge, string maxUnavailable, string readinessProbeHealthPath = null)
    {
        var labels = CreateLabels(deploymentLabelName, appId, version, clientType);
=======
        string imageName, string deploymentName, string deploymentLabelName,
        int replicasCount, string containerName, int containerPort, string configMapName, string sideCarConfigMapName, 
        string requestCpu, string requestMemory, string maxSurge, string maxUnavailable, string readinessProbeHealthPath = null)
    {
        var labels = CreateLabels(deploymentLabelName, appId, version);
>>>>>>> b5472777
        var deployment = new V1Deployment
        {
            Metadata = new V1ObjectMeta
            {
                Name = deploymentName,
                NamespaceProperty = KubernetesConstants.AppNameSpace
            },
            Spec = new V1DeploymentSpec
            {
                Replicas = replicasCount,
                Selector = new V1LabelSelector { MatchLabels = labels },
                Strategy = CreateStrategy(maxSurge, maxUnavailable),
                Template = new V1PodTemplateSpec
                {
                    Metadata = new V1ObjectMeta { Labels = labels },
                    Spec = new V1PodSpec
                    {
                        Affinity = CreateNodeAffinity(),
                        Tolerations = CreateNodeTolerations(),
                        Containers = CreateContainers(imageName, containerName, containerPort,
                            requestCpu, requestMemory, readinessProbeHealthPath),
                        Volumes = CreatePodTemplateVolumes(configMapName, sideCarConfigMapName)
                    }
                }
            }
        };

        return deployment;
    }

<<<<<<< HEAD
    private static Dictionary<string, string> CreateLabels(string deploymentLabelName, string appId, string version,
        string podType)
=======
    private static Dictionary<string, string> CreateLabels(string deploymentLabelName, string appId, string version)
>>>>>>> b5472777
    {
        return new Dictionary<string, string>
        {
            { KubernetesConstants.AppLabelKey, deploymentLabelName },
            { KubernetesConstants.MonitorLabelKey, appId },
            { KubernetesConstants.AppIdLabelKey, appId },
<<<<<<< HEAD
            { KubernetesConstants.AppVersionLabelKey, version },
            { KubernetesConstants.AppPodTypeLabelKey, podType }
=======
            { KubernetesConstants.AppVersionLabelKey, version }
          //  { KubernetesConstants.AppPodTypeLabelKey, podType }
>>>>>>> b5472777
        };
    }

    private static V1DeploymentStrategy CreateStrategy(string maxSurge, string maxUnavailable)
    {
        return new V1DeploymentStrategy
        {
            Type = "RollingUpdate",
            RollingUpdate = new V1RollingUpdateDeployment
            {
                MaxSurge = maxSurge,
                MaxUnavailable = maxUnavailable
            }
        };
    }

    private static IList<V1Toleration> CreateNodeTolerations()
    {
        return [new V1Toleration
        {
            Effect = "NoSchedule",
            Key = "kubernetes.io/dedicated",
            OperatorProperty = "Equal",
            Value = "ai"
        }];
    }

    private static V1Affinity CreateNodeAffinity()
    {
        return new V1Affinity
        {
            NodeAffinity = new V1NodeAffinity
            {
                RequiredDuringSchedulingIgnoredDuringExecution = new V1NodeSelector
                {
                    NodeSelectorTerms = new List<V1NodeSelectorTerm>
                    {
                        new V1NodeSelectorTerm
                        {
                            MatchExpressions = new List<V1NodeSelectorRequirement>
                            {
                                new V1NodeSelectorRequirement
                                {
                                    Key = "resource",
                                    OperatorProperty = "In",
                                    Values = new List<string> { KubernetesConstants.NodeAffinityValue }
                                },
                                new V1NodeSelectorRequirement
                                {
                                    Key = "app",
                                    OperatorProperty = "In",
                                    Values = new List<string> { KubernetesConstants.NodeAffinityValue }
                                }
                            }
                        }
                    }
                }
            }
        };
    }
    
    private static List<V1Container> CreateContainers(string imageName, string containerName, int containerPort, 
        string requestCpu, string requestMemory, string readinessProbeHealthPath)
    {
        // Main container
        var mainContainer = new V1Container
        {
            Name = containerName,
            Image = imageName,
            Command = new List<string> { "dotnet", "Aevatar.WebHook.Host.dll" },
            Ports = new List<V1ContainerPort> { new V1ContainerPort(containerPort) },
            VolumeMounts = CreateMainContainerVolumeMounts(),
            Resources = CreateResources(requestCpu, requestMemory),
            // ReadinessProbe = CreateQueryPodReadinessProbe(readinessProbeHealthPath, containerPort)
        };
        // Add a ready probe only if the readinessProbeHealthPath is provided
        if (!string.IsNullOrEmpty(readinessProbeHealthPath)) 
        {
            mainContainer.ReadinessProbe = CreateQueryPodReadinessProbe(readinessProbeHealthPath, containerPort);
        }
        
        // Filebeat side car container
        var sideCarContainer = new V1Container
        {
            Name = KubernetesConstants.FileBeatContainerName,
            Image = KubernetesConstants.FileBeatImage,
            Args = new List<string>
            {
                "-c", KubernetesConstants.FileBeatConfigMountPath,
                "-e",
            },
            VolumeMounts = CreateSideCarContainerVolumeMounts()
        };
        
        return new List<V1Container>
        {
            mainContainer, sideCarContainer
        };
    }
    
    public static V1ResourceRequirements CreateResources(string requestCpu, string requestMemory)
    {
        return new V1ResourceRequirements
        {
            Requests = new Dictionary<string, ResourceQuantity>()
            {
                { "cpu", new ResourceQuantity(requestCpu) },
                { "memory", new ResourceQuantity(requestMemory) }
            }
        };
    }
    
    private static V1Probe CreateQueryPodReadinessProbe(string readinessProbeHealthPath, int containerPort)
    {
        return new V1Probe()
        {
            HttpGet = new V1HTTPGetAction()
            {
                Path = readinessProbeHealthPath,
                Port = containerPort
            },
            // Exec = new V1ExecAction()
            // {
            //     Command = new List<string>()
            //     {
            //         "sh",
            //         "-c",
            //         "curl -X POST -H 'Content-Type: application/json' -d '{\"query\":\"{ __schema { types { name } } }\"}' http://localhost:"+containerPort+readinessProbeHealthPath+" | grep 'name'"
            //     }
            // },
            InitialDelaySeconds = 5,
            PeriodSeconds = 5,
            TimeoutSeconds = 1,
            SuccessThreshold = 2,
            FailureThreshold = 10
        };
    }
    
    private static List<V1VolumeMount> CreateMainContainerVolumeMounts()
    {
        return new List<V1VolumeMount>
        {
            new V1VolumeMount
            {
                Name = "config-volume",
                MountPath = KubernetesConstants
                    .AppSettingFileMountPath, // Change to the directory where you want to mount
                SubPath = KubernetesConstants.AppSettingFileName
            },
            new V1VolumeMount
            {
                Name = "log-volume",
                MountPath = KubernetesConstants.AppLogFileMountPath
            }
        };
    }
    
    private static List<V1VolumeMount> CreateSideCarContainerVolumeMounts()
    {
        return new List<V1VolumeMount>
        {
            new V1VolumeMount
            {
                Name = "log-volume",
                MountPath = KubernetesConstants.AppLogFileMountPath
            },
            new V1VolumeMount
            {
                Name = "sidecar-config-volume",
                MountPath = KubernetesConstants.FileBeatConfigMountPath,
                SubPath = KubernetesConstants.FileBeatConfigFileName
            }
        };
    }

    private static List<V1Volume> CreatePodTemplateVolumes(string configMapName, string sideCarConfigMapName)
    {
        return new List<V1Volume>
        {
            new V1Volume
            {
                Name = "config-volume",
                ConfigMap = new V1ConfigMapVolumeSource
                {
                    Name = configMapName,
                    Items = new List<V1KeyToPath>
                    {
                        new V1KeyToPath
                        {
                            Key = KubernetesConstants.AppSettingFileName,
                            Path = KubernetesConstants.AppSettingFileName
                        }
                    }
                }
            },
            new V1Volume
            {
                Name = "sidecar-config-volume",
                ConfigMap = new V1ConfigMapVolumeSource
                {
                    Name = sideCarConfigMapName,
                    Items = new List<V1KeyToPath>
                    {
                        new V1KeyToPath
                        {
                            Key = KubernetesConstants.FileBeatConfigFileName,
                            Path = KubernetesConstants.FileBeatConfigFileName
                        }
                    }
                }
            },
            new V1Volume
            {
                Name = "log-volume",
                EmptyDir = new V1EmptyDirVolumeSource()
                // PersistentVolumeClaim = new V1PersistentVolumeClaimVolumeSource
                // {
                //     ClaimName = logPVCName
                // }
            }
        };
    }
}<|MERGE_RESOLUTION|>--- conflicted
+++ resolved
@@ -37,19 +37,11 @@
     /// <param name="sideCarConfigMapName"></param>
     /// <returns></returns>
     public static V1Deployment CreateAppDeploymentWithFileBeatSideCarDefinition(string appId, string version,
-<<<<<<< HEAD
-        string clientType,  string imageName, string deploymentName, string deploymentLabelName,
-        int replicasCount, string containerName, int containerPort, string configMapName, string sideCarConfigMapName, 
-        string requestCpu, string requestMemory, string maxSurge, string maxUnavailable, string readinessProbeHealthPath = null)
-    {
-        var labels = CreateLabels(deploymentLabelName, appId, version, clientType);
-=======
         string imageName, string deploymentName, string deploymentLabelName,
         int replicasCount, string containerName, int containerPort, string configMapName, string sideCarConfigMapName, 
         string requestCpu, string requestMemory, string maxSurge, string maxUnavailable, string readinessProbeHealthPath = null)
     {
         var labels = CreateLabels(deploymentLabelName, appId, version);
->>>>>>> b5472777
         var deployment = new V1Deployment
         {
             Metadata = new V1ObjectMeta
@@ -80,25 +72,15 @@
         return deployment;
     }
 
-<<<<<<< HEAD
-    private static Dictionary<string, string> CreateLabels(string deploymentLabelName, string appId, string version,
-        string podType)
-=======
     private static Dictionary<string, string> CreateLabels(string deploymentLabelName, string appId, string version)
->>>>>>> b5472777
     {
         return new Dictionary<string, string>
         {
             { KubernetesConstants.AppLabelKey, deploymentLabelName },
             { KubernetesConstants.MonitorLabelKey, appId },
             { KubernetesConstants.AppIdLabelKey, appId },
-<<<<<<< HEAD
-            { KubernetesConstants.AppVersionLabelKey, version },
-            { KubernetesConstants.AppPodTypeLabelKey, podType }
-=======
             { KubernetesConstants.AppVersionLabelKey, version }
           //  { KubernetesConstants.AppPodTypeLabelKey, podType }
->>>>>>> b5472777
         };
     }
 
