<Project>
  <PropertyGroup>
    <ManagePackageVersionsCentrally>true</ManagePackageVersionsCentrally>
    <AbpVersion>9.0.3</AbpVersion>
    <OrleansVersion>9.0.1</OrleansVersion>
    <AevatarVerion>1.5.2</AevatarVerion>
    <AevatarGAgentVersion>1.5.4</AevatarGAgentVersion>
  </PropertyGroup>
  <ItemGroup>
<<<<<<< HEAD
    <PackageVersion Include="GodGPT.GAgents" Version="1.23.0-alpha-dev-3" />
    <PackageVersion Include="Stripe.net" Version="48.1.0"/>
    <PackageVersion Include="GodGPT.Webhook" Version="1.23.0-alpha-dev-3" />
=======
    <PackageVersion Include="GodGPT.GAgents" Version="1.23.0-alpha-dev-4" />
    <PackageVersion Include="Stripe.net" Version="48.1.0"/>
    <PackageVersion Include="GodGPT.Webhook" Version="1.23.0-alpha-dev-4" />
>>>>>>> 4da6c3ad
    <!-- AElf packages -->
    <PackageVersion Include="AElf.Client" Version="1.1.0" />
    <PackageVersion Include="AElf.ExceptionHandler.ABP" Version="8.2.8" />
    <PackageVersion Include="AElf.Sdk.CSharp" Version="1.5.0" />
    <PackageVersion Include="AElf.Types" Version="1.5.0" />
    <PackageVersion Include="AElf.OpenTelemetry" Version="8.2.0" />
    <PackageVersion Include="Aevatar.Core" Version="$(AevatarVerion)" />
    <PackageVersion Include="Aevatar.Core.Abstractions" Version="$(AevatarVerion)" />
    <PackageVersion Include="Aevatar.GAgents.AIGAgent" Version="$(AevatarGAgentVersion)" />
    <PackageVersion Include="Aevatar.GAgents.SemanticKernel" Version="$(AevatarGAgentVersion)" />
    <PackageVersion Include="Aevatar.GAgents.AI.Abstractions" Version="$(AevatarGAgentVersion)" />
    <PackageVersion Include="Aevatar.GAgents.SocialGAgent" Version="$(AevatarGAgentVersion)" />
    <PackageVersion Include="Aevatar.GAgents.Twitter" Version="$(AevatarGAgentVersion)" />
    <PackageVersion Include="Aevatar.GAgents.ChatAgent" Version="$(AevatarGAgentVersion)" />
    <PackageVersion Include="Aevatar.GAgents.GroupChat" Version="$(AevatarGAgentVersion)" />
    <!-- AI and Analysis packages -->
    <PackageVersion Include="AutoGen" Version="0.2.1" />
    <PackageVersion Include="AutoGen.Core" Version="0.2.1" />
    <PackageVersion Include="Azure.AI.TextAnalytics" Version="5.3.0" />
    <PackageVersion Include="FluentValidation" Version="12.0.0-preview1" />
    <PackageVersion Include="Google.Apis.Auth" Version="1.69.0" />
    <PackageVersion Include="Google.Apis.Auth.AspNetCore3" Version="1.69.0" />
    <PackageVersion Include="JetBrains.Annotations" Version="2024.2.0" />
    <PackageVersion Include="Microsoft.AspNetCore.Authentication.Google" Version="9.0.3" />
    <PackageVersion Include="Microsoft.AspNetCore.Mvc.NewtonsoftJson" Version="9.0.2" />
    <PackageVersion Include="Microsoft.EntityFrameworkCore.Sqlite.Core" Version="9.0.0" />
    <PackageVersion Include="Microsoft.Extensions.Options" Version="9.0.0" />
    <PackageVersion Include="Microsoft.SemanticKernel" Version="1.33.0" />
    <PackageVersion Include="Microsoft.SemanticKernel.Core" Version="1.33.0" />
    <PackageVersion Include="NJsonSchema" Version="11.1.0" />
    <PackageVersion Include="Octokit" Version="14.0.0" />
    <PackageVersion Include="OpenAI.API" Version="1.0.0" />
    <PackageVersion Include="Orleans.SyncWork" Version="9.4.4" />
    <PackageVersion Include="RulesEngine" Version="5.0.5" />
    <PackageVersion Include="Serilog.Formatting.Compact" Version="2.0.0" />
    <PackageVersion Include="SixLabors.ImageSharp" Version="3.1.5" />
    <!-- ABP packages -->
    <PackageVersion Include="Volo.Abp.Account.Application" Version="$(AbpVersion)" />
    <PackageVersion Include="Volo.Abp.Account.Application.Contracts" Version="$(AbpVersion)" />
    <PackageVersion Include="Volo.Abp.Account.HttpApi" Version="$(AbpVersion)" />
    <PackageVersion Include="Volo.Abp.Account.HttpApi.Client" Version="$(AbpVersion)" />
    <PackageVersion Include="Volo.Abp.Account.Web.OpenIddict" Version="$(AbpVersion)" />
    <PackageVersion Include="Volo.Abp.AspNetCore.Mvc" Version="$(AbpVersion)" />
    <PackageVersion Include="Volo.Abp.AspNetCore.Mvc.Dapr.EventBus" Version="$(AbpVersion)" />
    <PackageVersion Include="Volo.Abp.AspNetCore.Mvc.UI.Theme.LeptonXLite" Version="3.2.0" />
    <PackageVersion Include="Volo.Abp.AspNetCore.Mvc.UI.Theme.Shared" Version="9.0.3" />
    <PackageVersion Include="Volo.Abp.AspNetCore.Serilog" Version="$(AbpVersion)" />
    <PackageVersion Include="Volo.Abp.AspNetCore.SignalR" Version="$(AbpVersion)" />
    <PackageVersion Include="Volo.Abp.Auditing" Version="$(AbpVersion)" />
    <PackageVersion Include="Volo.Abp.AuditLogging.Domain" Version="$(AbpVersion)" />
    <PackageVersion Include="Volo.Abp.AuditLogging.Domain.Shared" Version="$(AbpVersion)" />
    <PackageVersion Include="Volo.Abp.AuditLogging.MongoDB" Version="$(AbpVersion)" />
    <PackageVersion Include="Volo.Abp.Authorization" Version="$(AbpVersion)" />
    <PackageVersion Include="Volo.Abp.Authorization.Abstractions" Version="$(AbpVersion)" />
    <PackageVersion Include="Volo.Abp.AutoMapper" Version="$(AbpVersion)" />
    <PackageVersion Include="Volo.Abp.Autofac" Version="$(AbpVersion)" />
    <PackageVersion Include="Volo.Abp.BackgroundJobs.Abstractions" Version="$(AbpVersion)" />
    <PackageVersion Include="Volo.Abp.BackgroundJobs.Domain" Version="$(AbpVersion)" />
    <PackageVersion Include="Volo.Abp.BackgroundJobs.Domain.Shared" Version="$(AbpVersion)" />
    <PackageVersion Include="Volo.Abp.BackgroundJobs.MongoDB" Version="$(AbpVersion)" />
    <PackageVersion Include="Volo.Abp.Caching.StackExchangeRedis" Version="8.2.0" />
    <PackageVersion Include="Volo.Abp.Core" Version="$(AbpVersion)" />
    <PackageVersion Include="Volo.Abp.Dapr" Version="$(AbpVersion)" />
    <PackageVersion Include="Volo.Abp.Data" Version="$(AbpVersion)" />
    <PackageVersion Include="Volo.Abp.Ddd.Application" Version="$(AbpVersion)" />
    <PackageVersion Include="Volo.Abp.Ddd.Domain" Version="$(AbpVersion)" />
    <PackageVersion Include="Volo.Abp.Emailing" Version="$(AbpVersion)" />
    <PackageVersion Include="Volo.Abp.EntityFrameworkCore" Version="$(AbpVersion)" />
    <PackageVersion Include="Volo.Abp.EntityFrameworkCore.Sqlite" Version="$(AbpVersion)" />
    <PackageVersion Include="Volo.Abp.EventBus" Version="$(AbpVersion)" />
    <PackageVersion Include="Volo.Abp.EventBus.Abstractions" Version="$(AbpVersion)" />
    <PackageVersion Include="Volo.Abp.FeatureManagement.MongoDB" Version="$(AbpVersion)" />
    <PackageVersion Include="Volo.Abp.Http.Client.IdentityModel" Version="$(AbpVersion)" />
    <PackageVersion Include="Volo.Abp.Identity.Application" Version="$(AbpVersion)" />
    <PackageVersion Include="Volo.Abp.Identity.Application.Contracts" Version="$(AbpVersion)" />
    <PackageVersion Include="Volo.Abp.Identity.Domain" Version="$(AbpVersion)" />
    <PackageVersion Include="Volo.Abp.Identity.Domain.Shared" Version="$(AbpVersion)" />
    <PackageVersion Include="Volo.Abp.Identity.EntityFrameworkCore" Version="$(AbpVersion)" />
    <PackageVersion Include="Volo.Abp.Identity.HttpApi" Version="$(AbpVersion)" />
    <PackageVersion Include="Volo.Abp.Identity.HttpApi.Client" Version="$(AbpVersion)" />
    <PackageVersion Include="Volo.Abp.Identity.MongoDB" Version="$(AbpVersion)" />
    <PackageVersion Include="Volo.Abp.ObjectExtending" Version="$(AbpVersion)" />
    <PackageVersion Include="Volo.Abp.ObjectMapping" Version="$(AbpVersion)" />
    <PackageVersion Include="Volo.Abp.OpenIddict.AspNetCore" Version="$(AbpVersion)" />
    <PackageVersion Include="Volo.Abp.OpenIddict.Domain" Version="$(AbpVersion)" />
    <PackageVersion Include="Volo.Abp.OpenIddict.Domain.Shared" Version="$(AbpVersion)" />
    <PackageVersion Include="Volo.Abp.OpenIddict.EntityFrameworkCore" Version="$(AbpVersion)" />
    <PackageVersion Include="Volo.Abp.OpenIddict.MongoDB" Version="$(AbpVersion)" />
    <PackageVersion Include="Volo.Abp.TenantManagement.MongoDB" Version="$(AbpVersion)" />
    <PackageVersion Include="Volo.Abp.PermissionManagement.Application" Version="$(AbpVersion)" />
    <PackageVersion Include="Volo.Abp.PermissionManagement.Application.Contracts" Version="$(AbpVersion)" />
    <PackageVersion Include="Volo.Abp.PermissionManagement.Domain" Version="$(AbpVersion)" />
    <PackageVersion Include="Volo.Abp.PermissionManagement.Domain.Identity" Version="$(AbpVersion)" />
    <PackageVersion Include="Volo.Abp.PermissionManagement.Domain.OpenIddict" Version="$(AbpVersion)" />
    <PackageVersion Include="Volo.Abp.PermissionManagement.Domain.Shared" Version="$(AbpVersion)" />
    <PackageVersion Include="Volo.Abp.PermissionManagement.EntityFrameworkCore" Version="$(AbpVersion)" />
    <PackageVersion Include="Volo.Abp.PermissionManagement.HttpApi" Version="$(AbpVersion)" />
    <PackageVersion Include="Volo.Abp.PermissionManagement.HttpApi.Client" Version="$(AbpVersion)" />
    <PackageVersion Include="Volo.Abp.PermissionManagement.MongoDB" Version="$(AbpVersion)" />
    <PackageVersion Include="Volo.Abp.MongoDB" Version="$(AbpVersion)" />
    <PackageVersion Include="Volo.Abp.SettingManagement.MongoDB" Version="$(AbpVersion)" />
    <PackageVersion Include="Volo.Abp.Swashbuckle" Version="$(AbpVersion)" />
    <PackageVersion Include="Volo.Abp.TestBase" Version="$(AbpVersion)" />
    <PackageVersion Include="Volo.Abp.Threading" Version="$(AbpVersion)" />
    <PackageVersion Include="Volo.Abp.Uow" Version="$(AbpVersion)" />
    <PackageVersion Include="Volo.Abp.BlobStoring" Version="$(AbpVersion)" />
    <PackageVersion Include="Volo.Abp.BlobStoring.Aws" Version="$(AbpVersion)" />
    <!-- Microsoft packages -->
    <PackageVersion Include="DotNetAnalyzers.DocumentationAnalyzers" Version="1.0.0-beta.59" />
    <PackageVersion Include="Microsoft.CodeAnalysis.Common" Version="4.11.0" />
    <PackageVersion Include="Microsoft.CodeAnalysis.CSharp" Version="4.11.0" />
    <PackageVersion Include="Microsoft.CodeCoverage" Version="17.9.0" />
    <PackageVersion Include="Microsoft.Extensions.AI" Version="9.0.1-preview.1.24570.5" />
    <PackageVersion Include="Microsoft.Extensions.AI.Abstractions" Version="9.0.1-preview.1.24570.5" />
    <PackageVersion Include="Microsoft.Extensions.DependencyInjection" Version="9.0.0" />
    <PackageVersion Include="Microsoft.Extensions.DependencyInjection.Abstractions" Version="9.0.5" />
    <PackageVersion Include="Microsoft.Extensions.FileProviders.Embedded" Version="9.0.0" />
    <PackageVersion Include="Microsoft.Extensions.Http.Polly" Version="8.0.3" />
    <PackageVersion Include="Microsoft.Extensions.Hosting" Version="9.0.0" />
    <PackageVersion Include="Microsoft.Extensions.Logging" Version="9.0.0" />
    <PackageVersion Include="Microsoft.Extensions.Logging.Abstractions" Version="9.0.5" />
    <PackageVersion Include="Microsoft.Extensions.Logging.Console" Version="9.0.0" />
    <PackageVersion Include="Microsoft.Orleans.Client" Version="$(OrleansVersion)" />
    <PackageVersion Include="Microsoft.Orleans.Core" Version="9.0.2" />
    <PackageVersion Include="Microsoft.Orleans.Core.Abstractions" Version="$(OrleansVersion)" />
    <PackageVersion Include="Microsoft.Orleans.EventSourcing" Version="$(OrleansVersion)" />
    <PackageVersion Include="Microsoft.Orleans.Hosting" Version="$(OrleansVersion)" />
    <PackageVersion Include="Microsoft.Orleans.Serialization" Version="$(OrleansVersion)" />
    <PackageVersion Include="Microsoft.Extensions.Hosting.Abstractions" Version="$(OrleansVersion)" />
    <PackageVersion Include="Orleans.Streams.Kafka" Version="8.0.2" />
    <PackageVersion Include="Microsoft.Orleans.Reminders" Version="$(OrleansVersion)" />
    <PackageVersion Include="Microsoft.Orleans.Runtime" Version="$(OrleansVersion)" />
    <PackageVersion Include="Microsoft.Orleans.Sdk" Version="$(OrleansVersion)" />
    <PackageVersion Include="Microsoft.Orleans.Server" Version="$(OrleansVersion)" />
    <PackageVersion Include="Microsoft.Orleans.Streaming" Version="$(OrleansVersion)" />
    <PackageVersion Include="Microsoft.Orleans.TestingHost" Version="$(OrleansVersion)" />
    <PackageVersion Include="Microsoft.Orleans.Clustering.ZooKeeper" Version="$(OrleansVersion)" />
    <PackageVersion Include="Microsoft.SourceLink.GitHub" Version="8.0.0" />
    <PackageVersion Include="Microsoft.AspNetCore.Authentication.JwtBearer" Version="8.0.6" />
    <PackageVersion Include="Microsoft.Data.Sqlite.Core" Version="9.0.0" />
    <PackageVersion Include="System.Configuration.ConfigurationManager" Version="8.0.0" />
    <!-- MongoDB packages -->
    <PackageVersion Include="EphemeralMongo.Core" Version="1.1.3" />
    <PackageVersion Include="EphemeralMongo6.runtime.osx-x64" Version="1.1.3" />
    <PackageVersion Include="EphemeralMongo6.runtime.linux-x64" Version="1.1.3" />
    <PackageVersion Include="EphemeralMongo6.runtime.win-x64" Version="1.1.3" />
    <PackageVersion Include="MongoDB.Driver.Core.Extensions.DiagnosticSources" Version="1.0.0" />
    <PackageVersion Include="MongoDB.Driver" Version="2.29.0" />
    <PackageVersion Include="MongoDB.Bson" Version="2.29.0" />
    <PackageVersion Include="Orleans.Providers.MongoDB" Version="8.1.0" />
    <!-- Serilog packages -->
    <PackageVersion Include="Serilog" Version="4.0.2" />
    <PackageVersion Include="Serilog.Extensions.Hosting" Version="8.0.0" />
    <PackageVersion Include="Serilog.Settings.Configuration" Version="8.0.1" />
    <PackageVersion Include="Serilog.AspNetCore" Version="8.0.1" />
    <PackageVersion Include="Serilog.Extensions.Logging" Version="8.0.0" />
    <PackageVersion Include="Serilog.Sinks.Async" Version="1.5.0" />
    <PackageVersion Include="Serilog.Sinks.Console" Version="6.0.0" />
    <PackageVersion Include="Serilog.Sinks.File" Version="5.0.0" />
    <PackageVersion Include="Serilog.Sinks.OpenTelemetry" Version="3.0.0" />
    <!-- Test packages -->
    <PackageVersion Include="coverlet.collector" Version="6.0.4" />
    <PackageVersion Include="coverlet.msbuild" Version="6.0.2" />
    <PackageVersion Include="FakeItEasy" Version="8.1.0" />
    <PackageVersion Include="FluentAssertions" Version="6.12.0" />
    <PackageVersion Include="Microsoft.NET.Test.Sdk" Version="17.9.0" />
    <PackageVersion Include="Moq" Version="4.20.70" />
    <PackageVersion Include="NSubstitute" Version="5.1.0" />
    <PackageVersion Include="NSubstitute.Analyzers.CSharp" Version="1.0.17" />
    <PackageVersion Include="Shouldly" Version="4.2.1" />
    <PackageVersion Include="xunit" Version="2.7.0" />
    <PackageVersion Include="xunit.analyzers" Version="1.11.0" />
    <PackageVersion Include="xunit.extensibility.core" Version="2.7.0" />
    <PackageVersion Include="xunit.extensibility.execution" Version="2.7.0" />
    <PackageVersion Include="xunit.runner.visualstudio" Version="2.5.7" />
    <!-- Aspire packages -->
    <PackageVersion Include="Aspire.Hosting" Version="9.1.0" />
    <PackageVersion Include="Aspire.Hosting.MongoDB" Version="9.1.0" />
    <PackageVersion Include="Aspire.Hosting.Redis" Version="9.1.0" />
    <PackageVersion Include="Aspire.Hosting.Kafka" Version="9.1.0" />
    <PackageVersion Include="Aspire.Hosting.AppHost" Version="9.1.0" />
    <PackageVersion Include="Aspire.Hosting.Elasticsearch" Version="9.1.0-preview.1.25121.10" />
    <!-- Other packages -->
    <PackageVersion Include="OrleansDashboard" Version="8.2.0" />
    <PackageVersion Include="AutoResponseWrapper" Version="1.1.3" />
    <PackageVersion Include="System.Text.Json" Version="9.0.0" />
    <PackageVersion Include="OpenIddict.Server.AspNetCore" Version="5.5.0" />
    <PackageVersion Include="StackExchange.Redis" Version="2.7.27" />
    <PackageVersion Include="Newtonsoft.Json" Version="13.0.3" />
    <PackageVersion Include="MediatR" Version="12.4.1" />
    <PackageVersion Include="Elastic.Clients.Elasticsearch" Version="8.17.3" />
    <PackageVersion Include="Elastic.Transport" Version="0.5.9" />
    <PackageVersion Include="GraphQL.Client" Version="6.1.0" />
    <PackageVersion Include="GraphQL.Client.Serializer.Newtonsoft" Version="6.1.0" />
    <PackageVersion Include="KubernetesClient" Version="13.0.11" />
    <PackageVersion Include="Microsoft.AspNetCore.DataProtection.StackExchangeRedis" Version="9.0.0"/>
    <PackageVersion Include="Mongo2Go" Version="3.1.3" />
    <PackageVersion Include="Microsoft.AspNetCore.SignalR.Client" Version="9.0.2" />
    <PackageVersion Include="Microsoft.AspNetCore.SignalR.Client.Core" Version="9.0.2" />
    <PackageVersion Include="MineAiFun.GAgents" Version="1.1.13" />
    <PackageVersion Include="Neo4j.Driver" Version="5.27.0" />
    <PackageVersion Include="XWorkerAgent" Version="0.0.79" />
    <PackageVersion Include="TelegramWorkerAgent" Version="0.0.98" />
    <PackageVersion Include="RestSharp" Version="112.1.1-alpha.0.4" />

    <!-- AI packages -->
    <PackageVersion Include="Microsoft.SemanticKernel.Connectors.Qdrant" Version="1.33.0-preview" />
    <PackageVersion Include="Microsoft.SemanticKernel.PromptTemplates.Handlebars" Version="1.32.0" />
    <PackageVersion Include="Microsoft.SemanticKernel.Connectors.AzureAIInference" Version="1.33.0-beta" />
    <PackageVersion Include="Microsoft.SemanticKernel.Connectors.Google" Version="1.33.0-alpha" />

    <PackageVersion Include="BenchmarkDotNet" Version="0.13.12" />
    <PackageVersion Include="CommandLineParser" Version="2.9.1" />
    <PackageVersion Include="Microsoft.Extensions.Configuration" Version="9.0.0" />
    <PackageVersion Include="Microsoft.Extensions.Configuration.Json" Version="9.0.0" />
    <PackageVersion Include="System.Diagnostics.PerformanceCounter" Version="9.0.0" />

    <PackageVersion Include="OpenTelemetry" Version="1.12.0" />
    <PackageVersion Include="OpenTelemetry.Exporter.Prometheus.AspNetCore" Version="1.12.0-beta.1" />
    <PackageVersion Include="OpenTelemetry.Instrumentation.AspNetCore" Version="1.10.0" />
    <PackageVersion Include="OpenTelemetry.Instrumentation.Http" Version="1.10.0" />
    <PackageVersion Include="OpenTelemetry.Instrumentation.Runtime" Version="1.10.0" />
    <PackageVersion Include="OpenTelemetry.Exporter.OpenTelemetryProtocol" Version="1.10.0" />
  </ItemGroup>
</Project><|MERGE_RESOLUTION|>--- conflicted
+++ resolved
@@ -7,15 +7,9 @@
     <AevatarGAgentVersion>1.5.4</AevatarGAgentVersion>
   </PropertyGroup>
   <ItemGroup>
-<<<<<<< HEAD
-    <PackageVersion Include="GodGPT.GAgents" Version="1.23.0-alpha-dev-3" />
-    <PackageVersion Include="Stripe.net" Version="48.1.0"/>
-    <PackageVersion Include="GodGPT.Webhook" Version="1.23.0-alpha-dev-3" />
-=======
     <PackageVersion Include="GodGPT.GAgents" Version="1.23.0-alpha-dev-4" />
     <PackageVersion Include="Stripe.net" Version="48.1.0"/>
     <PackageVersion Include="GodGPT.Webhook" Version="1.23.0-alpha-dev-4" />
->>>>>>> 4da6c3ad
     <!-- AElf packages -->
     <PackageVersion Include="AElf.Client" Version="1.1.0" />
     <PackageVersion Include="AElf.ExceptionHandler.ABP" Version="8.2.8" />
