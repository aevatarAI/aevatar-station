--- conflicted
+++ resolved
@@ -208,6 +208,7 @@
                 ["zh-tw.EmailFrequently"] = "電子郵件發送過於頻繁，請稍後再試。",
 
                 // Security Verification - Traditional Chinese
+                ["zh-tw.SecurityVerificationRequired"] = "需要進行安全驗證。 請完成驗證並重試。",
                 ["zh-tw.SecurityVerificationFailed"] = "安全驗證失敗：{reason}",
                 ["zh-tw.RecaptchaVerificationFailed"] = "reCAPTCHA 驗證失敗。請重試。",
 
@@ -243,8 +244,14 @@
                 ["es.HasBeenRegistered"] = "El correo electrónico: {input.Email} ha sido registrado.",
                 ["es.WebhookValidatingError"] = "Error al validar el webhook ",
                 ["es.InvalidShare"] = "Cadena de compartir inválida",
-<<<<<<< HEAD
+                ["es.EmailFrequently"] = "El correo electrónico se envía con demasiada frecuencia. Por favor, intenta de nuevo más tarde.",
+
+                // Security Verification - Spanish (SecurityVerificationRequired always uses English as frontend signal)
+                ["es.SecurityVerificationRequired"] = "Se requiere verificación de seguridad.", // Not used - frontend signal
+                ["es.SecurityVerificationFailed"] = "Falló la verificación de seguridad: {reason}",
+                ["es.RecaptchaVerificationFailed"] = "Falló la verificación de reCAPTCHA. Inténtalo de nuevo.",
                 
+                //zh
                 ["zh.Unauthorized"] = "未授权：用户未通过身份验证。",
                 ["zh.UserNotAuthenticated"] = "未授权：用户未通过身份验证。",
                 ["zh.UnableToRetrieveUserId"] = "未授权：无法获取 UserId。",
@@ -272,18 +279,16 @@
                 ["zh.VoiceLanguageNotSet"] = "语言请求体未设置。",
                 ["zh.HasBeenRegistered"] = "邮箱: {input.Email} 已注册。",
                 ["zh.WebhookValidatingError"] = "验证 webhook 时出错",
-                ["zh.InvalidShare"] = "分享的字符串无效。"
-=======
-                ["es.EmailFrequently"] = "El correo electrónico se envía con demasiada frecuencia. Por favor, intenta de nuevo más tarde.",
-
-                // Security Verification - Spanish (SecurityVerificationRequired always uses English as frontend signal)
-                // ["es.SecurityVerificationRequired"] = "Se requiere verificación de seguridad.", // Not used - frontend signal
-                ["es.SecurityVerificationFailed"] = "Falló la verificación de seguridad: {reason}",
-                ["es.RecaptchaVerificationFailed"] = "Falló la verificación de reCAPTCHA. Inténtalo de nuevo.",
-
-
-
->>>>>>> 298e73af
+                ["zh.InvalidShare"] = "分享的字符串无效。",
+                ["zh.EmailFrequently"] = "电子邮件发送过于频繁，请稍后再试。",
+
+                // Security Verification - Traditional Chinese
+                ["zh.SecurityVerificationRequired"] = "需要进行安全验证。请完成验证并重试。",
+                ["zh.SecurityVerificationFailed"] = "安全验证失败：{reason}",
+                ["zh.RecaptchaVerificationFailed"] = "reCAPTCHA 验证失败。请重试。"
+
+
+
 
             },
             
