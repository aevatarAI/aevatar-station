<Project Sdk="Microsoft.NET.Sdk">

    <Import Project="..\..\common.props"/>

    <PropertyGroup>
        <TargetFramework>net9.0</TargetFramework>
        <Nullable>enable</Nullable>
        <RootNamespace>Aevatar</RootNamespace>
    </PropertyGroup>

    <ItemGroup>
        <ProjectReference Include="..\Aevatar.Application.Contracts\Aevatar.Application.Contracts.csproj"/>
        <ProjectReference Include="..\Aevatar.Application\Aevatar.Application.csproj"/>
        <ProjectReference Include="..\Aevatar.Developer.Logger\Aevatar.Developer.Logger.csproj"/>
    </ItemGroup>

<<<<<<< HEAD
  <ItemGroup>
    <PackageReference Include="Volo.Abp.Account.HttpApi" />
    <PackageReference Include="Volo.Abp.Identity.HttpApi" />
    <PackageReference Include="Volo.Abp.PermissionManagement.HttpApi" />
    <PackageReference Include="Aevatar.PermissionManagement" />
  </ItemGroup>
=======
    <ItemGroup>
        <PackageReference Include="Volo.Abp.Account.HttpApi"/>
        <PackageReference Include="Volo.Abp.Identity.HttpApi"/>
        <PackageReference Include="Volo.Abp.PermissionManagement.HttpApi"/>
        <PackageReference Include="Aevatar.PermissionManagement"/>
        <PackageReference Include="Volo.Abp.AspNetCore.SignalR"/>
    </ItemGroup>
>>>>>>> e094c61b

</Project><|MERGE_RESOLUTION|>--- conflicted
+++ resolved
@@ -14,21 +14,11 @@
         <ProjectReference Include="..\Aevatar.Developer.Logger\Aevatar.Developer.Logger.csproj"/>
     </ItemGroup>
 
-<<<<<<< HEAD
   <ItemGroup>
     <PackageReference Include="Volo.Abp.Account.HttpApi" />
     <PackageReference Include="Volo.Abp.Identity.HttpApi" />
     <PackageReference Include="Volo.Abp.PermissionManagement.HttpApi" />
     <PackageReference Include="Aevatar.PermissionManagement" />
   </ItemGroup>
-=======
-    <ItemGroup>
-        <PackageReference Include="Volo.Abp.Account.HttpApi"/>
-        <PackageReference Include="Volo.Abp.Identity.HttpApi"/>
-        <PackageReference Include="Volo.Abp.PermissionManagement.HttpApi"/>
-        <PackageReference Include="Aevatar.PermissionManagement"/>
-        <PackageReference Include="Volo.Abp.AspNetCore.SignalR"/>
-    </ItemGroup>
->>>>>>> e094c61b
 
 </Project>