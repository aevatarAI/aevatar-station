--- conflicted
+++ resolved
@@ -37,13 +37,9 @@
         {
             await _clusterClient.GetGrain<ICodeGAgent>(GuidUtil.StringToGuid(webhookId)).UploadCodeAsync(
                 webhookId,version,codeBytes);
-<<<<<<< HEAD
         }
-       await _webhookDeployManager.CreateNewWebHookAsync(webhookId, version,_webhookDeployOptions.WebhookImageName);
-=======
             await _webhookDeployManager.CreateNewWebHookAsync(webhookId, version,_webhookDeployOptions.WebhookImageName);
         }
->>>>>>> b5472777
     }
 
     public async Task<string> GetWebhookCodeAsync(string webhookId, string version)
