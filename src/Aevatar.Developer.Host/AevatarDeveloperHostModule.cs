using System;
using System.IO;
using System.Linq;
using AElf.OpenTelemetry;
using Aevatar.MongoDB;
using Aevatar.Permissions;
using AutoResponseWrapper;
using Microsoft.AspNetCore.Authentication.JwtBearer;
using Microsoft.AspNetCore.Builder;
using Microsoft.AspNetCore.Cors;
using Microsoft.AspNetCore.Mvc;
using Microsoft.Extensions.Configuration;
using Microsoft.Extensions.DependencyInjection;
using Microsoft.Extensions.Hosting;
using Microsoft.OpenApi.Models;
using Volo.Abp;
using Volo.Abp.Account.Web;
using Volo.Abp.AspNetCore.Mvc.UI.Theme.LeptonXLite;
using Volo.Abp.AspNetCore.Serilog;
using Volo.Abp.Autofac;
using Volo.Abp.Modularity;
using Volo.Abp.Swashbuckle;
using Volo.Abp.Threading;
using Volo.Abp.VirtualFileSystem;

namespace Aevatar.Developer.Host;

[DependsOn(
    typeof(AevatarHttpApiModule),
    typeof(AbpAutofacModule),
    typeof(AevatarApplicationModule),
    typeof(AevatarMongoDbModule),
    typeof(AbpAspNetCoreMvcUiLeptonXLiteThemeModule),
    typeof(AbpAccountWebOpenIddictModule),
    typeof(AbpAspNetCoreSerilogModule),
    typeof(AbpSwashbuckleModule),
    typeof(OpenTelemetryModule)
)]
public class AevatarDeveloperHostModule : AbpModule
{
    public override void ConfigureServices(ServiceConfigurationContext context)
    {
        context.Services.AddHealthChecks();
        context.Services.AddAutoResponseWrapper();
        var configuration = context.Services.GetConfiguration();
        ConfigureAuthentication(context, configuration);
        ConfigureVirtualFileSystem(context);
        ConfigureCors(context, configuration);
        ConfigureSwaggerServices(context, configuration);
<<<<<<< HEAD
        context.Services.AddMvc(options =>
        {
            options.Filters.Add(new IgnoreAntiforgeryTokenAttribute());
        })
        .AddNewtonsoftJson();
=======
        context.Services.AddMvc(options => { options.Filters.Add(new IgnoreAntiforgeryTokenAttribute()); })
            .AddNewtonsoftJson();
>>>>>>> e094c61b
    }

    private void ConfigureAuthentication(ServiceConfigurationContext context, IConfiguration configuration)
    {
        context.Services.AddAuthentication(JwtBearerDefaults.AuthenticationScheme)
            .AddJwtBearer(options =>
            {
                options.Authority = configuration["AuthServer:Authority"];
                options.RequireHttpsMetadata = Convert.ToBoolean(configuration["AuthServer:RequireHttpsMetadata"]);
                options.Audience = "Aevatar";
                options.MapInboundClaims = false;
            });
    }

    private void ConfigureVirtualFileSystem(ServiceConfigurationContext context)
    {
        var hostingEnvironment = context.Services.GetHostingEnvironment();

        if (hostingEnvironment.IsDevelopment())
        {
            Configure<AbpVirtualFileSystemOptions>(options =>
            {
                options.FileSets.ReplaceEmbeddedByPhysical<AevatarDomainSharedModule>(
                    Path.Combine(hostingEnvironment.ContentRootPath,
                        $"..{Path.DirectorySeparatorChar}Aevatar.Domain.Shared"));
                options.FileSets.ReplaceEmbeddedByPhysical<AevatarDomainModule>(
                    Path.Combine(hostingEnvironment.ContentRootPath,
                        $"..{Path.DirectorySeparatorChar}Aevatar.Domain"));
                options.FileSets.ReplaceEmbeddedByPhysical<AevatarApplicationContractsModule>(
                    Path.Combine(hostingEnvironment.ContentRootPath,
                        $"..{Path.DirectorySeparatorChar}Aevatar.Application.Contracts"));
                options.FileSets.ReplaceEmbeddedByPhysical<AevatarApplicationModule>(
                    Path.Combine(hostingEnvironment.ContentRootPath,
                        $"..{Path.DirectorySeparatorChar}Aevatar.Application"));
            });
        }
    }

    private void ConfigureCors(ServiceConfigurationContext context, IConfiguration configuration)
    {
        context.Services.AddCors(options =>
        {
            options.AddDefaultPolicy(builder =>
            {
                builder
                    .WithOrigins(configuration["App:CorsOrigins"]?
                        .Split(",", StringSplitOptions.RemoveEmptyEntries)
                        .Select(o => o.RemovePostFix("/"))
                        .ToArray() ?? Array.Empty<string>())
                    .WithAbpExposedHeaders()
                    .SetIsOriginAllowedToAllowWildcardSubdomains()
                    .AllowAnyHeader()
                    .AllowAnyMethod()
                    .AllowCredentials();
            });
        });
    }

    private static void ConfigureSwaggerServices(ServiceConfigurationContext context, IConfiguration configuration)
    {
        context.Services.AddAbpSwaggerGen(options =>
            {
                options.SwaggerDoc("v1", new OpenApiInfo { Title = "Aevatar API", Version = "v1" });
                // options.DocumentFilter<HideApisFilter>();
                options.DocInclusionPredicate((docName, description) => true);
                options.CustomSchemaIds(type => type.FullName);
                options.AddSecurityDefinition("Bearer", new OpenApiSecurityScheme()
                {
                    Name = "Authorization",
                    Scheme = "bearer",
                    Description = "Specify the authorization token.",
                    In = ParameterLocation.Header,
                    Type = SecuritySchemeType.Http,
                });

                options.AddSecurityRequirement(new OpenApiSecurityRequirement()
                {
                    {
                        new OpenApiSecurityScheme
                        {
                            Reference = new OpenApiReference { Type = ReferenceType.SecurityScheme, Id = "Bearer" }
                        },
                        new string[] { }
                    }
                });
            }
        );
    }

    public override void OnPreApplicationInitialization(ApplicationInitializationContext context)
    {
    }

    public override void OnApplicationInitialization(ApplicationInitializationContext context)
    {
        var app = context.GetApplicationBuilder();
        var env = context.GetEnvironment();

        if (env.IsDevelopment())
        {
            app.UseDeveloperExceptionPage();
        }

        app.UseAbpRequestLocalization();
        app.UseCorrelationId();
        app.UseStaticFiles();
        app.UseRouting();
        app.UseCors();
        app.UseAuthentication();
        app.UseAuthorization();

        app.UseUnitOfWork();
        app.UseDynamicClaims();
        app.UseEndpoints(endpoints => { endpoints.MapHealthChecks("/health"); });
        app.UseSwagger();
        app.UseAbpSwaggerUI(c =>
        {
            c.SwaggerEndpoint("/swagger/v1/swagger.json", "Aevatar API");

            var configuration = context.ServiceProvider.GetRequiredService<IConfiguration>();
            c.OAuthClientId(configuration["AuthServer:SwaggerClientId"]);
            c.OAuthScopes("Aevatar");
        });
        app.UseAuditing();
        app.UseAbpSerilogEnrichers();
        app.UseConfiguredEndpoints();
        var statePermissionProvider = context.ServiceProvider.GetRequiredService<IStatePermissionProvider>();
        AsyncHelper.RunSync(async () => await statePermissionProvider.SaveAllStatePermissionAsync());
    }

    public override void OnApplicationShutdown(ApplicationShutdownContext context)
    {
    }
}<|MERGE_RESOLUTION|>--- conflicted
+++ resolved
@@ -47,16 +47,8 @@
         ConfigureVirtualFileSystem(context);
         ConfigureCors(context, configuration);
         ConfigureSwaggerServices(context, configuration);
-<<<<<<< HEAD
-        context.Services.AddMvc(options =>
-        {
-            options.Filters.Add(new IgnoreAntiforgeryTokenAttribute());
-        })
-        .AddNewtonsoftJson();
-=======
         context.Services.AddMvc(options => { options.Filters.Add(new IgnoreAntiforgeryTokenAttribute()); })
             .AddNewtonsoftJson();
->>>>>>> e094c61b
     }
 
     private void ConfigureAuthentication(ServiceConfigurationContext context, IConfiguration configuration)
