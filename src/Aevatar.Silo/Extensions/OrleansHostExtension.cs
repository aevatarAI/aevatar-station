--- conflicted
+++ resolved
@@ -1,10 +1,7 @@
 using System.Net;
 using Aevatar.Core;
 using Aevatar.Core.Abstractions;
-<<<<<<< HEAD
 using Aevatar.CQRS;
-=======
->>>>>>> 9d37a35f
 using Aevatar.Dapr;
 using Aevatar.EventSourcing.MongoDB.Hosting;
 using Aevatar.GAgents.AI.Options;
@@ -170,12 +167,9 @@
                 services.Configure<AzureOpenAIEmbeddingsConfig>(context.Configuration.GetSection("AIServices:AzureOpenAIEmbeddings"));
                 services.Configure<RagConfig>(context.Configuration.GetSection("Rag"));
                 services.AddSingleton(typeof(HubLifetimeManager<>), typeof(OrleansHubLifetimeManager<>));
-<<<<<<< HEAD
+                services.AddSingleton<IGAgentFactory,GAgentFactory>();
                // services.AddSingleton<IStateProjector, AevatarStateProjector>();
               //  services.AddSingleton<IStateDispatcher, StateDispatcher>();
-=======
-                services.AddSingleton<IGAgentFactory,GAgentFactory>();
->>>>>>> 9d37a35f
                 services.AddSemanticKernel()
                     .AddQdrantVectorStore()
                     .AddAzureOpenAITextEmbedding();
