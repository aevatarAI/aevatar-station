--- conflicted
+++ resolved
@@ -9,7 +9,6 @@
 using Newtonsoft.Json;
 using Orleans.Runtime;
 using Volo.Abp.DependencyInjection;
-using YamlDotNet.Serialization;
 
 namespace Aevatar.CQRS.Provider;
 
@@ -17,7 +16,7 @@
 {
     private readonly IMediator _mediator;
     private readonly ILogger<CQRSProvider> _logger;
-
+    
     public CQRSProvider(IMediator mediator, ILogger<CQRSProvider> logger)
     {
         _mediator = mediator;
@@ -59,9 +58,8 @@
     public async Task<Tuple<long, List<AgentGEventIndex>>> QueryGEventAsync(string eventId, List<string> grainIds,
         int pageNumber, int pageSize)
     {
-        _logger.LogInformation("CQRSProvider QueryGEventAsync eventId:{eventId}, grainIds:{grainIds}", eventId,
-            grainIds);
-
+        _logger.LogInformation("CQRSProvider QueryGEventAsync eventId:{eventId}, grainIds:{grainIds}", eventId, grainIds);
+        
         var mustQuery = new List<Func<QueryContainerDescriptor<AgentGEventIndex>, QueryContainer>>();
         if (!eventId.IsNullOrEmpty())
         {
@@ -94,8 +92,7 @@
     public async Task<Tuple<long, List<AgentGEventIndex>>> QueryAgentGEventAsync(Guid? primaryKey, string agentType,
         int pageNumber, int pageSize)
     {
-        _logger.LogInformation("CQRSProvider QueryAgentGEventAsync primaryKey:{primaryKey}, agentType:{agentType}",
-            primaryKey, agentType);
+        _logger.LogInformation("CQRSProvider QueryAgentGEventAsync primaryKey:{primaryKey}, agentType:{agentType}", primaryKey, agentType);
         var mustQuery = new List<Func<QueryContainerDescriptor<AgentGEventIndex>, QueryContainer>>();
 
         if (primaryKey != null)
@@ -109,7 +106,7 @@
             mustQuery.Add(q => q.Term(i =>
                 i.Field(f => f.AgentGrainType).Value(agentType)));
         }
-
+        
         QueryContainer Filter(QueryContainerDescriptor<AgentGEventIndex> f) => f.Bool(b => b.Must(mustQuery));
 
         var sorting = new Func<SortDescriptor<AgentGEventIndex>, IPromise<IList<ISort>>>(s =>
@@ -129,16 +126,15 @@
 
     public async Task<string> QueryAgentStateAsync(string stateName, Guid primaryKey)
     {
-        _logger.LogInformation("CQRSProvider QueryAgentStateAsync stateName:{stateName}, primaryKey:{primaryKey}",
-            stateName, primaryKey);
+        _logger.LogInformation("CQRSProvider QueryAgentStateAsync stateName:{stateName}, primaryKey:{primaryKey}", stateName, primaryKey);
         var mustQuery = new List<Func<QueryContainerDescriptor<dynamic>, QueryContainer>>
         {
             q => q.Term(i =>
                 i.Field("_id").Value(primaryKey))
         };
-
+        
         QueryContainer Filter(QueryContainerDescriptor<dynamic> f) => f.Bool(b => b.Must(mustQuery));
-
+        
         var getStateQuery = new GetStateQuery()
         {
             Index = CqrsConstant.IndexPrefix + stateName + CqrsConstant.IndexSuffix,
@@ -146,16 +142,12 @@
             Skip = 0,
             Limit = 1
         };
-
+    
         var document = await _mediator.Send(getStateQuery);
         return document;
     }
 
-<<<<<<< HEAD
-    public async Task<Tuple<long, List<T>>> GetUserInstanceAgent<T>(Guid userId, int pageIndex, int pageSize)
-=======
     public async Task<Tuple<long, List<TargetT>>> GetUserInstanceAgent<SourceT,TargetT>(Guid userId, int pageIndex, int pageSize)
->>>>>>> a59f9893
     {
         _logger.LogInformation("CQRSProvider query user instance agents,UserId:{userId}", userId);
         var mustQuery = new List<Func<QueryContainerDescriptor<dynamic>, QueryContainer>>
@@ -164,11 +156,7 @@
                 i.Field("userId").Value(userId.ToString()))
         };
 
-<<<<<<< HEAD
-        var index = CqrsConstant.IndexPrefix + typeof(T).Name.ToLower() + CqrsConstant.IndexSuffix;
-=======
         var index = CqrsConstant.IndexPrefix + typeof(SourceT).Name.ToLower() + CqrsConstant.IndexSuffix;
->>>>>>> a59f9893
         QueryContainer Filter(QueryContainerDescriptor<dynamic> f) => f.Bool(b => b.Must(mustQuery));
         var queryResponse = await _mediator.Send(new GetUserInstanceAgentsQuery()
         {
@@ -180,15 +168,6 @@
 
         if (queryResponse.Item2.IsNullOrWhiteSpace())
         {
-<<<<<<< HEAD
-            return new Tuple<long, List<T>>(0, new List<T>());
-        }
-
-        var documentList = JsonConvert.DeserializeObject<List<T>>(queryResponse.Item2);
-        if (documentList != null)
-        {
-            return new Tuple<long, List<T>>(queryResponse.Item1, documentList);
-=======
             return new Tuple<long, List<TargetT>>(0, new List<TargetT>());
         }
 
@@ -196,18 +175,13 @@
         if (documentList != null)
         {
             return new Tuple<long, List<TargetT>>(queryResponse.Item1, documentList);
->>>>>>> a59f9893
         }
 
         _logger.LogWarning(
             "CQRSProvider query user instance agents documentList == null, UserId:{userId}, document string:{documents}",
             userId, queryResponse.Item2);
 
-<<<<<<< HEAD
-        return new Tuple<long, List<T>>(0, new List<T>());
-=======
         return new Tuple<long, List<TargetT>>(0, new List<TargetT>());
->>>>>>> a59f9893
     }
 
 
@@ -229,7 +203,7 @@
         {
             eventBase.Id = eventId;
         }
-
+        
         var agentGEventIndex = new AgentGEventIndex()
         {
             Id = eventId,
@@ -239,7 +213,7 @@
             EventJson = JsonConvert.SerializeObject(eventBase),
             EventName = eventBase.GetType().Name
         };
-
+        
         var command = new SaveGEventCommand
         {
             Id = eventId == null ? Guid.NewGuid() : eventId,
@@ -252,4 +226,5 @@
     {
         throw new NotImplementedException();
     }
+    
 }