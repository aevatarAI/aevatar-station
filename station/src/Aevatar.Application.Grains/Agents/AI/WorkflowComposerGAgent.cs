--- conflicted
+++ resolved
@@ -66,15 +66,12 @@
             Id = "Aevatar.Application.Grains.Agents.AI.WorkflowComposerGAgent",
             Name = "WorkflowComposer",
             Category = "AI",
-            L1Description =
-                "AI workflow generation agent that creates complete workflow JSON from user goals and available agent descriptions.",
-            L2Description =
-                "Advanced AI agent specialized in workflow orchestration. Analyzes user goals and available agent capabilities to generate optimized workflow configurations with proper node connections and data flow management.",
-            Capabilities = new List<string>
-                { "workflow-generation", "agent-orchestration", "json-creation", "ai-analysis" },
+            L1Description = "AI workflow generation agent that creates complete workflow JSON from user goals and available agent descriptions.",
+            L2Description = "Advanced AI agent specialized in workflow orchestration. Analyzes user goals and available agent capabilities to generate optimized workflow configurations with proper node connections and data flow management.",
+            Capabilities = new List<string> { "workflow-generation", "agent-orchestration", "json-creation", "ai-analysis" },
             Tags = new List<string> { "workflow", "orchestration", "ai-generation", "json" }
         };
-
+        
         return Task.FromResult(JsonConvert.SerializeObject(descriptionInfo));
     }
 
@@ -83,7 +80,7 @@
     /// </summary>
     public async Task<string> GenerateWorkflowJsonAsync(string userGoal, List<AgentDescriptionInfo> availableAgents)
     {
-        Logger.LogInformation("Starting workflow generation for goal: {UserGoal} with {AgentCount} available agents",
+        Logger.LogInformation("Starting workflow generation for goal: {UserGoal} with {AgentCount} available agents", 
             userGoal, availableAgents.Count);
 
         try
@@ -104,7 +101,7 @@
             throw;
         }
     }
-
+    
     /// <summary>
     /// 基于AgentDescriptionInfo构建AI提示词
     /// </summary>
@@ -114,8 +111,7 @@
 
         // System role definition
         prompt.AppendLine("# Advanced Workflow Orchestration Expert");
-        prompt.AppendLine(
-            "You are an advanced AI workflow orchestration expert. Based on user goals, analyze available Agent capabilities and design a complete workflow execution plan with proper node connections and data flow.");
+        prompt.AppendLine("You are an advanced AI workflow orchestration expert. Based on user goals, analyze available Agent capabilities and design a complete workflow execution plan with proper node connections and data flow.");
         prompt.AppendLine();
 
         // User goal
@@ -134,15 +130,15 @@
                 prompt.AppendLine($"**Quick Description**: {agent.L1Description}");
                 prompt.AppendLine($"**Detailed Capabilities**: {agent.L2Description}");
                 prompt.AppendLine($"**Category**: {agent.Category}");
-
+                
                 if (agent.Tags?.Any() == true)
                     prompt.AppendLine($"**Tags**: {string.Join(", ", agent.Tags)}");
-
+                
                 if (agent.Capabilities?.Any() == true)
                 {
                     prompt.AppendLine($"**Capabilities**: {string.Join(", ", agent.Capabilities)}");
                 }
-
+                
                 prompt.AppendLine();
             }
         }
@@ -155,63 +151,18 @@
         // Enhanced output requirements
         prompt.AppendLine("## Advanced Output Requirements");
         prompt.AppendLine("Please analyze the user goal and available agents to create an optimized workflow:");
-        prompt.AppendLine(
-            "1) **Agent Selection**: Choose the most suitable agents based on capabilities and categories");
+        prompt.AppendLine("1) **Agent Selection**: Choose the most suitable agents based on capabilities and categories");
         prompt.AppendLine("2) **Node Design**: Create workflow nodes with proper configuration");
         prompt.AppendLine("3) **Connection Logic**: Define execution order and data flow between nodes");
         prompt.AppendLine("4) **Error Handling**: Consider failure scenarios and alternative paths");
         prompt.AppendLine("5) **Performance**: Optimize for execution time and resource usage");
         prompt.AppendLine();
 
-        // Error Handling & Fallback Guidance
-        prompt.AppendLine("## Error Handling & Fallback Guidance");
-        prompt.AppendLine(
-            "When analyzing the user goal and available agents, apply the following error handling strategies:");
-        prompt.AppendLine();
-
-        prompt.AppendLine("### Ambiguous Prompt Detection");
-        prompt.AppendLine("If the user goal is unclear or ambiguous:");
-        prompt.AppendLine("- Include a 'clarificationNeeded' node that identifies specific unclear aspects");
-        prompt.AppendLine("- Suggest concrete questions to help clarify the user's intent");
-        prompt.AppendLine("- Provide examples of how the goal could be interpreted");
-        prompt.AppendLine();
-
-        prompt.AppendLine("### Impossible Requirements Handling");
-        prompt.AppendLine("If the user goal cannot be achieved with available agents:");
-        prompt.AppendLine("- Create a 'requirementsAnalysis' node explaining what's missing");
-        prompt.AppendLine("- Suggest alternative approaches using available agents");
-        prompt.AppendLine("- Recommend breaking down complex goals into achievable sub-goals");
-        prompt.AppendLine();
-
-        prompt.AppendLine("### Partial Generation Strategy");
-        prompt.AppendLine("When full automation isn't possible:");
-        prompt.AppendLine("- Generate a partial workflow with completed sections");
-        prompt.AppendLine("- Include 'manualCompletion' nodes for sections requiring human input");
-        prompt.AppendLine("- Provide specific guidance on what manual steps are needed");
-        prompt.AppendLine();
-
-        prompt.AppendLine("### Fallback Templates");
-        prompt.AppendLine("For complex or unclear goals, suggest template patterns:");
-        prompt.AppendLine("- Include a 'templateSuggestion' node with similar workflow patterns");
-        prompt.AppendLine("- Reference common workflow templates that might fit the user's needs");
-        prompt.AppendLine("- Provide step-by-step guidance for manual workflow creation");
-        prompt.AppendLine();
-
-        prompt.AppendLine("### Error Recovery Instructions");
-        prompt.AppendLine("Always include error recovery in your workflow design:");
-        prompt.AppendLine("- Add retry mechanisms for critical workflow steps");
-        prompt.AppendLine("- Include validation nodes to check intermediate results");
-        prompt.AppendLine("- Design alternative execution paths for common failure scenarios");
-        prompt.AppendLine("- Provide clear error messages that guide users toward solutions");
-        prompt.AppendLine();
-
         // JSON format specification
         prompt.AppendLine("## JSON Format Specification");
         prompt.AppendLine("Please strictly follow the following JSON format output:");
         prompt.AppendLine("```json");
         prompt.AppendLine("{");
-        prompt.AppendLine("  \"generationStatus\": \"success|partial|template_recommendation|manual_guidance\",");
-        prompt.AppendLine("  \"clarityScore\": 1-5,");
         prompt.AppendLine("  \"name\": \"User Goal Workflow\",");
         prompt.AppendLine("  \"properties\": {");
         prompt.AppendLine("    \"name\": \"User Goal Workflow\",");
@@ -235,30 +186,10 @@
         prompt.AppendLine("        \"connectionType\": \"data_flow_or_sequence\"");
         prompt.AppendLine("      }");
         prompt.AppendLine("    ]");
-        prompt.AppendLine("  },");
-        prompt.AppendLine("  \"errorInfo\": {");
-        prompt.AppendLine("    \"errorType\": \"prompt_ambiguity|insufficient_information|technical_limitation|null\",");
-        prompt.AppendLine("    \"errorMessage\": \"Clear description of any issues\",");
-        prompt.AppendLine("    \"actionableSteps\": [\"Step 1\", \"Step 2\", \"Step N\"]");
-        prompt.AppendLine("  },");
-        prompt.AppendLine("  \"completionPercentage\": 0-100,");
-        prompt.AppendLine("  \"completionGuidance\": {");
-        prompt.AppendLine("    \"suggestedNodes\": [\"node suggestions for completion\"],");
-        prompt.AppendLine("    \"nextSteps\": [\"specific steps to complete workflow\"]");
         prompt.AppendLine("  }");
         prompt.AppendLine("}");
         prompt.AppendLine("```");
         prompt.AppendLine();
-        prompt.AppendLine("**Required Fields for All Responses:**");
-        prompt.AppendLine("- `generationStatus`: Always include (success/partial/template_recommendation/manual_guidance)");
-        prompt.AppendLine("- `clarityScore`: Rate user goal clarity from 1 (very unclear) to 5 (very clear)");
-        prompt.AppendLine("- `errorInfo`: null if successful, otherwise provide detailed error information");
-        prompt.AppendLine();
-        prompt.AppendLine("**Conditional Fields:**");
-        prompt.AppendLine("- `completionPercentage` and `completionGuidance`: Include only for partial generation status");
-        prompt.AppendLine("- For template_recommendation status: Include template suggestions in errorInfo.actionableSteps");
-        prompt.AppendLine("- For manual_guidance status: Include step-by-step manual creation guide in errorInfo.actionableSteps");
-        prompt.AppendLine();
         prompt.AppendLine("**IMPORTANT**: Only output the JSON, no additional text or explanations.");
 
         return prompt.ToString();
@@ -309,8 +240,6 @@
             Logger.LogError(ex, "Error calling AI for workflow generation");
             return GetFallbackWorkflowJson("system_error", $"AI service error: {ex.Message}",
                 new[] { "Check system logs for details", "Retry after a few minutes", "Contact system administrator if problem persists" });
-<<<<<<< HEAD
-=======
         }
     }
 
@@ -382,133 +311,12 @@
             // If legacy response is not valid JSON, treat as system error
             return GetFallbackWorkflowJson("system_error", "AI returned invalid JSON format",
                 new[] { "Retry workflow generation", "Simplify your goal description", "Use manual workflow creation" });
->>>>>>> 6f14310f
-        }
-    }
-
-    /// <summary>
-    /// 验证AI响应是否包含必需的错误处理字段
-    /// </summary>
-<<<<<<< HEAD
-    private bool IsValidErrorHandlingResponse(string response)
-    {
-        try
-        {
-            var json = JObject.Parse(response);
-            var hasGenerationStatus = json.ContainsKey("generationStatus");
-            var hasClarityScore = json.ContainsKey("clarityScore");
-            var hasErrorInfo = json.ContainsKey("errorInfo");
-            
-            Logger.LogDebug("AI response validation - generationStatus: {HasGenerationStatus}, clarityScore: {HasClarityScore}, errorInfo: {HasErrorInfo}", 
-                hasGenerationStatus, hasClarityScore, hasErrorInfo);
-            
-            if (!hasGenerationStatus || !hasClarityScore || !hasErrorInfo)
-            {
-                Logger.LogDebug("Missing required fields. Response top-level keys: {Keys}", 
-                    string.Join(", ", json.Properties().Select(p => p.Name)));
-            }
-            
-            return hasGenerationStatus && hasClarityScore && hasErrorInfo;
-        }
-        catch (JsonReaderException ex)
-        {
-            Logger.LogWarning(ex, "Failed to parse AI response for validation: {JsonError}", ex.Message);
-            return false;
-        }
-    }
-
-    /// <summary>
-    /// 包装旧版本AI响应，添加错误处理字段
-    /// </summary>
-    private string WrapLegacyResponse(string legacyResponse)
-    {
-        try
-        {
-            var legacyJson = JObject.Parse(legacyResponse);
-            
-            // Create enhanced response with error handling fields
-            var enhancedResponse = new JObject
-            {
-                ["generationStatus"] = "success",
-                ["clarityScore"] = 4, // Assume good clarity if AI generated a response
-                ["name"] = legacyJson["name"] ?? "Generated Workflow",
-                ["properties"] = legacyJson["properties"] ?? new JObject(),
-                ["errorInfo"] = null, // No errors for successful legacy response
-                ["completionPercentage"] = 100,
-                ["completionGuidance"] = null
-            };
-
-            return enhancedResponse.ToString();
-        }
-        catch (JsonReaderException ex)
-        {
-            // 详细记录JSON解析失败的信息
-            Logger.LogError(ex, "Failed to parse AI response as JSON. Error: {JsonError}", ex.Message);
-            Logger.LogError("Invalid JSON content (first 500 chars): {InvalidContent}", 
-                legacyResponse.Length > 500 ? legacyResponse.Substring(0, 500) + "..." : legacyResponse);
-            Logger.LogError("Full invalid JSON response length: {Length}", legacyResponse.Length);
-            
-            // If legacy response is not valid JSON, treat as system error
-            return GetFallbackWorkflowJson("system_error", "AI returned invalid JSON format",
-                new[] { "Retry workflow generation", "Simplify your goal description", "Use manual workflow creation" });
         }
     }
 
     /// <summary>
     /// 获取回退工作流JSON（当AI生成失败时使用）
     /// </summary>
-    private string GetFallbackWorkflowJson(string errorType = "system_error", string errorMessage = "AI service unavailable", string[] actionableSteps = null)
-    {
-        var fallbackJson = new JObject
-        {
-            ["generationStatus"] = "system_fallback",
-            ["clarityScore"] = 0, // Cannot assess clarity in fallback mode
-            ["name"] = "Fallback Workflow",
-            ["properties"] = new JObject
-            {
-                ["name"] = "Fallback Workflow",
-                ["workflowNodeList"] = new JArray
-                {
-                    new JObject
-                    {
-                        ["nodeId"] = "fallback-node-1",
-                        ["nodeName"] = "Manual Creation Node",
-                        ["nodeType"] = "ManualCreationAgent",
-                        ["extendedData"] = new JObject
-                        {
-                            ["description"] = "This node represents the need for manual workflow creation when automatic generation fails"
-                        },
-                        ["properties"] = new JObject
-                        {
-                            ["message"] = errorMessage,
-                            ["guidance"] = "Please create your workflow manually using the workflow designer"
-                        }
-                    }
-                },
-                ["workflowNodeUnitList"] = new JArray()
-            },
-            ["errorInfo"] = new JObject
-            {
-                ["errorType"] = errorType,
-                ["errorMessage"] = errorMessage,
-                ["actionableSteps"] = actionableSteps != null ? new JArray(actionableSteps) : new JArray
-                {
-                    "Use the manual workflow designer",
-                    "Start with a workflow template",
-                    "Break down your goal into smaller steps",
-                    "Contact support if you need assistance"
-                }
-            },
-            ["systemInfo"] = new JObject
-            {
-                ["fallbackTriggered"] = true,
-                ["timestamp"] = DateTime.UtcNow.ToString("O"),
-                ["suggestedRetryTime"] = DateTime.UtcNow.AddMinutes(5).ToString("O")
-            }
-        };
-
-        return fallbackJson.ToString();
-=======
     private string GetFallbackWorkflowJson(string errorType = "system_error", string errorMessage = "AI service unavailable", string[] actionableSteps = null)
     {
         var fallbackJson = new JObject
@@ -585,6 +393,5 @@
         }
 
         return cleaned.Trim();
->>>>>>> 6f14310f
-    }
-}+    }
+} 