--- conflicted
+++ resolved
@@ -404,7 +404,6 @@
             });
         }
     }
-<<<<<<< HEAD
 
     #region Guest Chat APIs for Anonymous Users
 
@@ -470,7 +469,6 @@
     }
 
     #endregion
-=======
     
     [HttpGet("gotgpt/share/keyword")]
     public async Task<QuantumShareResponseDto> GetShareKeyWordWithAIAsync(
@@ -485,5 +483,4 @@
             $"[GodGPTController][GetShareKeyWordWithAIAsync] completed for sessionId={sessionId}, duration: {stopwatch.ElapsedMilliseconds}ms");
         return response;
     }
->>>>>>> 4f319079
 }