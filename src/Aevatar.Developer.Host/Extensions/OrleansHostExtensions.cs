--- conflicted
+++ resolved
@@ -1,10 +1,6 @@
 using System;
-<<<<<<< HEAD
-using System.Threading;
-=======
 using System.Collections.Generic;
 using Aevatar.Dapr;
->>>>>>> b315ed6c
 using Microsoft.Extensions.Configuration;
 using Microsoft.Extensions.Hosting;
 using Orleans;
@@ -46,14 +42,6 @@
                     options.SupportedNamespacePrefixes.Add("Newtonsoft.Json");
                     options.SupportedNamespacePrefixes.Add("MongoDB.Driver");
                 })
-<<<<<<< HEAD
-                .ConfigureServices(services =>
-                {
-                    ThreadPool.SetMinThreads(workerThreads: 100, completionPortThreads: 100);
-                })
-                .AddMemoryStreams("Aevatar")
-=======
->>>>>>> b315ed6c
                 .AddActivityPropagation();
                 
             var streamProvider = config.GetSection("OrleansStream:Provider").Get<string>();
