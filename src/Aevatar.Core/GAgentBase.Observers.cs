using System.Buffers;
using System.Collections.Concurrent;
using System.Reflection;
using Aevatar.Core.Abstractions;
using Aevatar.Core.Abstractions.Exceptions;
using Aevatar.Core.Extensions;
using Microsoft.Extensions.Logging;

namespace Aevatar.Core;

public abstract partial class GAgentBase<TState, TStateLogEvent, TEvent, TConfiguration>
{
    private readonly ConcurrentDictionary<Type, MethodInfo[]> _handlerCache = new();

    protected virtual Task UpdateObserverListAsync(Type type)
    {
        var handlerMethods = GetCachedHandlerMethods(type);

        var observers = ArrayPool<EventWrapperBaseAsyncObserver>.Shared.Rent(handlerMethods.Length);
        try
        {
            var count = 0;
            foreach (var method in handlerMethods)
            {
                try
                {
                    var (parameterType, isResponseHandler) = method.AnalysisMethodMetadata();
                    var observer = CreateMethodObserver(method, parameterType, isResponseHandler);
                    observers[count++] = observer;
                }
                catch (ReflectionTypeLoadException ex)
                {
                    Logger.LogCritical(ex, "Metadata analysis failed for method {Method}", method.Name);
                    throw new InvalidOperationException($"Type load error in {method.Name}", ex);
                }
            }

            try
            {
                _observers.AddRange(observers.Take(count));
            }
            catch (ArgumentNullException ex)
            {
                Logger.LogWarning(ex, "Attempted to add null observer for {Type}", type.Name);
            }
        }
        finally
        {
            ArrayPool<EventWrapperBaseAsyncObserver>.Shared.Return(observers);
        }

        return Task.CompletedTask;
    }

    private MethodInfo[] GetCachedHandlerMethods(Type type)
    {
        try
        {
<<<<<<< HEAD
            return _handlerCache.GetOrAdd(type, t =>
            {
                try
                {
                    var methods = t.GetMethods(BindingFlags.Instance | BindingFlags.NonPublic | BindingFlags.Public);
                    return methods.AsParallel()
                        .WithDegreeOfParallelism(Math.Max(1, Environment.ProcessorCount - 1))
                        .Where(IsEventHandlerMethod)
                        .OrderBy(m => m.GetCustomAttribute<EventHandlerAttribute>()?.Priority ?? 0)
                        .ToArray();
                }
                catch (ArgumentNullException ex)
=======
            var parameter = eventHandlerMethod.GetParameters()[0];
            var parameterType = parameter.ParameterType;
            var parameterTypeName = parameterType.Name;
            var observer = EventWrapperBaseAsyncObserver.Create(async item =>
            {
                var grainId =
                    (GrainId)item.GetType().GetProperty(nameof(EventWrapper<TEvent>.GrainId))?.GetValue(item)!;
                if (grainId == this.GetGrainId() && eventHandlerMethod.Name != nameof(ForwardEventAsync) &&
                    eventHandlerMethod.Name != nameof(PerformConfigAsync))
>>>>>>> 12db070f
                {
                    Logger.LogError(ex, "Type metadata resolution failed for {Type}", t.Name);
                    return Array.Empty<MethodInfo>();
                }
            });
        }
        catch (Exception ex) when (ex is ArgumentNullException or OverflowException)
        {
            Logger.LogCritical(ex, "Handler cache corruption detected");
            _handlerCache.Clear();
            throw;
        }
    }

    private EventWrapperBaseAsyncObserver CreateMethodObserver(
        MethodInfo method,
        Type parameterType,
        bool isResponseHandler)
    {
        return new EventWrapperBaseAsyncObserver(async item =>
        {
            using (Logger.BeginScope(new Dictionary<string, object>
                   {
                       ["GrainId"] = this.GetGrainId(),
                       ["EventWrapperBase"] = item
                   }))
            {
                try
                {
                    var eventId = (Guid)item.GetType().GetProperty(nameof(EventWrapper<TEvent>.EventId))
                        ?.GetValue(item)!;
                    var eventType = (TEvent)item.GetType().GetProperty(nameof(EventWrapper<TEvent>.Event))
                        ?.GetValue(item)!;
                    var grainId = (GrainId)item.GetType().GetProperty(nameof(EventWrapper<TEvent>.GrainId))
                        ?.GetValue(item)!;

                    var eventWrapper = new EventWrapper<TEvent>(eventType, eventId, grainId);

                    Logger.LogInformation("Handling event {EventWrapper} in method {MethodName}", eventWrapper,
                        method.Name);

                    if (ShouldSkipEvent(eventWrapper, method))
                        return;

                    _correlationId = eventWrapper.Event.CorrelationId;

                    try
                    {
                        await HandleEventWrapper(
                            method,
                            parameterType,
                            eventWrapper,
                            isResponseHandler
                        );
                    }
                    catch (Exception ex) when (ex is EventHandlingException)
                    {
                        Logger.LogError(ex,
                            "Event handling failed | Method:{Method} | EventId:{EventId}",
                            method.Name,
                            eventWrapper.EventId);

                        await PublishAsync(new EventHandlerExceptionEvent
                        {
                            GrainId = this.GetGrainId(),
                            HandleEventType = parameterType,
                            ExceptionMessage = ex.ToString()
                        });
                    }
                    catch (Exception ex)
                    {
                        Logger.LogError(ex,
                            "Framework error occured | Method:{Method} | EventId:{EventId}",
                            method.Name,
                            eventWrapper.EventId);

                        await PublishAsync(new GAgentBaseExceptionEvent
                        {
                            GrainId = this.GetGrainId(),
                            ExceptionMessage = ex.ToString()
                        });
                    }
                }
                catch (Exception ex) when (ex is not OperationCanceledException)
                {
                    Logger.LogCritical(ex, "Unhandled event processing error");
                    throw;
                }
<<<<<<< HEAD
            }
        })
        {
            MethodName = method.Name,
            ParameterTypeName = parameterType.Name
        };
=======
            }, ServiceProvider, eventHandlerMethod.Name, parameterTypeName);

            _observers.Add(observer);
        }

        return Task.CompletedTask;
>>>>>>> 12db070f
    }

    private bool ShouldSkipEvent(EventWrapper<TEvent> eventWrapper, MethodInfo method)
    {
        return eventWrapper.GrainId == this.GetGrainId() && !method.IsSelfHandlingAllowed();
    }

    private async Task HandleEventWrapper(
        MethodInfo method,
        Type parameterType,
        EventWrapper<TEvent> eventWrapper,
        bool isResponseHandler)
    {
        switch (eventWrapper.Event)
        {
            case { } ev when parameterType.BaseType == typeof(EventBase):
                await HandleEvent(method, ev);
                break;
            
            case not null when parameterType == typeof(EventWrapperBase):
                await HandleEventWrapperBase(method, eventWrapper);
                break;

            case { } ev when isResponseHandler:
                await HandleEventWithResponse(method, ev, eventWrapper.EventId);
                break;

            default:
                Logger.LogWarning("Unmatched event type {Type} for method {Method}",
                    eventWrapper.Event!.GetType().Name,
                    method.Name);
                break;
        }
    }

    private async Task HandleEvent(MethodInfo method, TEvent ev)
    {
        try
        {
            await (Task)method.Invoke(this, [ev])!;
        }
        catch (ArgumentException ex)
        {
            Logger.LogError(ex, "Parameter mismatch in {Method}", method.Name);
            throw;
        }
        catch (Exception ex)
        {
            Logger.LogError(ex, "Error while invoking {Method}", method.Name);
            throw new EventHandlingException(ex.InnerException?.ToString() ?? ex.ToString(), ex.InnerException ?? ex);
        }
    }

    private async Task HandleEventWrapperBase(MethodInfo method, EventWrapper<TEvent> wrapperBase)
    {
        try
        {
            await (Task)method.Invoke(this, [wrapperBase])!;
        }
        catch (InvalidCastException ex)
        {
            Logger.LogError(ex, "Invalid return type from {Method}", method.Name);
            throw new InvalidOperationException("Handler returned non-task result", ex);
        }
        catch (Exception ex)
        {
            Logger.LogError(ex, "Error while invoking {Method}", method.Name);
            throw new EventHandlingException(ex.InnerException?.ToString() ?? ex.ToString(), ex.InnerException ?? ex);
        }
    }

    private async Task HandleEventWithResponse(
        MethodInfo method,
        EventBase ev,
        Guid eventId)
    {
        try
        {
            dynamic result = method.Invoke(this, [ev])!;
            if (result is not Task<EventBase> && !typeof(EventBase).IsAssignableFrom(result.GetType().GetGenericArguments()[0]))
            {
                throw new InvalidOperationException("Response handler must return Task<EventBase or its derived type>");
            }

            var eventResult = await result;
            await PublishResponse(eventResult, eventId);
        }
        catch (Exception ex)
        {
            Logger.LogError(ex, "Error while invoking {Method}", method.Name);
            throw new EventHandlingException(ex.InnerException?.ToString() ?? ex.ToString(), ex.InnerException ?? ex);
        }
    }

    private async Task PublishResponse(EventBase result, Guid eventId)
    {
        result.CorrelationId = _correlationId;
        result.PublisherGrainId = this.GetGrainId();
        var responseWrapper = new EventWrapper<TEvent>(
            (TEvent)result,
            eventId,
            this.GetGrainId());

        await PublishAsync(responseWrapper);
    }

    protected virtual IEnumerable<MethodInfo> GetEventHandlerMethods(Type type) =>
        _handlerCache.GetOrAdd(type, t =>
            t.GetMethods(BindingFlags.Instance | BindingFlags.NonPublic | BindingFlags.Public)
                .Where(IsEventHandlerMethod)
                .ToArray());

    protected virtual bool IsEventHandlerMethod(MethodInfo method)
    {
        var param = method.GetParameters();
        if (param.Length != 1) return false;

        var paramType = param[0].ParameterType;
        return paramType switch
        {
            _ when paramType.IsAssignableTo(typeof(TEvent)) =>
                method.HasAttribute<EventHandlerAttribute>() || IsDefaultHandler(method),

            _ when paramType.IsAssignableTo(typeof(EventWrapperBase)) =>
                method.HasAttribute<AllEventHandlerAttribute>(),

            _ when paramType.IsAssignableTo(typeof(ConfigurationBase)) =>
                method.Name == nameof(PerformConfigAsync),

            _ => false
        };

        bool IsDefaultHandler(MethodInfo m) =>
            m.Name == AevatarGAgentConstants.EventHandlerDefaultMethodName &&
            !paramType.IsAbstract;
    }
}<|MERGE_RESOLUTION|>--- conflicted
+++ resolved
@@ -56,7 +56,6 @@
     {
         try
         {
-<<<<<<< HEAD
             return _handlerCache.GetOrAdd(type, t =>
             {
                 try
@@ -69,17 +68,6 @@
                         .ToArray();
                 }
                 catch (ArgumentNullException ex)
-=======
-            var parameter = eventHandlerMethod.GetParameters()[0];
-            var parameterType = parameter.ParameterType;
-            var parameterTypeName = parameterType.Name;
-            var observer = EventWrapperBaseAsyncObserver.Create(async item =>
-            {
-                var grainId =
-                    (GrainId)item.GetType().GetProperty(nameof(EventWrapper<TEvent>.GrainId))?.GetValue(item)!;
-                if (grainId == this.GetGrainId() && eventHandlerMethod.Name != nameof(ForwardEventAsync) &&
-                    eventHandlerMethod.Name != nameof(PerformConfigAsync))
->>>>>>> 12db070f
                 {
                     Logger.LogError(ex, "Type metadata resolution failed for {Type}", t.Name);
                     return Array.Empty<MethodInfo>();
@@ -99,7 +87,7 @@
         Type parameterType,
         bool isResponseHandler)
     {
-        return new EventWrapperBaseAsyncObserver(async item =>
+        return EventWrapperBaseAsyncObserver.Create(async item =>
         {
             using (Logger.BeginScope(new Dictionary<string, object>
                    {
@@ -168,21 +156,8 @@
                     Logger.LogCritical(ex, "Unhandled event processing error");
                     throw;
                 }
-<<<<<<< HEAD
-            }
-        })
-        {
-            MethodName = method.Name,
-            ParameterTypeName = parameterType.Name
-        };
-=======
-            }, ServiceProvider, eventHandlerMethod.Name, parameterTypeName);
-
-            _observers.Add(observer);
-        }
-
-        return Task.CompletedTask;
->>>>>>> 12db070f
+            }
+        }, ServiceProvider, method.Name, parameterType.Name);
     }
 
     private bool ShouldSkipEvent(EventWrapper<TEvent> eventWrapper, MethodInfo method)
