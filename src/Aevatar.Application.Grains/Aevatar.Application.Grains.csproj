﻿<Project Sdk="Microsoft.NET.Sdk">

    <PropertyGroup>
        <TargetFramework>net9.0</TargetFramework>
        <ImplicitUsings>enable</ImplicitUsings>
        <Nullable>enable</Nullable>
        <RootNamespace>Aevatar.Application.Grains</RootNamespace>
    </PropertyGroup>

    <ItemGroup>
        <PackageReference Include="Aevatar.PermissionManagement" />
        <PackageReference Include="AutoGen.Core" />
        <PackageReference Include="Microsoft.Orleans.Sdk" />
        <PackageReference Include="AElf.OpenTelemetry" />
        <PackageReference Include="Volo.Abp.AutoMapper" /> 
        <PackageReference Include="Volo.Abp.EventBus.Abstractions" />
        <PackageReference Include="Aevatar.SignalR" />
        <PackageReference Include="Aevatar.GAgents.AIGAgent" />
        <PackageReference Include="Aevatar.GAgents.SemanticKernel"  />
        <PackageReference Include="Aevatar.GAgents.AI.Abstractions"/>
<<<<<<< HEAD
        <PackageReference Include="MineAiFun.GAgents"/>
        <PackageReference Include="EchoListen.GAgent.Basic"/>
        <PackageReference Include="EchoListen.GAgent.ControllerGAgent"/>
        <PackageReference Include="EchoListen.GAgent.SmartWalletListenerGAgent"/>
        <PackageReference Include="EchoListen.GAgent.TwitterListenerGAgent"/>
        <PackageReference Include="EchoListen.GAgent.TokenListenerGAgent"/>
        <PackageReference Include="EchoListen.GAgent.SummarizerAIGAgent"/>
        <PackageReference Include="Aevatar.GAgents.Telegram" />
=======
>>>>>>> cfd4d094
    </ItemGroup>

    <ItemGroup>
        <ProjectReference Include="..\Aevatar.Application.Contracts\Aevatar.Application.Contracts.csproj"/>
        <ProjectReference Include="..\Aevatar.CQRS\Aevatar.CQRS.csproj"/>
        <ProjectReference Include="..\Aevatar.Domain.Grains\Aevatar.Domain.Grains.csproj"/>
        <ProjectReference Include="..\Aevatar.Domain\Aevatar.Domain.csproj"/>
    </ItemGroup>
</Project><|MERGE_RESOLUTION|>--- conflicted
+++ resolved
@@ -18,7 +18,6 @@
         <PackageReference Include="Aevatar.GAgents.AIGAgent" />
         <PackageReference Include="Aevatar.GAgents.SemanticKernel"  />
         <PackageReference Include="Aevatar.GAgents.AI.Abstractions"/>
-<<<<<<< HEAD
         <PackageReference Include="MineAiFun.GAgents"/>
         <PackageReference Include="EchoListen.GAgent.Basic"/>
         <PackageReference Include="EchoListen.GAgent.ControllerGAgent"/>
@@ -27,8 +26,6 @@
         <PackageReference Include="EchoListen.GAgent.TokenListenerGAgent"/>
         <PackageReference Include="EchoListen.GAgent.SummarizerAIGAgent"/>
         <PackageReference Include="Aevatar.GAgents.Telegram" />
-=======
->>>>>>> cfd4d094
     </ItemGroup>
 
     <ItemGroup>
