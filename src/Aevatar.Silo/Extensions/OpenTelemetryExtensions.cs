using Microsoft.Extensions.Configuration;
using Microsoft.Extensions.DependencyInjection;
using OpenTelemetry.Metrics;
using OpenTelemetry.Resources;
using OpenTelemetry.Trace;

namespace Aevatar.Silo.Extensions;

public static class OpenTelemetryExtensions
{
    public static IServiceCollection AddAevatarOpenTelemetry(this IServiceCollection services,
        IConfiguration configuration)
    {
        var serviceName = configuration["OpenTelemetry:ServiceName"] ?? "Aevatar.Silo";
        var serviceVersion = configuration["OpenTelemetry:ServiceVersion"] ?? "1.0";
<<<<<<< HEAD
        var collectorEndpoint = configuration["OpenTelemetry:CollectorEndpoint"] ?? "http://localhost:4315";
=======
        var endpoint = configuration["OpenTelemetry:CollectorEndpoint"] ?? "http://localhost:4315";
>>>>>>> b97b0961

        return services.AddOpenTelemetry()
            .ConfigureResource(resource => resource.AddService(
                serviceName: serviceName,
                serviceVersion: serviceVersion))
            .WithTracing(tracing =>
            {
                tracing
                    .AddSource(serviceName)
                    .AddSource("Aevatar.Messaging")
                    .AddSource("Orleans.Runtime")
                    .AddSource("Orleans.Messaging")
                    .AddSource("Microsoft.Orleans")
                    .AddSource("Aevatar.CQRS")
                    .AddAspNetCoreInstrumentation()
                    .AddHttpClientInstrumentation();
            })
            .WithMetrics(metrics => metrics
                .AddHttpClientInstrumentation()
                .AddAspNetCoreInstrumentation()
                .AddMeter("Microsoft.Orleans")
                .AddMeter("Aevatar.Messaging")
<<<<<<< HEAD
                .AddMeter("Aevatar.CQRS")
                .AddMeter(serviceName)
                .AddOtlpExporter(options =>
                {
                    options.Endpoint = new Uri(collectorEndpoint);
=======
                .AddMeter("Aevatar.Storage")
                .AddMeter(serviceName)
                .AddOtlpExporter(options =>
                {
                    options.Endpoint = new Uri(endpoint);
>>>>>>> b97b0961
                })
            )
            .Services;
    }
}<|MERGE_RESOLUTION|>--- conflicted
+++ resolved
@@ -13,11 +13,7 @@
     {
         var serviceName = configuration["OpenTelemetry:ServiceName"] ?? "Aevatar.Silo";
         var serviceVersion = configuration["OpenTelemetry:ServiceVersion"] ?? "1.0";
-<<<<<<< HEAD
-        var collectorEndpoint = configuration["OpenTelemetry:CollectorEndpoint"] ?? "http://localhost:4315";
-=======
         var endpoint = configuration["OpenTelemetry:CollectorEndpoint"] ?? "http://localhost:4315";
->>>>>>> b97b0961
 
         return services.AddOpenTelemetry()
             .ConfigureResource(resource => resource.AddService(
@@ -40,19 +36,12 @@
                 .AddAspNetCoreInstrumentation()
                 .AddMeter("Microsoft.Orleans")
                 .AddMeter("Aevatar.Messaging")
-<<<<<<< HEAD
                 .AddMeter("Aevatar.CQRS")
-                .AddMeter(serviceName)
-                .AddOtlpExporter(options =>
-                {
-                    options.Endpoint = new Uri(collectorEndpoint);
-=======
                 .AddMeter("Aevatar.Storage")
                 .AddMeter(serviceName)
                 .AddOtlpExporter(options =>
                 {
                     options.Endpoint = new Uri(endpoint);
->>>>>>> b97b0961
                 })
             )
             .Services;
