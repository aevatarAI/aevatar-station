--- conflicted
+++ resolved
@@ -22,13 +22,6 @@
 public class AccountController : AevatarController
 {
     private readonly IAccountService _accountService;
-<<<<<<< HEAD
-    private readonly ILogger<AccountController> _logger;
-
-    public AccountController(IAccountService accountService, ILogger<AccountController> logger)
-    {
-        _accountService = accountService;
-=======
     private readonly ISecurityService _securityService;
     private readonly ILocalizationService _localizationService;
     private readonly ILogger<AccountController> _logger;
@@ -42,7 +35,6 @@
         _accountService = accountService;
         _securityService = securityService;
         _localizationService = localizationService;
->>>>>>> 298e73af
         _logger = logger;
     }
     
