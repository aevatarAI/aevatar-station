﻿using Aevatar.ApiKey;
using Aevatar.ApiKeys;
using Aevatar.Notification;
<<<<<<< HEAD
=======
using Amazon.Runtime.Internal.Util;
>>>>>>> 07920093
using Microsoft.Extensions.DependencyInjection;
using Volo.Abp.AuditLogging.MongoDB;
using Volo.Abp.BackgroundJobs.MongoDB;
using Volo.Abp.FeatureManagement.MongoDB;
using Volo.Abp.Identity.MongoDB;
using Volo.Abp.Modularity;
using Volo.Abp.OpenIddict.MongoDB;
using Volo.Abp.PermissionManagement.MongoDB;
using Volo.Abp.SettingManagement.MongoDB;
using Volo.Abp.Uow;

namespace Aevatar.MongoDB;

[DependsOn(
    typeof(AevatarDomainModule),
    typeof(AbpPermissionManagementMongoDbModule),
    typeof(AbpSettingManagementMongoDbModule),
    typeof(AbpIdentityMongoDbModule),
    typeof(AbpOpenIddictMongoDbModule),
    typeof(AbpAuditLoggingMongoDbModule),
    typeof(AbpFeatureManagementMongoDbModule),
    typeof(AbpBackgroundJobsMongoDbModule)
)]
public class AevatarMongoDbModule : AbpModule
{
    public override void ConfigureServices(ServiceConfigurationContext context)
    {
        //Example only, remove if not needed
        context.Services.AddMongoDbContext<AevatarMongoDbContext>(options => { options.AddDefaultRepositories(); });

        context.Services.AddTransient<IApiKeysRepository, ApiKeyMongoRepository>();
<<<<<<< HEAD
        context.Services.AddMongoDbContext<ApiKeysMongoDbContext>(options =>
        {
            options.AddDefaultRepositories();
        });

        context.Services.AddTransient<INotificationRepository, NotificationMongoRepository>();
     
=======
        context.Services.AddMongoDbContext<ApiKeysMongoDbContext>(options => { options.AddDefaultRepositories(); });
        context.Services.AddTransient<INotificationRepository, NotificationMongoRepository>();
        context.Services.AddMongoDbContext<NotificationDbContext>(options => { options.AddDefaultRepositories(); });
>>>>>>> 07920093
        Configure<AbpUnitOfWorkDefaultOptions>(options =>
        {
            // reference: https://abp.io/docs/latest/framework/architecture/domain-driven-design/unit-of-work?_redirected=B8ABF606AA1BDF5C629883DF1061649A#savechangesasync
            options.TransactionBehavior = UnitOfWorkTransactionBehavior.Auto;
        });
    }
}<|MERGE_RESOLUTION|>--- conflicted
+++ resolved
@@ -1,10 +1,7 @@
 ﻿using Aevatar.ApiKey;
 using Aevatar.ApiKeys;
 using Aevatar.Notification;
-<<<<<<< HEAD
-=======
 using Amazon.Runtime.Internal.Util;
->>>>>>> 07920093
 using Microsoft.Extensions.DependencyInjection;
 using Volo.Abp.AuditLogging.MongoDB;
 using Volo.Abp.BackgroundJobs.MongoDB;
@@ -36,19 +33,9 @@
         context.Services.AddMongoDbContext<AevatarMongoDbContext>(options => { options.AddDefaultRepositories(); });
 
         context.Services.AddTransient<IApiKeysRepository, ApiKeyMongoRepository>();
-<<<<<<< HEAD
-        context.Services.AddMongoDbContext<ApiKeysMongoDbContext>(options =>
-        {
-            options.AddDefaultRepositories();
-        });
-
-        context.Services.AddTransient<INotificationRepository, NotificationMongoRepository>();
-     
-=======
         context.Services.AddMongoDbContext<ApiKeysMongoDbContext>(options => { options.AddDefaultRepositories(); });
         context.Services.AddTransient<INotificationRepository, NotificationMongoRepository>();
         context.Services.AddMongoDbContext<NotificationDbContext>(options => { options.AddDefaultRepositories(); });
->>>>>>> 07920093
         Configure<AbpUnitOfWorkDefaultOptions>(options =>
         {
             // reference: https://abp.io/docs/latest/framework/architecture/domain-driven-design/unit-of-work?_redirected=B8ABF606AA1BDF5C629883DF1061649A#savechangesasync
