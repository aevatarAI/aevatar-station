--- conflicted
+++ resolved
@@ -3,13 +3,8 @@
     <ManagePackageVersionsCentrally>true</ManagePackageVersionsCentrally>
     <AbpVersion>9.0.3</AbpVersion>
     <OrleansVerion>9.0.1</OrleansVerion>
-<<<<<<< HEAD
     <AevatarVerion>1.4.11-alpha.14</AevatarVerion>
     <AevatarGAgentVerion>1.4.13-groupchat.1</AevatarGAgentVerion>
-=======
-    <AevatarVerion>1.4.13-alpha.1</AevatarVerion>
-    <AevatarGAgentVerion>1.4.16-alpha-9+twitter1</AevatarGAgentVerion>
->>>>>>> 13842734
   </PropertyGroup>
   <ItemGroup>
     <!-- AElf packages -->
