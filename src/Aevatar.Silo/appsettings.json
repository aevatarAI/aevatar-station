--- conflicted
+++ resolved
@@ -53,13 +53,6 @@
   "Orleans": {
     "ClusterId": "AevatarSiloCluster",
     "ServiceId": "AevatarBasicService",
-<<<<<<< HEAD
-    "MongoDBClient": "mongodb://localhost:27017/?maxPoolSize=555",
-    "DataBase": "AevatarDb",
-=======
-    "AdvertisedIP": "127.0.0.1",
-    "GatewayPort": 20001,
-    "SiloPort": 10001,
     "MongoDBClient": "mongodb://localhost:27017",
     "MongoDBClientSettings": {
       "MaxConnectionPoolSize": 256,
@@ -77,12 +70,6 @@
     },
     "DataBase": "AevatarDb",
     "ESDataBase": "AevatarLogDb",
-    "DashboardUserName": "admin",
-    "DashboardPassword": "123456",
-    "DashboardCounterUpdateIntervalMs": 1000,
-    "DashboardPort": 8080,
-    "EventStoreConnection": "ConnectTo=tcp://localhost:1113; HeartBeatTimeout=500",
->>>>>>> 5c130ed2
     "ClusterDbConnection": "127.0.0.1:6379",
     "GrainStorageDbConnection": "127.0.0.1:6379"
   },
@@ -121,14 +108,8 @@
     "Brokers": [
       "127.0.0.1:9092"
     ],
-<<<<<<< HEAD
     "ReplicationFactor": 1
-=======
-    "Partitions": 1,
-    "ReplicationFactor": 1,
-    "MessageMaxBytes": 104857600,
     "Topics": "Aevatar,AevatarStateProjection,AevatarBroadCast"
->>>>>>> 5c130ed2
   },
   "ElasticUris": {
     "Uris": [
