using System.Text.Json;
using Microsoft.Extensions.Logging;
using Microsoft.AspNetCore.SignalR.Protocol;
using Orleans.Streams;
using Aevatar.SignalR.Extensions;

namespace Aevatar.SignalR.Clients;

/// <inheritdoc cref="IClientGrain"/>
internal sealed class ClientGrain : IGrainBase, IClientGrain
{
    private const string CLIENT_STORAGE = "ClientState";
    private const int MAX_FAIL_ATTEMPTS = 3;

    private readonly ILogger<ClientGrain> _logger;
    private readonly IPersistentState<ClientGrainState> _clientState;

    private string _hubName = default!;
    private string _connectionId = default!;
    private Guid ServerId => _clientState.State.ServerId;

    public IGrainContext GrainContext { get; }

    private IStreamProvider _streamProvider = default!;
    private StreamSubscriptionHandle<Guid>? _serverDisconnectedSubscription = default;

    private int _failAttempts = 0;

    public ClientGrain(
        ILogger<ClientGrain> logger,
        IGrainContext grainContext,
        [PersistentState(CLIENT_STORAGE, SignalROrleansConstants.SignalrOrleansStorageProvider)] IPersistentState<ClientGrainState> clientState)
    {
        _logger = logger;
        _clientState = clientState;
        GrainContext = grainContext;
    }

    public async Task OnActivateAsync(CancellationToken cancellationToken)
    {
        var key = ClientKey.FromGrainPrimaryKey(this.GetPrimaryKeyString());
        _hubName = key.HubType;
        _connectionId = key.ConnectionId;

        _streamProvider = this.GetOrleansSignalRStreamProvider();

        // Resume subscriptions if we have already been "connected".
        // We know we have already been connected if the "ServerId" parameter is set.
        if (ServerId != default)
        {
            _logger.LogDebug("Resuming connection on {hubName} for connection {connectionId} to server {serverId}.",
                _hubName, _connectionId, ServerId);
            
            // We will listen to this stream to know if the server is disconnected (silo goes down) so that we can enact client disconnected procedure.
            var serverDisconnectedStream = _streamProvider.GetServerDisconnectionStream(_clientState.State.ServerId);
            var _serverDisconnectedSubscription = (await serverDisconnectedStream.GetAllSubscriptionHandles())[0];
            await _serverDisconnectedSubscription.ResumeAsync((serverId, _) => OnDisconnect("server-disconnected"));
        }
    }

    public async Task OnConnect(Guid serverId)
    {
        var serverDisconnectedStream = _streamProvider.GetServerDisconnectionStream(serverId);
        
        // Log the number of existing subscriptions (for diagnostic purposes)
        var existingSubscriptions = await serverDisconnectedStream.GetAllSubscriptionHandles();
        _logger.LogWarning("🧪 Resuming subscriptions: ServerId = {serverId}, existing subscription count = {count}",
            _clientState.State.ServerId, existingSubscriptions.Count);
        
        
        _serverDisconnectedSubscription = await serverDisconnectedStream.SubscribeAsync(_ => OnDisconnect("server-disconnected"));
<<<<<<< HEAD
        _logger.LogDebug("Connected connection on serverDisconnectedStream.SubscribeAsync end");
            
=======
        _logger.LogDebug("ClientState size estimate: {size} bytes", JsonSerializer.Serialize(_clientState.State).Length);
>>>>>>> 85227404
        _clientState.State.ServerId = serverId;
        await _clientState.WriteStateAsync();
        
        _logger.LogDebug("Connected _clientState.WriteStateAsync() end connection on {hubName} for connection {connectionId} to server {serverId}.",
            _hubName, _connectionId, _clientState.State.ServerId);
    }

    public async Task OnDisconnect(string? reason = null)
    {
        _logger.LogDebug("Disconnecting connection start on {hubName} for connection {connectionId} from server {serverId} via reason '{reason}'.",
            _hubName, _connectionId, _clientState.State.ServerId, reason);

        if (_serverDisconnectedSubscription is not null)
        {
            _logger.LogDebug("Disconnecting connection _serverDisconnectedSubscription.UnsubscribeAsync start");
            await _serverDisconnectedSubscription.UnsubscribeAsync();
            _logger.LogDebug("Disconnecting connection _serverDisconnectedSubscription.UnsubscribeAsync end");
            _serverDisconnectedSubscription = null;
        }

        await _streamProvider.GetClientDisconnectionStream(_connectionId).OnNextAsync(_connectionId);
        _logger.LogDebug("Disconnecting connection _streamProvider.GetClientDisconnectionStream end");
        
        await _clientState.ClearStateAsync();

        _logger.LogDebug("Disconnecting connection _clientState.ClearStateAsync() end");
        this.DeactivateOnIdle();
        
        _logger.LogDebug("Disconnecting this.DeactivateOnIdle() connection end on {hubName} for connection {connectionId} from server {serverId} via reason '{reason}'.",
            _hubName, _connectionId, _clientState.State.ServerId, reason);
    }

    // NB: Interface method is marked [ReadOnly] so this method will be re-entrant/interleaved.
    public async Task Send([Immutable] InvocationMessage message)
    {
        if (ServerId != default)
        {
            _logger.LogDebug("Sending message on {hubName}.{message.Target} to connection {connectionId} on server {serverId}.",
                _hubName, message.Target, _connectionId, ServerId);

            // Routes the message to the silo (server) where the client is actually connected.
            var stream = _streamProvider.GetServerStream(ServerId);

            var notification = new ClientNotification(SignalROrleansConstants.ResponseMethodName, message.Arguments!.ToStrings());
            await stream.OnNextAsync(new ClientMessage(_hubName, _connectionId, notification));

            Interlocked.Exchange(ref _failAttempts, 0);
        }
        else
        {
            _logger.LogInformation("Client not connected for connectionId '{connectionId}' and hub '{hubName}' ({targetMethod})",
                _connectionId, _hubName, message.Target);

            if (Interlocked.Increment(ref _failAttempts) >= MAX_FAIL_ATTEMPTS)
            {
                _logger.LogWarning("Force disconnect client for connectionId {connectionId} and hub {hubName} ({targetMethod}) after exceeding attempts limit",
                    _connectionId, _hubName, message.Target);

                await OnDisconnect("attempts-limit-reached");
            }
        }
    }

    public Task SendOneWay(InvocationMessage message) => Send(message);
}<|MERGE_RESOLUTION|>--- conflicted
+++ resolved
@@ -69,42 +69,30 @@
         
         
         _serverDisconnectedSubscription = await serverDisconnectedStream.SubscribeAsync(_ => OnDisconnect("server-disconnected"));
-<<<<<<< HEAD
-        _logger.LogDebug("Connected connection on serverDisconnectedStream.SubscribeAsync end");
-            
-=======
         _logger.LogDebug("ClientState size estimate: {size} bytes", JsonSerializer.Serialize(_clientState.State).Length);
->>>>>>> 85227404
         _clientState.State.ServerId = serverId;
         await _clientState.WriteStateAsync();
         
-        _logger.LogDebug("Connected _clientState.WriteStateAsync() end connection on {hubName} for connection {connectionId} to server {serverId}.",
+        _logger.LogDebug("Connected connection on {hubName} for connection {connectionId} to server {serverId}.",
             _hubName, _connectionId, _clientState.State.ServerId);
     }
 
     public async Task OnDisconnect(string? reason = null)
     {
-        _logger.LogDebug("Disconnecting connection start on {hubName} for connection {connectionId} from server {serverId} via reason '{reason}'.",
+        _logger.LogDebug("Disconnecting connection on {hubName} for connection {connectionId} from server {serverId} via reason '{reason}'.",
             _hubName, _connectionId, _clientState.State.ServerId, reason);
 
         if (_serverDisconnectedSubscription is not null)
         {
-            _logger.LogDebug("Disconnecting connection _serverDisconnectedSubscription.UnsubscribeAsync start");
             await _serverDisconnectedSubscription.UnsubscribeAsync();
-            _logger.LogDebug("Disconnecting connection _serverDisconnectedSubscription.UnsubscribeAsync end");
             _serverDisconnectedSubscription = null;
         }
 
         await _streamProvider.GetClientDisconnectionStream(_connectionId).OnNextAsync(_connectionId);
-        _logger.LogDebug("Disconnecting connection _streamProvider.GetClientDisconnectionStream end");
-        
+
         await _clientState.ClearStateAsync();
 
-        _logger.LogDebug("Disconnecting connection _clientState.ClearStateAsync() end");
         this.DeactivateOnIdle();
-        
-        _logger.LogDebug("Disconnecting this.DeactivateOnIdle() connection end on {hubName} for connection {connectionId} from server {serverId} via reason '{reason}'.",
-            _hubName, _connectionId, _clientState.State.ServerId, reason);
     }
 
     // NB: Interface method is marked [ReadOnly] so this method will be re-entrant/interleaved.
