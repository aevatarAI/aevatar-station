--- conflicted
+++ resolved
@@ -7,13 +7,9 @@
     <AevatarGAgentVerion>1.4.16-alpha-25</AevatarGAgentVerion>
   </PropertyGroup>
   <ItemGroup>
-<<<<<<< HEAD
-    <PackageVersion Include="GodGPT.GAgents" Version="1.0.3-alpha" />
-=======
 
     <PackageVersion Include="GodGPT.GAgents" Version="1.0.4-alpha" />
     
->>>>>>> 260b4aaf
     <!-- AElf packages -->
     <PackageVersion Include="AElf.Client" Version="1.1.0" />
     <PackageVersion Include="AElf.ExceptionHandler.ABP" Version="8.2.8" />
@@ -51,7 +47,6 @@
     <PackageVersion Include="OpenAI.API" Version="1.0.0" />
     <PackageVersion Include="Orleans.SyncWork" Version="8.1.12" />
     <PackageVersion Include="Serilog.Formatting.Compact" Version="2.0.0" />
-    <PackageVersion Include="Stripe.net" Version="48.1.0" />
     <!-- ABP packages -->
     <PackageVersion Include="Volo.Abp.Account.Application" Version="$(AbpVersion)" />
     <PackageVersion Include="Volo.Abp.Account.Application.Contracts" Version="$(AbpVersion)" />
