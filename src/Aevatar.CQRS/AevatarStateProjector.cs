using System;
using System.Collections.Concurrent;
using System.Collections.Generic;
using System.Linq;
using System.Threading;
using System.Threading.Tasks;
using Aevatar.Core.Abstractions;
using Aevatar.CQRS.Dto;
using Aevatar.Options;
using MediatR;
using Microsoft.Extensions.Logging;
using Microsoft.Extensions.Options;
using Orleans.Runtime;
using Volo.Abp.DependencyInjection;

<<<<<<< HEAD
namespace Aevatar.CQRS;

=======
>>>>>>> 510ed31d
public class AevatarStateProjector : IStateProjector, ISingletonDependency
{
    private readonly ConcurrentDictionary<string, SaveStateCommand> _latestCommands = new();
    private readonly IMediator _mediator;
    private readonly ILogger<AevatarStateProjector> _logger;
    private readonly ProjectorBatchOptions _batchOptions;
    private readonly SemaphoreSlim _batchTrigger = new(0);

    public AevatarStateProjector(
        IMediator mediator,
        ILogger<AevatarStateProjector> logger,
        IOptions<ProjectorBatchOptions> options)
    {
        _mediator = mediator;
        _logger = logger;
        _batchOptions = options.Value;
        _ = ProcessCommandsAsync();
    }

    public async Task ProjectAsync<T>(T state) where T : StateWrapperBase
    {
        if (IsValidStateWrapper(state))
        {
            dynamic wrapper = state;
            GrainId grainId = wrapper.GrainId;
            StateBase wrapperState = wrapper.State;
<<<<<<< HEAD
            _logger.LogDebug("AevatarStateProjector GrainId {GrainId}",grainId.ToString());
            var command = new SaveStateCommand
            {
                Id = grainId.GetGuidKey().
                    ToString("N"),
                State = wrapperState
=======
            _logger.LogDebug("AevatarStateProjector GrainId {GrainId}", grainId.ToString());
            var command = new SaveStateCommand
            {
                Id = grainId.ToString(),
                GuidKey = grainId.GetGuidKey().ToString(),
                State = wrapperState,
                Version = wrapper.Version
>>>>>>> 510ed31d
            };

            _latestCommands.AddOrUpdate(
                command.Id,
                command,
                (id, existing) => command.Version > existing.Version ? command : existing
            );

            if (_latestCommands.Count >= _batchOptions.BatchSize)
            {
                _batchTrigger.Release();
            }
        }
    }

    private async Task ProcessCommandsAsync()
    {
        var timer = new PeriodicTimer(TimeSpan.FromSeconds(_batchOptions.BatchTimeoutSeconds));

        while (true)
        {
            try
            {
                var timeoutTask = ConvertValueTask(timer.WaitForNextTickAsync());
                var batchSizeTask = _batchTrigger.WaitAsync();
                await Task.WhenAny(timeoutTask, batchSizeTask);
                var currentBatch = _latestCommands.Values
                    .OrderBy(c => c.Version)
                    .Take(_batchOptions.BatchSize)
                    .ToList();

                if (currentBatch.Count > 0)
                {
                    _logger.LogInformation("latestCommands count :{Count} ", _latestCommands.Count);
                    _ = SendBatchAsync(currentBatch);
                    CleanProcessedCommands(currentBatch);
                }
            }
            catch (Exception ex)
            {
                _logger.LogError(ex, "Batch processing failed");
            }
        }
    }

    private void CleanProcessedCommands(List<SaveStateCommand> processed)
    {
        foreach (var cmd in processed)
        {
            _latestCommands.TryGetValue(cmd.Id, out var current);
            if (current != null && current.Version <= cmd.Version)
            {
                _latestCommands.TryRemove(cmd.Id, out _);
            }
        }
    }


    private bool IsValidStateWrapper<T>(T state) where T : StateWrapperBase
    {
        return state.GetType().IsGenericType &&
               state.GetType().GetGenericTypeDefinition() == typeof(StateWrapper<>) &&
               typeof(StateBase).IsAssignableFrom(state.GetType().GetGenericArguments()[0]);
    }

    private async Task<Task> ConvertValueTask(ValueTask<bool> valueTask)
    {
        try
        {
            return await valueTask.AsTask() ? Task.CompletedTask : Task.FromCanceled(new CancellationToken(true));
        }
        catch (OperationCanceledException)
        {
            return Task.FromCanceled(new CancellationToken(true));
        }
    }

    private async Task SendBatchAsync(List<SaveStateCommand> batch)
    {
        try
        {
            var batchCommand = new SaveStateBatchCommand();
            batchCommand.Commands = batch;
            await _mediator.Send(batchCommand);
            _logger.LogInformation("Sent {Count} commands", batch.Count);
        }
        catch (Exception ex)
        {
            _logger.LogError(ex, "Batch send failed");

            await RetryBatchAsync(batch, maxRetries: 3);
        }
    }

    private async Task RetryBatchAsync(List<SaveStateCommand> batch, int maxRetries)
    {
        for (int i = 0; i < maxRetries; i++)
        {
            await Task.Delay(TimeSpan.FromSeconds(Math.Pow(2, i)));
            try
            {
                await SendBatchAsync(batch);
                return;
            }
            catch
            {
                _logger.LogWarning("Retry {RetryCount}/3 failed", i + 1);
            }
        }

        _logger.LogError("Batch failed after {Retries} retries", maxRetries);
    }
}<|MERGE_RESOLUTION|>--- conflicted
+++ resolved
@@ -13,11 +13,6 @@
 using Orleans.Runtime;
 using Volo.Abp.DependencyInjection;
 
-<<<<<<< HEAD
-namespace Aevatar.CQRS;
-
-=======
->>>>>>> 510ed31d
 public class AevatarStateProjector : IStateProjector, ISingletonDependency
 {
     private readonly ConcurrentDictionary<string, SaveStateCommand> _latestCommands = new();
@@ -44,22 +39,14 @@
             dynamic wrapper = state;
             GrainId grainId = wrapper.GrainId;
             StateBase wrapperState = wrapper.State;
-<<<<<<< HEAD
             _logger.LogDebug("AevatarStateProjector GrainId {GrainId}",grainId.ToString());
             var command = new SaveStateCommand
             {
-                Id = grainId.GetGuidKey().
+                Id = grainId.ToString(),
+                GuidKey = grainId.GetGuidKey().
                     ToString("N"),
-                State = wrapperState
-=======
-            _logger.LogDebug("AevatarStateProjector GrainId {GrainId}", grainId.ToString());
-            var command = new SaveStateCommand
-            {
-                Id = grainId.ToString(),
-                GuidKey = grainId.GetGuidKey().ToString(),
                 State = wrapperState,
                 Version = wrapper.Version
->>>>>>> 510ed31d
             };
 
             _latestCommands.AddOrUpdate(
