--- conflicted
+++ resolved
@@ -16,12 +16,7 @@
         <PackageReference Include="Aevatar.Core"/>
         <PackageReference Include="Aevatar.Core.Abstractions"/>
         <PackageReference Include="Aevatar.EventSourcing.Core"/>
-<<<<<<< HEAD
-        <PackageReference Include="NEST"/>
-        <PackageReference Include="NEST.JsonNetSerializer"/>
-=======
         <PackageReference Include="Elastic.Clients.Elasticsearch"/>
->>>>>>> 7dde167e
         <PackageReference Include="Volo.Abp.AutoMapper"/>
         <PackageReference Include="MediatR"/>
     </ItemGroup>
