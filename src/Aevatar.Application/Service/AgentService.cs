--- conflicted
+++ resolved
@@ -274,21 +274,6 @@
         return resp;
     }
     
-<<<<<<< HEAD
-    public async Task<List<AgentInstanceDto>> GetAllAgentInstances(GetAllAgentInstancesQueryDto input)
-    {
-        _logger.LogInformation("Get All Agent Instances, PageIndex: {PageIndex}, PageSize: {PageSize}", input.PageIndex,
-            input.PageSize);
-
-        var currentUserId = _userAppService.GetCurrentUserId();
-        var response = await _indexingService.QueryWithLuceneAsync(new LuceneQueryDto()
-        {
-            QueryString = "userId.keyword:" + currentUserId,
-            StateName = nameof(CreatorGAgentState),
-            PageSize = input.PageSize,
-            PageIndex = input.PageIndex
-        });
-=======
     public async Task<List<AgentInstanceDto>> GetAllAgentInstances(GetAllAgentInstancesQueryDto queryDto)
     {
         var result = new List<AgentInstanceDto>();
@@ -316,7 +301,6 @@
         {
             return result;
         }
->>>>>>> ff6c8543
 
         result.AddRange(response.Items.Select(state => new AgentInstanceDto()
         {
