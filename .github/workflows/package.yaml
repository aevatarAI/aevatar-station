--- conflicted
+++ resolved
@@ -99,7 +99,7 @@
           hostType="-1"
           if [ "${{ github.event.inputs.servicename }}" = "Aevatar.Silo" ]; then
             hostType="0"
-          elif [ "${{ github.event.inputs.servicename }}" = "Aevatar.HttpApi.Host" ]; then
+          elif [ "${{ github.event.inputs.servicename }}" = "Aevatar.Developer.Host" ]; then
             hostType="1"
           fi
           echo "hostType=$hostType" >> $GITHUB_ENV
@@ -117,13 +117,8 @@
           -H "Content-Type: application/x-www-form-urlencoded" \
           -H "Accept: application/json" \
           --data-urlencode "grant_type=client_credentials" \
-<<<<<<< HEAD
           --data-urlencode "client_id=${{ secrets.DEVELOPER_CLIENT_ID }}" \
           --data-urlencode "client_secret=${{ secrets.DEVELOPER_CLIENT_SECRET }}" \
-=======
-          --data-urlencode "client_id=${{ secrets.AUTOMATEX_CLIENT_ID }}" \
-          --data-urlencode "client_secret=${{ secrets.AUTOMATEX_CLIENT_SECRET }}" \
->>>>>>> 49e00665
           --data-urlencode "scope=Aevatar")
           echo "Response: $response"
           token=$(echo $response | jq -r '.access_token')
