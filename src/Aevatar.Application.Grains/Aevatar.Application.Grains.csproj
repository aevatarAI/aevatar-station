--- conflicted
+++ resolved
@@ -22,16 +22,9 @@
 
 
         <PackageReference Include="Aevatar.GAgents.AI.Abstractions"/>
-<<<<<<< HEAD
-        <PackageReference Include="MineAiFun.GAgents"/>
-        <PackageReference Include="Aevatar.GAgents.Twitter"/>
-        <PackageReference Include="Aevatar.GAgents.SocialGAgent"/>
-        <PackageReference Include="Orleans.SyncWork"/>
-=======
         <PackageReference Include="Aevatar.GAgents.Twitter"/>
         <PackageReference Include="Aevatar.GAgents.GroupChat"/>
 
->>>>>>> 63c839bb
     </ItemGroup>
 
     <ItemGroup>
