using System;
using System.Collections.Generic;
using System.Threading.Tasks;
using Aevatar.Core.Abstractions;
using Aevatar.CQRS.Dto;
using Aevatar.Query;
using Elastic.Clients.Elasticsearch.QueryDsl;
using Volo.Abp.Application.Dtos;

namespace Aevatar.CQRS;

public interface IIndexingService
{
<<<<<<< HEAD
    public void CheckExistOrCreateStateIndex<T>(T stateBase) where T : StateBase;
    public Task SaveOrUpdateStateIndexBatchAsync(IEnumerable<SaveStateCommand> commands);

    public Task<string> GetStateIndexDocumentsAsync(string indexName,
        Func<QueryContainerDescriptor<dynamic>, QueryContainer> query, int skip = 0, int limit = 1000);

    public void CheckExistOrCreateIndex<T>(T baseIndex) where T : BaseIndex;

    public Task SaveOrUpdateIndexAsync<T>(string id, T baseIndex) where T : BaseIndex;

    public Task<Tuple<long, List<TEntity>>> GetSortListAsync<TEntity>(
        Func<QueryContainerDescriptor<TEntity>, QueryContainer> filterFunc = null,
        Func<SourceFilterDescriptor<TEntity>, ISourceFilter> includeFieldFunc = null
        , Func<SortDescriptor<TEntity>, IPromise<IList<ISort>>> sortFunc = null, int limit = 1000, int skip = 0,
        string? index = null) where TEntity : class;

    public Task<Tuple<long, string>> GetSortDataDocumentsAsync(string indexName,
        Func<QueryContainerDescriptor<dynamic>, QueryContainer> query, int skip = 0, int limit = 1000);
=======
    public Task CheckExistOrCreateStateIndex<T>(T stateBase) where T : StateBase;
    public Task SaveOrUpdateStateIndexBatchAsync(IEnumerable<SaveStateCommand> commands);

    public Task<string> GetStateIndexDocumentsAsync(string indexName,
        Action<QueryDescriptor<dynamic>> query, int skip = 0, int limit = 1000);

    public Task<Tuple<long, string>?> GetSortDataDocumentsAsync(string indexName,
        Action<QueryDescriptor<dynamic>> query, int skip = 0, int limit = 1000);
>>>>>>> 7dde167e

    Task<PagedResultDto<Dictionary<string, object>>> QueryWithLuceneAsync(LuceneQueryDto queryDto);
}<|MERGE_RESOLUTION|>--- conflicted
+++ resolved
@@ -11,26 +11,6 @@
 
 public interface IIndexingService
 {
-<<<<<<< HEAD
-    public void CheckExistOrCreateStateIndex<T>(T stateBase) where T : StateBase;
-    public Task SaveOrUpdateStateIndexBatchAsync(IEnumerable<SaveStateCommand> commands);
-
-    public Task<string> GetStateIndexDocumentsAsync(string indexName,
-        Func<QueryContainerDescriptor<dynamic>, QueryContainer> query, int skip = 0, int limit = 1000);
-
-    public void CheckExistOrCreateIndex<T>(T baseIndex) where T : BaseIndex;
-
-    public Task SaveOrUpdateIndexAsync<T>(string id, T baseIndex) where T : BaseIndex;
-
-    public Task<Tuple<long, List<TEntity>>> GetSortListAsync<TEntity>(
-        Func<QueryContainerDescriptor<TEntity>, QueryContainer> filterFunc = null,
-        Func<SourceFilterDescriptor<TEntity>, ISourceFilter> includeFieldFunc = null
-        , Func<SortDescriptor<TEntity>, IPromise<IList<ISort>>> sortFunc = null, int limit = 1000, int skip = 0,
-        string? index = null) where TEntity : class;
-
-    public Task<Tuple<long, string>> GetSortDataDocumentsAsync(string indexName,
-        Func<QueryContainerDescriptor<dynamic>, QueryContainer> query, int skip = 0, int limit = 1000);
-=======
     public Task CheckExistOrCreateStateIndex<T>(T stateBase) where T : StateBase;
     public Task SaveOrUpdateStateIndexBatchAsync(IEnumerable<SaveStateCommand> commands);
 
@@ -39,7 +19,6 @@
 
     public Task<Tuple<long, string>?> GetSortDataDocumentsAsync(string indexName,
         Action<QueryDescriptor<dynamic>> query, int skip = 0, int limit = 1000);
->>>>>>> 7dde167e
 
     Task<PagedResultDto<Dictionary<string, object>>> QueryWithLuceneAsync(LuceneQueryDto queryDto);
 }