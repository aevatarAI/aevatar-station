--- conflicted
+++ resolved
@@ -301,15 +301,9 @@
         // Set up a mock logger to avoid null reference exceptions
         var mockLogger = new Mock<ILogger<AgentService>>();
         
-<<<<<<< HEAD
-        // Set up mock AgentDefaultValuesOptions
-        var mockSystemLLMOptions = new Mock<IOptionsMonitor<AgentDefaultValuesOptions>>();
-        var systemLLMConfig = new AgentDefaultValuesOptions
-=======
         // Set up mock AgentDefaultValuesOptions (not AgentDefaultValuesOptions)
         var mockAgentDefaultValuesOptions = new Mock<IOptionsMonitor<AgentDefaultValuesOptions>>();
         var agentDefaultValuesConfig = new AgentDefaultValuesOptions
->>>>>>> 7d069513
         {
             SystemLLMConfigs = new List<string> { "gpt-4", "deepseek" }
         };
