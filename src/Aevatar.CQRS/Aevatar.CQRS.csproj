﻿<Project Sdk="Microsoft.NET.Sdk">

    <Import Project="..\..\common.props"/>

    <PropertyGroup>
        <TargetFramework>net9.0</TargetFramework>
        <Nullable>enable</Nullable>
        <RootNamespace>Aevatar</RootNamespace>
    </PropertyGroup>

    <ItemGroup>
        <ProjectReference Include="..\Aevatar.Application.Contracts\Aevatar.Application.Contracts.csproj"/>
    </ItemGroup>

    <ItemGroup>
        <PackageReference Include="Aevatar.Core"/>
        <PackageReference Include="Aevatar.Core.Abstractions"/>
        <PackageReference Include="Aevatar.EventSourcing.Core"/>
<<<<<<< HEAD
        <PackageReference Include="Elastic.Clients.Elasticsearch"/>
        <PackageReference Include="Volo.Abp.AutoMapper"/>
        <PackageReference Include="MediatR"/>
    </ItemGroup>

    <ItemGroup>
        <Compile Remove="Dto\BaseStateIndex.cs"/>
=======
        <PackageReference Include="NEST"/>
        <PackageReference Include="NEST.JsonNetSerializer"/>
        <PackageReference Include="Volo.Abp.AutoMapper"/>
        <PackageReference Include="MediatR"/>
>>>>>>> 1220eebd
    </ItemGroup>

</Project><|MERGE_RESOLUTION|>--- conflicted
+++ resolved
@@ -16,20 +16,9 @@
         <PackageReference Include="Aevatar.Core"/>
         <PackageReference Include="Aevatar.Core.Abstractions"/>
         <PackageReference Include="Aevatar.EventSourcing.Core"/>
-<<<<<<< HEAD
         <PackageReference Include="Elastic.Clients.Elasticsearch"/>
         <PackageReference Include="Volo.Abp.AutoMapper"/>
         <PackageReference Include="MediatR"/>
     </ItemGroup>
 
-    <ItemGroup>
-        <Compile Remove="Dto\BaseStateIndex.cs"/>
-=======
-        <PackageReference Include="NEST"/>
-        <PackageReference Include="NEST.JsonNetSerializer"/>
-        <PackageReference Include="Volo.Abp.AutoMapper"/>
-        <PackageReference Include="MediatR"/>
->>>>>>> 1220eebd
-    </ItemGroup>
-
 </Project>