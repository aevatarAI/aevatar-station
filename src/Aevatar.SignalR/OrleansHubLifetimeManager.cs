--- conflicted
+++ resolved
@@ -9,7 +9,6 @@
 
 namespace Aevatar.SignalR;
 
-// Orleans是单线程的Grain模型，但HubLifetimeManager是多线程的
 public sealed class OrleansHubLifetimeManager<THub> : HubLifetimeManager<THub>, ILifecycleParticipant<ISiloLifecycle>,
     IDisposable where THub : Hub
 {
@@ -40,7 +39,6 @@
             ? hubType.Name[1..]
             : hubType.Name;
 
-        _serverId = "Test".ToGuid();
         _logger = logger;
         _clusterClient = clusterClient;
 
@@ -130,26 +128,19 @@
 
     private Task ProcessServerMessage(ClientMessage clientMessage)
     {
-<<<<<<< HEAD
-        var connection = _connections[clientMessage.ConnectionId];
-        _logger.LogDebug(
-            "Processing server message - Instance: {InstanceId}, Hub: {HubName}, ServerId: {ServerId}, ConnectionId: {ConnectionId}, Available: {ConnectionAvailable}",
-            _instanceId,
-            _hubName,
-            _serverId,
-            clientMessage.ConnectionId,
-            connection != null);
-        return connection == null ? Task.CompletedTask : SendLocal(connection, clientMessage.Message);
-=======
         // 线程安全地获取连接
         if (_connections.TryGetValue(clientMessage.ConnectionId, out var connection))
         {
-            _logger.LogDebug("Processing server message for connection {connectionId} on hub {hubName} (serverId: {serverId})",
-                clientMessage.ConnectionId, _hubName, _serverId);
+            _logger.LogDebug(
+                "Processing server message - Instance: {InstanceId}, Hub: {HubName}, ServerId: {ServerId}, ConnectionId: {ConnectionId}, Available: {ConnectionAvailable}",
+                _instanceId,
+                _hubName,
+                _serverId,
+                clientMessage.ConnectionId,
+                connection != null);
             return SendLocal(connection, clientMessage.Message);
         }
         return Task.CompletedTask;
->>>>>>> 460f989c
     }
 
     private bool IsIpRateLimited(string ipAddress)
@@ -183,26 +174,11 @@
 
         try
         {
-<<<<<<< HEAD
             var httpContext = connection.GetHttpContext();
             var ipAddress = httpContext?.Connection?.RemoteIpAddress?.ToString() ?? "Unknown IP";
-            
-            // if (IsIpRateLimited(ipAddress))
-            // {
-            //     _logger.LogWarning(
-            //         "Connection rejected due to rate limiting - Instance: {InstanceId}, IP: {IpAddress}, ConnectionId: {ConnectionId}",
-            //         _instanceId,
-            //         ipAddress,
-            //         connection.ConnectionId);
-            //         
-            //     throw new HubException($"Too many connection attempts. Please wait a moment before trying again.");
-            // }
-
-            _connections.Add(connection);
-=======
+  
             // 使用线程安全的方式添加连接
             _connections.TryAdd(connection.ConnectionId, connection);
->>>>>>> 460f989c
 
             var userAgent = httpContext?.Request?.Headers["User-Agent"].ToString() ?? "Unknown Agent";
             
@@ -250,19 +226,12 @@
         catch (Exception ex)
         {
             _logger.LogError(ex,
-<<<<<<< HEAD
                 "An error has occurred 'OnConnectedAsync' while adding connection - Instance: {InstanceId}, ConnectionId: {ConnectionId}, Hub: {HubName}, ServerId: {ServerId}",
                 _instanceId,
                 connection?.ConnectionId,
                 _hubName,
                 _serverId);
-            _connections.Remove(connection!);
-=======
-                "An error has occurred 'OnConnectedAsync' while adding connection {connectionId} [hub: {hubName} (serverId: {serverId})]",
-                connection?.ConnectionId, _hubName, _serverId);
-            // 确保在异常情况下也能移除连接
             _connections.TryRemove(connection!.ConnectionId, out _);
->>>>>>> 460f989c
             throw;
         }
     }
