FROM mcr.microsoft.com/dotnet/sdk:9.0
<<<<<<< HEAD
=======

# Install Node.js and npm
RUN apt-get update && \
    apt-get install -y curl && \
    curl -fsSL https://deb.nodesource.com/setup_lts.x | bash - && \
    apt-get install -y nodejs && \
    apt-get clean && \
    rm -rf /var/lib/apt/lists/*

# Verify installation
RUN node --version && npm --version && npx --version

>>>>>>> 7f2a2ff6
ARG servicename
ARG ENABLE_EPHEMERAL_CONFIG
WORKDIR /app
COPY out/$servicename .
ENV ENABLE_EPHEMERAL_CONFIG=${ENABLE_EPHEMERAL_CONFIG}<|MERGE_RESOLUTION|>--- conflicted
+++ resolved
@@ -1,6 +1,4 @@
 FROM mcr.microsoft.com/dotnet/sdk:9.0
-<<<<<<< HEAD
-=======
 
 # Install Node.js and npm
 RUN apt-get update && \
@@ -13,7 +11,6 @@
 # Verify installation
 RUN node --version && npm --version && npx --version
 
->>>>>>> 7f2a2ff6
 ARG servicename
 ARG ENABLE_EPHEMERAL_CONFIG
 WORKDIR /app
