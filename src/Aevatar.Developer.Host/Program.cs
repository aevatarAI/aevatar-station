--- conflicted
+++ resolved
@@ -46,11 +46,7 @@
             await builder.AddApplicationAsync<AevatarDeveloperHostModule>();
             var app = builder.Build();
             await app.InitializeApplicationAsync();
-<<<<<<< HEAD
-           // app.MapHub<AevatarSignalRHub>("api/agent/aevatarHub");
-=======
             app.MapHub<AevatarSignalRHub>("api/agent/aevatarHub");
->>>>>>> cbbdf751
             await app.RunAsync();
             return 0;
         }
