--- conflicted
+++ resolved
@@ -15,14 +15,6 @@
         <PackageReference Include="AElf.OpenTelemetry"/>
         <PackageReference Include="Volo.Abp.AutoMapper"/>
         <PackageReference Include="Volo.Abp.EventBus.Abstractions"/>
-<<<<<<< HEAD
-        <PackageReference Include="Aevatar.GAgents.AIGAgent"/>
-        <PackageReference Include="Aevatar.GAgents.SemanticKernel"/>
-        <PackageReference Include="Aevatar.GAgents.AI.Abstractions"/>
-        <PackageReference Include="Aevatar.GAgents.Twitter"/>
-        <PackageReference Include="Aevatar.GAgents.GroupChat"/>
-        <PackageReference Include="Aevatar.GAgents.TypeTestAgent"/>
-=======
         <PackageReference Include="Aevatar.GAgents.AIGAgent" />
         <PackageReference Include="Aevatar.GAgents.SemanticKernel" />
         <PackageReference Include="Aevatar.GAgents.AI.Abstractions" />
@@ -32,7 +24,6 @@
         <PackageReference Include="Aevatar.GAgents.PsiOmni.Plugins" />
         <PackageReference Include="Aevatar.GAgents.MCP" />
         <PackageReference Include="Aevatar.GAgents.InputGAgent" />
->>>>>>> a099c95a
     </ItemGroup>
 
     <ItemGroup>
