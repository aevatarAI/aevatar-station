﻿using Aevatar.ApiKey;
using Aevatar.ApiKeys;
using Aevatar.Notification;
using Amazon.Runtime.Internal.Util;
using Microsoft.Extensions.DependencyInjection;
using Volo.Abp.AuditLogging.MongoDB;
using Volo.Abp.BackgroundJobs.MongoDB;
using Volo.Abp.FeatureManagement.MongoDB;
using Volo.Abp.Identity.MongoDB;
using Volo.Abp.Modularity;
using Volo.Abp.OpenIddict.MongoDB;
using Volo.Abp.PermissionManagement.MongoDB;
using Volo.Abp.SettingManagement.MongoDB;
using Volo.Abp.Uow;

namespace Aevatar.MongoDB;

[DependsOn(
    typeof(AevatarDomainModule),
    typeof(AbpPermissionManagementMongoDbModule),
    typeof(AbpSettingManagementMongoDbModule),
    typeof(AbpIdentityMongoDbModule),
    typeof(AbpOpenIddictMongoDbModule),
    typeof(AbpAuditLoggingMongoDbModule),
    typeof(AbpFeatureManagementMongoDbModule),
    typeof(AbpBackgroundJobsMongoDbModule)
)]
public class AevatarMongoDbModule : AbpModule
{
    public override void ConfigureServices(ServiceConfigurationContext context)
    {
        //Example only, remove if not needed
        context.Services.AddMongoDbContext<AevatarMongoDbContext>(options => { options.AddDefaultRepositories(); });

        context.Services.AddTransient<IApiKeysRepository, ApiKeyMongoRepository>();
<<<<<<< HEAD
        context.Services.AddMongoDbContext<ApiKeysMongoDbContext>(options => { options.AddDefaultRepositories(); });
        context.Services.AddTransient<INotificationRepository, NotificationMongoRepository>();
=======

>>>>>>> da11afff
        Configure<AbpUnitOfWorkDefaultOptions>(options =>
        {
            // reference: https://abp.io/docs/latest/framework/architecture/domain-driven-design/unit-of-work?_redirected=B8ABF606AA1BDF5C629883DF1061649A#savechangesasync
            options.TransactionBehavior = UnitOfWorkTransactionBehavior.Auto;
        });
    }
}<|MERGE_RESOLUTION|>--- conflicted
+++ resolved
@@ -1,7 +1,6 @@
 ﻿using Aevatar.ApiKey;
 using Aevatar.ApiKeys;
 using Aevatar.Notification;
-using Amazon.Runtime.Internal.Util;
 using Microsoft.Extensions.DependencyInjection;
 using Volo.Abp.AuditLogging.MongoDB;
 using Volo.Abp.BackgroundJobs.MongoDB;
@@ -33,12 +32,7 @@
         context.Services.AddMongoDbContext<AevatarMongoDbContext>(options => { options.AddDefaultRepositories(); });
 
         context.Services.AddTransient<IApiKeysRepository, ApiKeyMongoRepository>();
-<<<<<<< HEAD
-        context.Services.AddMongoDbContext<ApiKeysMongoDbContext>(options => { options.AddDefaultRepositories(); });
         context.Services.AddTransient<INotificationRepository, NotificationMongoRepository>();
-=======
-
->>>>>>> da11afff
         Configure<AbpUnitOfWorkDefaultOptions>(options =>
         {
             // reference: https://abp.io/docs/latest/framework/architecture/domain-driven-design/unit-of-work?_redirected=B8ABF606AA1BDF5C629883DF1061649A#savechangesasync
