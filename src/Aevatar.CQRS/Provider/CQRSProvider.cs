using System;
using System.Threading.Tasks;
using Aevatar.CQRS.Dto;
using Elastic.Clients.Elasticsearch.QueryDsl;
using MediatR;
using Microsoft.Extensions.Logging;
using Volo.Abp.DependencyInjection;

namespace Aevatar.CQRS.Provider;

public class CQRSProvider : ICQRSProvider, ISingletonDependency
{
    private readonly IMediator _mediator;
    private readonly ILogger<CQRSProvider> _logger;
    private string _projectName = null;

    public CQRSProvider(IMediator mediator, ILogger<CQRSProvider> logger)
    {
        _mediator = mediator;
        _logger = logger;
    }

    public async Task<string> QueryStateAsync(string indexName,
        Action<QueryDescriptor<dynamic>> query, int skip, int limit)
    {
        _logger.LogInformation("CQRSProvider QueryStateAsync indexName:{indexName}", indexName);
        var getStateQuery = new GetStateQuery()
        {
            StateName = indexName,
            Query = query,
            Skip = skip,
            Limit = limit
        };

        var document = await _mediator.Send(getStateQuery);
        return document;
    }


    public async Task<string> QueryAgentStateAsync(string stateName, Guid primaryKey)
    {
        _logger.LogInformation("CQRSProvider QueryAgentStateAsync stateName:{stateName}, primaryKey:{primaryKey}",
            stateName, primaryKey);
        var mustQuery = new Action<QueryDescriptor<dynamic>>(q =>
            q.Term(t => t
                .Field("_id")
                .Value(primaryKey.ToString())
            ));
        var getStateQuery = new GetStateQuery()
        {
            StateName = stateName,
            Query = mustQuery,
            Skip = 0,
            Limit = 1
        };

        var document = await _mediator.Send(getStateQuery);
        return document;
    }
<<<<<<< HEAD

    public async Task<Tuple<long, List<TargetT>>> GetUserInstanceAgent<SourceT, TargetT>(Guid userId, int pageIndex,
        int pageSize)
    {
        _logger.LogInformation("CQRSProvider query user instance agents,UserId:{userId}", userId);
        var mustQuery = new List<Func<QueryContainerDescriptor<dynamic>, QueryContainer>>
        {
            q => q.Term(i =>
                i.Field("userId").Value(userId.ToString()))
        };

        var index = GetIndexName(typeof(SourceT).Name.ToLower());
        QueryContainer Filter(QueryContainerDescriptor<dynamic> f) => f.Bool(b => b.Must(mustQuery));
        var queryResponse = await _mediator.Send(new GetUserInstanceAgentsQuery()
        {
            Index = index,
            Skip = pageIndex * pageSize,
            Query = Filter,
            Limit = pageSize,
        });

        if (queryResponse == null || queryResponse.Item2.IsNullOrWhiteSpace())
        {
            return new Tuple<long, List<TargetT>>(0, new List<TargetT>());
        }

        var documentList = JsonConvert.DeserializeObject<List<TargetT>>(queryResponse.Item2);
        if (documentList != null)
        {
            return new Tuple<long, List<TargetT>>(queryResponse.Item1, documentList);
        }

        _logger.LogWarning(
            "CQRSProvider query user instance agents documentList == null, UserId:{userId}, document string:{documents}",
            userId, queryResponse.Item2);

        return new Tuple<long, List<TargetT>>(0, new List<TargetT>());
    }


    public async Task PublishAsync(Guid eventId, GrainId grainId, StateLogEventBase eventBase)
    {
        _logger.LogInformation("CQRSProvider Publish event grainId:{grainId}", grainId);
        var grainType = grainId.Type;
        if (eventId == Guid.Empty)
        {
            eventId = Guid.NewGuid();
        }

        if (eventBase.Ctime == DateTime.MinValue)
        {
            eventBase.Ctime = DateTime.UtcNow;
        }

        if (eventBase.Id == Guid.Empty)
        {
            eventBase.Id = eventId;
        }

        var agentGEventIndex = new AgentGEventIndex()
        {
            Id = eventId,
            AgentPrimaryKey = grainId.GetGuidKey(),
            AgentGrainType = grainType.ToString(),
            Ctime = DateTime.UtcNow,
            EventJson = JsonConvert.SerializeObject(eventBase),
            EventName = eventBase.GetType().Name
        };

        var command = new SaveGEventCommand
        {
            Id = eventId == null ? Guid.NewGuid() : eventId,
            AgentGEventIndex = agentGEventIndex
        };
        await _mediator.Send(command);
    }

    public Task PublishAsync(Guid eventId, string grainId, StateLogEventBase eventBase)
    {
        throw new NotImplementedException();
    }

    public string GetIndexName(string index)
    {
        return $"{CqrsConstant.IndexPrefix}-{_options.Value.HostId}-{index}{CqrsConstant.IndexSuffix}".ToLower();
    }

    public string GetIndexNameWithHostId(string hostId, string name)
    {
        return $"{CqrsConstant.IndexPrefix}-{hostId}-{name}{CqrsConstant.IndexSuffix}".ToLower();
    }

    public Task PublishAsync<TState>(GrainId grainId, TState state) where TState : StateBase
    {
        throw new NotImplementedException();
    }

    public Task PublishAsync<TStateLogEvent>(Guid eventId, GrainId grainId, TStateLogEvent stateLogEvent)
        where TStateLogEvent : StateLogEventBase
    {
        throw new NotImplementedException();
    }

    public async Task<Tuple<long, List<string>>?> QueryTokenUsage(string hostId, string systemLLM, DateTime startTime,
        DateTime endTime, bool statisticsAsHour, int count)
    {
        var result = await _mediator.Send(new TokenUsageQueryCommand()
        {
            HostId = hostId, SystemLLM = systemLLM, StartTime = startTime, EndTime = endTime,
            StatisticsAsHour = statisticsAsHour, Count = count
        });

        return result;
    }
=======
>>>>>>> 10c36aa7
}<|MERGE_RESOLUTION|>--- conflicted
+++ resolved
@@ -1,4 +1,5 @@
 using System;
+using System.Collections.Generic;
 using System.Threading.Tasks;
 using Aevatar.CQRS.Dto;
 using Elastic.Clients.Elasticsearch.QueryDsl;
@@ -57,121 +58,16 @@
         var document = await _mediator.Send(getStateQuery);
         return document;
     }
-<<<<<<< HEAD
-
-    public async Task<Tuple<long, List<TargetT>>> GetUserInstanceAgent<SourceT, TargetT>(Guid userId, int pageIndex,
-        int pageSize)
-    {
-        _logger.LogInformation("CQRSProvider query user instance agents,UserId:{userId}", userId);
-        var mustQuery = new List<Func<QueryContainerDescriptor<dynamic>, QueryContainer>>
-        {
-            q => q.Term(i =>
-                i.Field("userId").Value(userId.ToString()))
-        };
-
-        var index = GetIndexName(typeof(SourceT).Name.ToLower());
-        QueryContainer Filter(QueryContainerDescriptor<dynamic> f) => f.Bool(b => b.Must(mustQuery));
-        var queryResponse = await _mediator.Send(new GetUserInstanceAgentsQuery()
-        {
-            Index = index,
-            Skip = pageIndex * pageSize,
-            Query = Filter,
-            Limit = pageSize,
-        });
-
-        if (queryResponse == null || queryResponse.Item2.IsNullOrWhiteSpace())
-        {
-            return new Tuple<long, List<TargetT>>(0, new List<TargetT>());
-        }
-
-        var documentList = JsonConvert.DeserializeObject<List<TargetT>>(queryResponse.Item2);
-        if (documentList != null)
-        {
-            return new Tuple<long, List<TargetT>>(queryResponse.Item1, documentList);
-        }
-
-        _logger.LogWarning(
-            "CQRSProvider query user instance agents documentList == null, UserId:{userId}, document string:{documents}",
-            userId, queryResponse.Item2);
-
-        return new Tuple<long, List<TargetT>>(0, new List<TargetT>());
-    }
-
-
-    public async Task PublishAsync(Guid eventId, GrainId grainId, StateLogEventBase eventBase)
-    {
-        _logger.LogInformation("CQRSProvider Publish event grainId:{grainId}", grainId);
-        var grainType = grainId.Type;
-        if (eventId == Guid.Empty)
-        {
-            eventId = Guid.NewGuid();
-        }
-
-        if (eventBase.Ctime == DateTime.MinValue)
-        {
-            eventBase.Ctime = DateTime.UtcNow;
-        }
-
-        if (eventBase.Id == Guid.Empty)
-        {
-            eventBase.Id = eventId;
-        }
-
-        var agentGEventIndex = new AgentGEventIndex()
-        {
-            Id = eventId,
-            AgentPrimaryKey = grainId.GetGuidKey(),
-            AgentGrainType = grainType.ToString(),
-            Ctime = DateTime.UtcNow,
-            EventJson = JsonConvert.SerializeObject(eventBase),
-            EventName = eventBase.GetType().Name
-        };
-
-        var command = new SaveGEventCommand
-        {
-            Id = eventId == null ? Guid.NewGuid() : eventId,
-            AgentGEventIndex = agentGEventIndex
-        };
-        await _mediator.Send(command);
-    }
-
-    public Task PublishAsync(Guid eventId, string grainId, StateLogEventBase eventBase)
-    {
-        throw new NotImplementedException();
-    }
-
-    public string GetIndexName(string index)
-    {
-        return $"{CqrsConstant.IndexPrefix}-{_options.Value.HostId}-{index}{CqrsConstant.IndexSuffix}".ToLower();
-    }
-
-    public string GetIndexNameWithHostId(string hostId, string name)
-    {
-        return $"{CqrsConstant.IndexPrefix}-{hostId}-{name}{CqrsConstant.IndexSuffix}".ToLower();
-    }
-
-    public Task PublishAsync<TState>(GrainId grainId, TState state) where TState : StateBase
-    {
-        throw new NotImplementedException();
-    }
-
-    public Task PublishAsync<TStateLogEvent>(Guid eventId, GrainId grainId, TStateLogEvent stateLogEvent)
-        where TStateLogEvent : StateLogEventBase
-    {
-        throw new NotImplementedException();
-    }
-
+    
     public async Task<Tuple<long, List<string>>?> QueryTokenUsage(string hostId, string systemLLM, DateTime startTime,
-        DateTime endTime, bool statisticsAsHour, int count)
+        DateTime endTime, bool statisticsAsHour)
     {
         var result = await _mediator.Send(new TokenUsageQueryCommand()
         {
             HostId = hostId, SystemLLM = systemLLM, StartTime = startTime, EndTime = endTime,
-            StatisticsAsHour = statisticsAsHour, Count = count
+            StatisticsAsHour = statisticsAsHour
         });
 
         return result;
     }
-=======
->>>>>>> 10c36aa7
 }