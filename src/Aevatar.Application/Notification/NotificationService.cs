using System;
using System.Collections.Generic;
using System.Linq;
using System.Security.Authentication;
using System.Threading.Tasks;
using Aevatar.SignalR;
using Aevatar.SignalR.SignalRMessage;
using Microsoft.Extensions.Logging;
using Newtonsoft.Json;
using Volo.Abp;
using Volo.Abp.DependencyInjection;
using Volo.Abp.Identity;
using Volo.Abp.ObjectMapping;

namespace Aevatar.Notification;

<<<<<<< HEAD
public interface INotificationService
{
    Task<bool> CreateAsync(NotificationTypeEnum notificationTypeEnum, Guid? creator, Guid target, string input);
    Task<bool> WithdrawAsync(Guid? creator, Guid notificationId);
    Task<bool> Response(Guid notificationId, Guid? receiver, NotificationStatusEnum status);
    Task<List<NotificationDto>> GetNotificationList(Guid? creator, int pageIndex, int pageSize);
}

=======
>>>>>>> 88a2f40b
[RemoteService(false)]
public class NotificationService : INotificationService, ITransientDependency
{
    private readonly INotificationHandlerFactory _notificationHandlerFactory;
    private readonly ILogger<NotificationService> _logger;
    private readonly INotificationRepository _notificationRepository;
    private readonly IObjectMapper _objectMapper;
    private readonly IHubService _hubService;

    public NotificationService(INotificationHandlerFactory notificationHandlerFactory,
        ILogger<NotificationService> logger, INotificationRepository notificationRepository, IObjectMapper objectMapper,
        IHubService hubService)
    {
        _notificationHandlerFactory = notificationHandlerFactory;
        _logger = logger;
        _notificationRepository = notificationRepository;
        _objectMapper = objectMapper;
        _hubService = hubService;
    }

    public async Task<bool> CreateAsync(NotificationTypeEnum notificationTypeEnum, Guid? creator, Guid target,
        string input)
    {
        _logger.LogDebug(
            $"[NotificationService][CreateAsync] notificationTypeEnum:{notificationTypeEnum.ToString()} targetMember:{target}, input:{input}");

        var notificationWrapper = _notificationHandlerFactory.GetNotification(notificationTypeEnum);
        if (notificationWrapper == null)
        {
            throw new BusinessException("Not found notification handler");
        }

        if (await notificationWrapper.CheckAuthorizationAsync(input, creator) == false)
        {
            throw new AuthenticationException("Permission Denied or Insufficient Permissions.");
        }

        var parameter = notificationWrapper.ConvertInput(input);
        if (parameter == null)
        {
            throw new ArgumentException("Argument Error");
        }

        var content = await notificationWrapper.GetNotificationMessage(parameter);
        if (content == null)
        {
            throw new ArgumentException("Argument Error");
        }

        var notification = new NotificationInfo()
        {
            Type = notificationTypeEnum,
            Input = JsonConvert.DeserializeObject<Dictionary<string, object>>(input)!,
            Content = content,
            Receiver = target,
            Status = NotificationStatusEnum.None,
            CreationTime = DateTime.Now,
            CreatorId = creator,
        };

        notification = await _notificationRepository.InsertAsync(notification);
        await _hubService.ResponseAsync([(Guid)notification.CreatorId!, notification.Receiver],
            new NotificationResponse()
            {
                Data = new NotificationResponseMessage()
                    { Id = notification.Id, Status = NotificationStatusEnum.None }
            });
        return true;
    }

    public async Task<bool> WithdrawAsync(Guid? creator, Guid notificationId)
    {
        var notification = await _notificationRepository.GetAsync(notificationId);
        if (notification.CreatorId != creator || notification.Status != NotificationStatusEnum.None)
        {
            return false;
        }

        // todo: update Transaction
        notification.Status = NotificationStatusEnum.Withdraw;
        await _notificationRepository.UpdateAsync(notification);

        await _hubService.ResponseAsync([(Guid)notification.CreatorId!, notification.Receiver],
            new NotificationResponse()
            {
                Data = new NotificationResponseMessage()
                    { Id = notificationId, Status = NotificationStatusEnum.Withdraw }
            });

        return true;
    }

    public async Task<bool> Response(Guid notificationId, Guid? receiver, NotificationStatusEnum status)
    {
        var notification = await _notificationRepository.GetAsync(notificationId);
        if (notification.Receiver != receiver)
        {
            _logger.LogError(
                $"[NotificationService][Response] notification.Receiver != CurrentUser.Id notificationId:{notificationId}");
            return false;
        }

        if (notification.Status != NotificationStatusEnum.None || status == NotificationStatusEnum.None)
        {
            _logger.LogError(
                $"[NotificationService][Response] notification.Status != NotificationStatusEnum.None notificationId:{notificationId}");
            return false;
        }

        var notificationWrapper = _notificationHandlerFactory.GetNotification(notification.Type);
        if (notificationWrapper == null)
        {
            return false;
        }

        // do business logic
        await notificationWrapper.ProcessNotificationAsync(notification.Input, status);
        notification.Status = status;

        await _notificationRepository.UpdateAsync(notification);

        await _hubService.ResponseAsync([(Guid)notification.CreatorId!, notification.Receiver],
            new NotificationResponse()
                { Data = new NotificationResponseMessage() { Id = notificationId, Status = status } });
        return true;
    }

    public async Task<List<NotificationDto>> GetNotificationList(Guid? creator, int pageIndex, int pageSize)
    {
        var query = await _notificationRepository.GetQueryableAsync();
        var queryResponse = query.Where(w => w.Receiver == creator || w.CreatorId == creator)
            .OrderByDescending(o => o.CreationTime).Skip(pageSize * pageIndex).Take(pageSize).ToList();

        return _objectMapper.Map<List<NotificationInfo>, List<NotificationDto>>(queryResponse);
    }
}<|MERGE_RESOLUTION|>--- conflicted
+++ resolved
@@ -14,17 +14,6 @@
 
 namespace Aevatar.Notification;
 
-<<<<<<< HEAD
-public interface INotificationService
-{
-    Task<bool> CreateAsync(NotificationTypeEnum notificationTypeEnum, Guid? creator, Guid target, string input);
-    Task<bool> WithdrawAsync(Guid? creator, Guid notificationId);
-    Task<bool> Response(Guid notificationId, Guid? receiver, NotificationStatusEnum status);
-    Task<List<NotificationDto>> GetNotificationList(Guid? creator, int pageIndex, int pageSize);
-}
-
-=======
->>>>>>> 88a2f40b
 [RemoteService(false)]
 public class NotificationService : INotificationService, ITransientDependency
 {
