using System;
using System.Threading.Tasks;
using Aevatar.Organizations;
using Aevatar.Permissions;
using Aevatar.Projects;
using Asp.Versioning;
using Microsoft.AspNetCore.Authorization;
using Microsoft.AspNetCore.Mvc;
using Volo.Abp;
using Volo.Abp.Application.Dtos;
using Volo.Abp.PermissionManagement;

namespace Aevatar.Controllers;

[RemoteService]
[ControllerName("Project")]
[Route("api/projects")]
[Authorize]
public class ProjectController : AevatarController
{
    private readonly IProjectService _projectService;
<<<<<<< HEAD
    // private readonly IDeveloperService _developerService;
    private readonly IOrganizationPermissionChecker _permissionChecker;

    public ProjectController(IProjectService projectService,
        IOrganizationPermissionChecker permissionChecker
        // IDeveloperService developerService
            )
    {
        _projectService = projectService;
        // _developerService = developerService;
=======
    private readonly IOrganizationPermissionChecker _permissionChecker;

    public ProjectController(IProjectService projectService,
        IOrganizationPermissionChecker permissionChecker)
    {
        _projectService = projectService;
>>>>>>> 6ede1b5d
        _permissionChecker = permissionChecker;
    }

    [HttpGet]
    public async Task<ListResultDto<ProjectDto>> GetListAsync(GetProjectListDto input)
    {
        return await _projectService.GetListAsync(input);
    }

    [HttpGet]
    [Route("{id}")]
    public async Task<ProjectDto> GetAsync(Guid id)
    {
        await _permissionChecker.AuthenticateAsync(id, AevatarPermissions.Projects.Default);
        return await _projectService.GetProjectAsync(id);
    }

    [HttpPost]
    public async Task<ProjectDto> CreateAsync(CreateProjectDto input)
    {
        await _permissionChecker.AuthenticateAsync(input.OrganizationId, AevatarPermissions.Projects.Create);
        return await _projectService.CreateAsync(input);
    }

    [HttpPut]
    [Route("{id}")]
    public async Task<ProjectDto> UpdateAsync(Guid id, UpdateProjectDto input)
    {
        await _permissionChecker.AuthenticateAsync(id, AevatarPermissions.Projects.Edit);
        return await _projectService.UpdateAsync(id, input);
    }

    [HttpDelete]
    [Route("{id}")]
    public async Task DeleteAsync(Guid id)
    {
        await _permissionChecker.AuthenticateAsync(id, AevatarPermissions.Projects.Delete);
        await _projectService.DeleteAsync(id);
    }

    [HttpGet]
    [Route("{projectId}/members")]
    public async Task<ListResultDto<OrganizationMemberDto>> GetMemberListAsync(Guid projectId,
        GetOrganizationMemberListDto input)
    {
        await _permissionChecker.AuthenticateAsync(projectId, AevatarPermissions.Members.Default);
        return await _projectService.GetMemberListAsync(projectId, input);
    }

    [HttpPut]
    [Route("{projectId}/members")]
    public async Task SetMemberAsync(Guid projectId, SetOrganizationMemberDto input)
    {
        await _permissionChecker.AuthenticateAsync(projectId, AevatarPermissions.Members.Manage);
        await _projectService.SetMemberAsync(projectId, input);
    }

    [HttpPut]
    [Route("{projectId}/member-roles")]
    public async Task SetMemberRoleAsync(Guid projectId, SetOrganizationMemberRoleDto input)
    {
        await _permissionChecker.AuthenticateAsync(projectId, AevatarPermissions.Members.Manage);

        if (input.UserId == CurrentUser.Id)
        {
            throw new UserFriendlyException("Unable to set your own role.");
        }

        await _projectService.SetMemberRoleAsync(projectId, input);
    }

    [HttpGet]
    [Route("{projectId}/permissions")]
    public async Task<ListResultDto<PermissionGrantInfoDto>> GetPermissionsListAsync(Guid projectId)
    {
        return await _projectService.GetPermissionListAsync(projectId);
    }

<<<<<<< HEAD
    // [HttpPost("{projectId}/restart")]
    // public async Task<RestartConfigResponseDto> RestartAsync(Guid projectId, string clientId)
    // {
    //     await _permissionChecker.AuthenticateAsync(projectId, AevatarPermissions.Members.Manage);
    //     return await _developerService.RestartAsync(projectId, clientId);
    // }
=======

>>>>>>> 6ede1b5d
}<|MERGE_RESOLUTION|>--- conflicted
+++ resolved
@@ -19,25 +19,12 @@
 public class ProjectController : AevatarController
 {
     private readonly IProjectService _projectService;
-<<<<<<< HEAD
-    // private readonly IDeveloperService _developerService;
-    private readonly IOrganizationPermissionChecker _permissionChecker;
-
-    public ProjectController(IProjectService projectService,
-        IOrganizationPermissionChecker permissionChecker
-        // IDeveloperService developerService
-            )
-    {
-        _projectService = projectService;
-        // _developerService = developerService;
-=======
     private readonly IOrganizationPermissionChecker _permissionChecker;
 
     public ProjectController(IProjectService projectService,
         IOrganizationPermissionChecker permissionChecker)
     {
         _projectService = projectService;
->>>>>>> 6ede1b5d
         _permissionChecker = permissionChecker;
     }
 
@@ -80,8 +67,7 @@
 
     [HttpGet]
     [Route("{projectId}/members")]
-    public async Task<ListResultDto<OrganizationMemberDto>> GetMemberListAsync(Guid projectId,
-        GetOrganizationMemberListDto input)
+    public async Task<ListResultDto<OrganizationMemberDto>> GetMemberListAsync(Guid projectId, GetOrganizationMemberListDto input)
     {
         await _permissionChecker.AuthenticateAsync(projectId, AevatarPermissions.Members.Default);
         return await _projectService.GetMemberListAsync(projectId, input);
@@ -116,14 +102,5 @@
         return await _projectService.GetPermissionListAsync(projectId);
     }
 
-<<<<<<< HEAD
-    // [HttpPost("{projectId}/restart")]
-    // public async Task<RestartConfigResponseDto> RestartAsync(Guid projectId, string clientId)
-    // {
-    //     await _permissionChecker.AuthenticateAsync(projectId, AevatarPermissions.Members.Manage);
-    //     return await _developerService.RestartAsync(projectId, clientId);
-    // }
-=======
 
->>>>>>> 6ede1b5d
 }