--- conflicted
+++ resolved
@@ -65,18 +65,7 @@
                 options.Authority = configuration["AuthServer:Authority"];
                 options.RequireHttpsMetadata = Convert.ToBoolean(configuration["AuthServer:RequireHttpsMetadata"]);
                 options.Audience = "Aevatar";
-<<<<<<< HEAD
                 options.MapInboundClaims = false;
-=======
-                options.Events = new JwtBearerEvents
-                {
-                    OnChallenge = context =>
-                    {
-                        context.Response.StatusCode = 401;
-                        return Task.CompletedTask;
-                    }
-                };
->>>>>>> a51707f2
             });
     }
     
@@ -169,11 +158,6 @@
         }
 
         app.UseAbpRequestLocalization();
-<<<<<<< HEAD
-      
-=======
-
->>>>>>> a51707f2
         app.UseCorrelationId();
         app.UseStaticFiles();
         app.UseRouting();
