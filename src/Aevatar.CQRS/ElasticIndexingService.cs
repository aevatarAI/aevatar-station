--- conflicted
+++ resolved
@@ -19,12 +19,7 @@
 
 namespace Aevatar;
 
-<<<<<<< HEAD
-
-public class ElasticIndexingService :  IIndexingService,ISingletonDependency
-=======
 public class ElasticIndexingService : IIndexingService, ISingletonDependency
->>>>>>> 3c2b6370
 {
     private readonly IElasticClient _elasticClient;
     private readonly ILogger<ElasticIndexingService> _logger;
