# regression_test.py
import os
import time
import pytest
import requests
import logging
import urllib3

# Disable SSL warnings for testing with self-signed certificates
urllib3.disable_warnings(urllib3.exceptions.InsecureRequestWarning)

logger = logging.getLogger(__name__)
logger.setLevel(logging.DEBUG)

TEST_AGENT = "agenttest"
STATE_NAME = "FrontAgentState"
AGENT_NAME = "TestAgent"
AGENT_NAME_MODIFIED = "TestAgentNameModified"
EVENT_TYPE = "Aevatar.Application.Grains.Agents.TestAgent.FrontTestCreateEvent"
EVENT_PARAM = "Name"

AUTH_HOST = os.getenv("AUTH_HOST")
API_HOST =  os.getenv("API_HOST")
CLIENT_ID = os.getenv("CLIENT_ID")
CLIENT_SECRET = os.getenv("CLIENT_SECRET")
INDEX_NAME = f"aevatar-{CLIENT_ID}-testagentstateindex"

ADMIN_USERNAME = "admin"
ADMIN_PASSWORD ="1q2W3e*"

PERMISSION_AGENT = "agentpermissiontest"
PERMISSION_STATE_NAME = "PermissionAgentState"
PERMISSION_EVENT_TYPE = "Aevatar.Application.Grains.Agents.TestAgent.SetAuthorizedUserEvent"

@pytest.fixture(scope="session")
def access_token():
    """get access token"""
    auth_data = {
        "grant_type": "client_credentials",
        "client_id": CLIENT_ID,
        "client_secret": CLIENT_SECRET,
        "scope": "Aevatar"
    }

    response = requests.post(
        f"{AUTH_HOST}/connect/token",
        data=auth_data,
        headers={"Content-Type": "application/x-www-form-urlencoded"},
        verify=False
    )
    assert_status_code(response)
    return response.json()["access_token"]


@pytest.fixture
def api_headers(access_token):
    """generate request header with access token"""
    return {
        "Authorization": f"Bearer {access_token}",
        "Content-Type": "application/json"
    }


def assert_status_code(response):
    """assert response status code"""
    if response.status_code != 200:
        error_info = f"""
        ====== Abnormal Response ======
        Request URL: {response.request.url}
        Method: {response.request.method}
        Status Code: {response.status_code}
        Response:
        {response.text}
        =====================
        """
        pytest.fail(error_info)


@pytest.fixture
def test_agent(api_headers):
    """Create a test agent and return its ID, with automatic cleanup after testing completes"""
    agent_data = {
        "agentType": TEST_AGENT,
        "name": AGENT_NAME
    }

    # create agent
    response = requests.post(
        f"{API_HOST}/api/agent",
        json=agent_data,
        headers=api_headers,
        verify=False
    )
    assert_status_code(response)
    agent_id = response.json()["data"]["id"]

    yield agent_id

    # delete agent after test
    response = requests.delete(
        f"{API_HOST}/api/agent/{agent_id}",
        headers=api_headers,
        verify=False
    )
    assert response.status_code == 200


def test_login(access_token):
    """test login"""
    assert len(access_token) > 100


def test_agent_operations(api_headers, test_agent):
    """test agent operation"""
    # get agent
    response = requests.get(
        f"{API_HOST}/api/agent/{test_agent}",
        headers=api_headers,
        verify=False
    )
    assert_status_code(response)
    assert response.json()["data"]["name"] == AGENT_NAME
    assert response.json()["data"]["businessAgentGrainId"] == f"{TEST_AGENT}/{test_agent.replace('-', '')}"

    # update agent
    update_data = {
        "name": AGENT_NAME_MODIFIED
    }
    response = requests.put(
        f"{API_HOST}/api/agent/{test_agent}",
        json=update_data,
        headers=api_headers,
        verify=False
    )
    assert_status_code(response)
    assert response.json()["data"]["name"] == AGENT_NAME_MODIFIED
    assert response.json()["data"]["businessAgentGrainId"] == f"{TEST_AGENT}/{test_agent.replace('-', '')}"

    # test my agent list
    time.sleep(3)
    response = requests.get(
        f"{API_HOST}/api/agent/agent-list",
        params={"pageIndex": 0, "pageSize": 100},
        headers=api_headers,
        verify=False
    )
    assert_status_code(response)
    
    # Add defensive programming to handle potential None response
    response_data = response.json()
    logger.debug(f"Agent list response: {response_data}")
    
    if "data" not in response_data:
        pytest.fail(f"Response does not contain 'data' field: {response_data}")
    
    data = response_data["data"]
    if data is None:
        pytest.fail(f"Response data field is None: {response_data}")
    
    if not isinstance(data, (list, tuple)):
        pytest.fail(f"Response data is not iterable, got type {type(data)}: {data}")
    
    agent_ids = [agent["id"] for agent in data]
    assert test_agent in agent_ids


def test_agent_relationships(api_headers, test_agent):
    """test agent relationships"""
    # create sub agent
    agent_data = {
        "agentType": TEST_AGENT,
        "name": "child Agent"
    }
    response = requests.post(
        f"{API_HOST}/api/agent",
        json=agent_data,
        headers=api_headers,
        verify=False
    )
    assert_status_code(response)
    sub_agent = response.json()["data"]["id"]

    # add sub agent
    response = requests.post(
        f"{API_HOST}/api/agent/{test_agent}/add-subagent",
        json={"subAgents": [sub_agent]},
        headers=api_headers,
        verify=False
    )
    assert_status_code(response)
    assert sub_agent in response.json()["data"]["subAgents"]

    # check relationship
    response = requests.get(
        f"{API_HOST}/api/agent/{test_agent}/relationship",
        headers=api_headers,
        verify=False
    )
    assert_status_code(response)
    assert sub_agent in response.json()["data"]["subAgents"]

    # remove sub agent
    response = requests.post(
        f"{API_HOST}/api/agent/{test_agent}/remove-subagent",
        json={"removedSubAgents": [sub_agent]},
        headers=api_headers,
        verify=False
    )
    assert_status_code(response)
    assert sub_agent not in response.json()["data"]["subAgents"]

    # check relationship again
    response = requests.get(
        f"{API_HOST}/api/agent/{test_agent}/relationship",
        headers=api_headers,
        verify=False
    )
    assert_status_code(response)
    assert sub_agent not in response.json()["data"]["subAgents"]

    # delete sub agent
    response = requests.delete(f"{API_HOST}/api/agent/{sub_agent}", headers=api_headers, verify=False)
    assert_status_code(response)


def test_event_operations(api_headers, test_agent):
    """test event operations"""
    # create sub agent
    agent_data = {
        "agentType": TEST_AGENT,
        "name": "child Agent"
    }
    response = requests.post(
        f"{API_HOST}/api/agent",
        json=agent_data,
        headers=api_headers,
        verify=False
    )
    assert_status_code(response)
    sub_agent = response.json()["data"]["id"]

    # add to group
    response = requests.post(
        f"{API_HOST}/api/agent/{test_agent}/add-subagent",
        json={"subAgents": [sub_agent]},
        headers=api_headers,
        verify=False
    )
    assert_status_code(response)
    assert sub_agent in response.json()["data"]["subAgents"]

    # query available events
    response = requests.get(
        f"{API_HOST}/api/subscription/events/{test_agent}",
        headers=api_headers,
        verify=False
    )
    assert_status_code(response)
    
    # Add defensive programming to handle potential None response
    response_data = response.json()
    logger.debug(f"Available events response: {response_data}")
    
    if "data" not in response_data:
        pytest.fail(f"Response does not contain 'data' field: {response_data}")
    
    data = response_data["data"]
    if data is None:
        pytest.fail(f"Response data field is None: {response_data}")
    
    if not isinstance(data, (list, tuple)):
        pytest.fail(f"Response data is not iterable, got type {type(data)}: {data}")
    
    assert any(et["eventType"] == EVENT_TYPE for et in data)
    event = [et for et in data if et["eventType"] == EVENT_TYPE][0]
    
    # Check event properties exist and are iterable
    if "eventProperties" not in event:
        pytest.fail(f"Event does not contain 'eventProperties' field: {event}")
    
    event_properties = event["eventProperties"]
    if event_properties is None:
        pytest.fail(f"Event properties field is None: {event}")
    
    if not isinstance(event_properties, (list, tuple)):
        pytest.fail(f"Event properties is not iterable, got type {type(event_properties)}: {event_properties}")
    
    assert any(property["name"] == EVENT_PARAM for property in event_properties)

    name = "test name"
    # publish event
    event_data = {
        "agentId": test_agent,
        "eventType": EVENT_TYPE,
        "eventProperties": {EVENT_PARAM: name}
    }
    response = requests.post(
        f"{API_HOST}/api/agent/publishEvent",
        json=event_data,
        headers=api_headers,
        verify=False
    )
    assert_status_code(response)

    time.sleep(5)
    # query parent agent state
    response = requests.get(
        f"{API_HOST}/api/query/state",
        params={"stateName": STATE_NAME, "id": test_agent},
        headers=api_headers,
        verify=False
    )
    assert_status_code(response)
    assert "state" in response.json()["data"]
    assert response.json()["data"]["state"]["name"] == name

    # query sub agent state
    response = requests.get(
        f"{API_HOST}/api/query/state",
        params={"stateName": STATE_NAME, "id": sub_agent},
        headers=api_headers,
        verify=False
    )
    assert_status_code(response)
    assert "state" in response.json()["data"]
    assert response.json()["data"]["state"]["name"] == name

    # query es
    response = requests.get(
        f"{API_HOST}/api/query/es",
        params={
            "stateName": STATE_NAME,
            "queryString": f"name: {name}",
            "pageSize": 1
        },
        headers=api_headers,
        verify=False
    )

    assert_status_code(response)
    assert response.json()["data"]["totalCount"] > 0

    # test es count endpoint
    response = requests.get(
        f"{API_HOST}/api/query/es/count",
        params={
            "stateName": STATE_NAME,
            "queryString": f"name: {name}",
        },
        headers=api_headers,
        verify=False
    )
    
    assert_status_code(response)
    assert response.json()["data"]["count"] > 0
    
    # verify count matches the query totalCount
    query_response = requests.get(
        f"{API_HOST}/api/query/es",
        params={
            "stateName": STATE_NAME,
            "queryString": f"name: {name}",
            "pageSize": 1
        },
        headers=api_headers,
        verify=False
    )
    assert_status_code(query_response)
    expected_count = query_response.json()["data"]["totalCount"]
    assert response.json()["data"]["count"] == expected_count


def test_query_agent_list(api_headers, test_agent):
    """test query agent list"""
    # query available agent list
    response = requests.get(
        f"{API_HOST}//api/agent/agent-type-info-list",
        headers=api_headers,
        verify=False
    )
    assert_status_code(response)
    
    # Add defensive programming to handle potential None response
    response_data = response.json()
    logger.debug(f"Agent type list response: {response_data}")
    
    if "data" not in response_data:
        pytest.fail(f"Response does not contain 'data' field: {response_data}")
    
    data = response_data["data"]
    if data is None:
        pytest.fail(f"Response data field is None: {response_data}")
    
    if not isinstance(data, (list, tuple)):
        pytest.fail(f"Response data is not iterable, got type {type(data)}: {data}")
    
    assert any(at["agentType"] == TEST_AGENT for at in data)


@pytest.fixture(scope="session")
def admin_access_token():
    """get access token"""
    auth_data = {
        "grant_type": "password",
        "username": ADMIN_USERNAME,
        "password": ADMIN_PASSWORD,
        "scope": "Aevatar",
        "client_id": "AevatarAuthServer"
    }

    response = requests.post(
        f"{AUTH_HOST}/connect/token",
        data=auth_data,
        headers={"Content-Type": "application/x-www-form-urlencoded"},
        verify=False
    )
    assert_status_code(response)
    return response.json()["access_token"]


@pytest.fixture
def api_admin_headers(admin_access_token):
    """generate request header with access token"""
    return {
        "Authorization": f"Bearer {admin_access_token}",
        "Content-Type": "application/json"
    }
    

def test_permission(api_headers, api_admin_headers):
    """test event operations"""
    # create sub agent
    agent_data = {
        "agentType": PERMISSION_AGENT,
        "name": "permission agent"
    }
    response = requests.post(
        f"{API_HOST}/api/agent",
        json=agent_data,
        headers=api_headers,
        verify=False
    )
    assert_status_code(response)
    agent_id = response.json()["data"]["id"]

    # add to group
    response = requests.post(
        f"{API_HOST}/api/agent/{agent_id}/add-subagent",
        json={"subAgents": [agent_id]},
        headers=api_headers,
        verify=False
    )
    assert_status_code(response)
    assert agent_id in response.json()["data"]["subAgents"]

    time.sleep(5)
    
    # publish event
    response = requests.get(
        f"{API_HOST}/api/identity/users/by-username/{ADMIN_USERNAME}",
        headers=api_admin_headers,
        verify=False
    )
    admin_id = response.json()["data"]["id"]
    
    event_data = {
        "agentId": agent_id,
        "eventType": PERMISSION_EVENT_TYPE,
        "eventProperties": {"UserId": admin_id}
    }
    response = requests.post(
        f"{API_HOST}/api/agent/publishEvent",
        json=event_data,
        headers=api_headers,
        verify=False
    )
    assert_status_code(response)

    time.sleep(5)
    
    # query es
    response = requests.get(
        f"{API_HOST}/api/query/es",
        params={
            "stateName": PERMISSION_STATE_NAME,
            "queryString": f"_id:{agent_id}",
            "pageSize": 10
        },
        headers=api_headers,
        verify=False
    )

    assert_status_code(response)
    logger.debug(response.json()["data"])
    assert response.json()["data"]["totalCount"] == 0
    
    response = requests.get(
        f"{API_HOST}/api/query/es",
        params={
            "stateName": PERMISSION_STATE_NAME,
            "queryString": f"_id:{agent_id}",
            "pageSize": 10
        },
        headers=api_admin_headers,
        verify=False
    )
    
    assert_status_code(response)
    logger.debug(response.json()["data"])
    assert response.json()["data"]["totalCount"] > 0
    
    # test es count with permissions - non-admin user should get 0
    response = requests.get(
        f"{API_HOST}/api/query/es/count",
        params={
            "stateName": PERMISSION_STATE_NAME,
            "queryString": f"_id:{agent_id}",
        },
        headers=api_headers,
        verify=False
    )
    
    assert_status_code(response)
    assert response.json()["data"]["count"] == 0
    
    # test es count with permissions - admin user should get count > 0
    response = requests.get(
        f"{API_HOST}/api/query/es/count",
        params={
            "stateName": PERMISSION_STATE_NAME,
            "queryString": f"_id:{agent_id}",
        },
        headers=api_admin_headers,
        verify=False
    )
    
    assert_status_code(response)
<<<<<<< HEAD
    assert response.json()["data"]["count"] > 0
=======
    assert response.json()["data"]["count"] > 0
>>>>>>> 48784184
<|MERGE_RESOLUTION|>--- conflicted
+++ resolved
@@ -535,8 +535,4 @@
     )
     
     assert_status_code(response)
-<<<<<<< HEAD
     assert response.json()["data"]["count"] > 0
-=======
-    assert response.json()["data"]["count"] > 0
->>>>>>> 48784184
