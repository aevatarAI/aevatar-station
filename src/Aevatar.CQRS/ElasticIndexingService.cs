--- conflicted
+++ resolved
@@ -27,7 +27,7 @@
 
 public class ElasticIndexingService : IIndexingService, ISingletonDependency
 {
-    private readonly ElasticsearchClient _elasticClient;
+    private readonly ElasticsearchClient _client;
     private readonly ILogger<ElasticIndexingService> _logger;
     private const string CTime = "cTime";
     private const int DefaultSkip = 0;
@@ -36,11 +36,11 @@
     private readonly IMemoryCache _cache;
     private readonly IOptionsSnapshot<HostOptions> _options;
 
-    public ElasticIndexingService(ILogger<ElasticIndexingService> logger, ElasticsearchClient elasticClient,
+    public ElasticIndexingService(ILogger<ElasticIndexingService> logger, ElasticsearchClient client,
         ICQRSProvider cqrsProvider, IMemoryCache cache, IOptionsSnapshot<HostOptions> hostOptions)
     {
         _logger = logger;
-        _elasticClient = elasticClient;
+        _client = client;
         _cqrsProvider = cqrsProvider;
         _cache = cache;
         _options = hostOptions;
@@ -59,7 +59,7 @@
             return;
         }
 
-        var indexExistsResponse = _elasticClient.Indices.Exists(indexName);
+        var indexExistsResponse = _client.Indices.Exists(indexName);
         if (!indexExistsResponse.Exists)
         {
             var createIndexResponse = await CreateIndexAsync<T>(indexName);
@@ -85,7 +85,7 @@
 
     private async Task<CreateIndexResponse> CreateIndexAsync<T>(string indexName) where T : StateBase
     {
-        var createIndexResponse = await _elasticClient.Indices.CreateAsync(indexName, c => c
+        var createIndexResponse = await _client.Indices.CreateAsync(indexName, c => c
             .Mappings(m => m
                 .Properties<T>(props =>
                 {
@@ -99,7 +99,7 @@
                         if (propType == typeof(string))
                         {
                             props.Text(propertyName);
-                            props.Keyword(propertyName, k => k.IgnoreAbove(256));
+                           // props.Keyword(propertyName, k => k.IgnoreAbove(256));
                         }
                         else if (propType == typeof(short) || propType == typeof(int) || propType == typeof(long))
                         {
@@ -183,17 +183,11 @@
                 }
                 else
                 {
-                    document.Add(propertyName, value);
+                    document[propertyName] = value;
                 }
             }
 
             document["ctime"] = DateTime.UtcNow;
-<<<<<<< HEAD
-
-            var item = new BulkIndexOperation<object>(document);
-            item.Id = id;
-            item.Index = indexName;
-=======
             document["version"] = command.Version;
 
             // Use BulkUpdateOperation with script-based version checking for updates
@@ -213,7 +207,6 @@
                 Upsert = document
             };
 
->>>>>>> f16b4dac
             bulkOperations.Add(item);
         }
 
@@ -223,7 +216,7 @@
             Refresh = Refresh.WaitFor
         };
 
-        var response = await _elasticClient.BulkAsync(bulkRequest);
+        var response = await _client.BulkAsync(bulkRequest);
 
         ProcessBulkResponse(response);
     }
@@ -256,7 +249,7 @@
         var indexName = GetIndexName(stateName.ToLower());
         try
         {
-            var response = await _elasticClient.SearchAsync<dynamic>(s => s
+            var response = await _client.SearchAsync<dynamic>(s => s
                 .Index(indexName)
                 .Query(query)
                 .From(skip)
@@ -343,7 +336,7 @@
                 };
             }
 
-            var response = await _elasticClient.SearchAsync<Dictionary<string, object>>(searchRequest);
+            var response = await _client.SearchAsync<Dictionary<string, object>>(searchRequest);
 
             if (!response.IsValidResponse)
             {
