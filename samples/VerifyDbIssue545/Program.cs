--- conflicted
+++ resolved
@@ -170,7 +170,6 @@
             subAgents.Add(subAgent);
         }
     }
-<<<<<<< HEAD
 }
 else
 {
@@ -194,31 +193,6 @@
         subAgents.Add(subAgent);
     }
 }
-=======
-}
-else
-{
-    // Create new agents with new IDs
-    Console.WriteLine($"Creating {subscriberCount} new sub-agents");
-    agentIds = new AgentIds();
-    for (var i = 0; i < subscriberCount; ++i)
-    {
-        var sws = new Stopwatch();
-        var subAgentId = Guid.NewGuid();
-        agentIds.SubAgentIds.Add(subAgentId.ToString());
-        Console.WriteLine($"Created new subAgent-{i}: {subAgentId.ToString("N")}");
-        var subAgent = client.GetGrain<ITestDbGAgent>(subAgentId);
-        
-        sws.Start();
-        await subAgent.ActivateAsync();
-        // Store the initial count for this agent
-        initialCounts[i] = await subAgent.GetCount();
-        sws.Stop();
-        Console.WriteLine($"Time taken to activate agent-{i}: {sws.ElapsedMilliseconds} ms, initial count: {initialCounts[i]}");
-        subAgents.Add(subAgent);
-    }
-}
->>>>>>> 4e858cf0
 
 sw.Stop();
 Console.WriteLine("Time taken to create {0} sub-agents: {1} ms", subscriberCount, sw.ElapsedMilliseconds);
