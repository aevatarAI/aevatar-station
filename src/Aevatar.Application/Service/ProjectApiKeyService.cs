using System;
using System.Collections.Generic;
using System.Threading.Tasks;
using Aevatar.ApiKey;
using Aevatar.ApiKeys;
using Aevatar.Common;
using Microsoft.Extensions.Logging;
using Volo.Abp;
using Volo.Abp.DependencyInjection;
using Volo.Abp.Domain.Repositories;

namespace Aevatar.Service;

<<<<<<< HEAD
public interface IProjectApiKeyService
{
    Task CreateAsync(Guid projectId, string keyName, Guid? currentUserId);
    Task DeleteAsync(Guid apiKeyId);
    Task ModifyApiKeyAsync(Guid apiKeyId, string keyName);
    Task<List<ApiKeyInfo>> GetApiKeysAsync(Guid projectId);
}

public class ProjectApiKeyService : IProjectApiKeyService, ITransientDependency
=======
public class ProjectApiKeyService : ApplicationService, IProjectApiKeyService
>>>>>>> da11afff
{
    private readonly IApiKeysRepository _apiKeysRepository;
    private readonly ILogger<ProjectApiKeyService> _logger;

    public ProjectApiKeyService(IApiKeysRepository apiKeysRepository, ILogger<ProjectApiKeyService> logger)
    {
        _apiKeysRepository = apiKeysRepository;
        _logger = logger;
    }

<<<<<<< HEAD

    public async Task CreateAsync(Guid projectId, string keyName, Guid? currentUserId)
=======
    public async Task CreateAsync(Guid projectId, string keyName)
>>>>>>> da11afff
    {
        _logger.LogDebug($"[ProjectApiKeyService][CreateAsync] projectId:{projectId}, keyName:{keyName}");

        if (await _apiKeysRepository.CheckProjectApiKeyNameExist(projectId, keyName))
        {
            throw new BusinessException(message: "key name has exist");
        }

        var apikeyStr = MD5Util.CalculateMD5($"{projectId.ToString()}-{keyName}-{Guid.NewGuid()}");
        var apiKey = new ApiKeyInfo(Guid.NewGuid(), projectId, keyName, apikeyStr);

<<<<<<< HEAD
        var apiKey = new ApiKeyInfo(Guid.NewGuid(), projectId, keyName, apikeyStr)
        {
            CreationTime = DateTime.Now,
            CreatorId = currentUserId,
        };

       await _apiKeysRepository.InsertAsync(apiKey);
=======
        await _apiKeysRepository.InsertAsync(apiKey);
>>>>>>> da11afff
    }

    public async Task DeleteAsync(Guid apiKeyId)
    {
        // todo:validate delete rights
        _logger.LogDebug($"[ProjectApiKeyService][DeleteAsync] apiKeyId:{apiKeyId}");
        await _apiKeysRepository.HardDeleteAsync(f => f.Id == apiKeyId);
    }

    public async Task ModifyApiKeyAsync(Guid apiKeyId, string keyName)
    {
        // todo:validate modify rights
        _logger.LogDebug($"[ProjectApiKeyService][ModifyApiKeyAsync] apiKeyId:{apiKeyId}, keyName:{keyName}");

        var apiKeyInfo = await _apiKeysRepository.GetAsync(apiKeyId);
        if (apiKeyInfo == null)
        {
            throw new BusinessException(message: "ApiKey not exist");
        }

        if (await _apiKeysRepository.CheckProjectApiKeyNameExist(apiKeyInfo.ProjectId, keyName))
        {
            throw new BusinessException(message: "key name has exist");
        }

        if (apiKeyInfo.ApiKeyName == keyName)
        {
            throw new BusinessException(message: "ApiKey is the same ");
        }
<<<<<<< HEAD

=======
>>>>>>> da11afff

        apiKeyInfo.ApiKeyName = keyName;

        await _apiKeysRepository.UpdateAsync(apiKeyInfo);
    }

    public async Task<List<ApiKeyInfo>> GetApiKeysAsync(Guid projectId)
    {
        // todo:validate GetApiKeysAsync rights
<<<<<<< HEAD
=======

        var apiKeyList = await _apiKeysRepository.GetProjectApiKeys(projectId, 10, 0);
        var result = new List<ApiKeyListResponseDto>();
        foreach (var item in apiKeyList)
        {
            var creatorInfo = await _identityUserManager.GetByIdAsync((Guid)item.CreatorId!);

            result.Add(new ApiKeyListResponseDto()
            {
                Id = item.Id,
                ApiKey = item.ApiKey,
                ApiKeyName = item.ApiKeyName,
                CreateTime = item.CreationTime,
                ProjectId = item.ProjectId,
                CreatorName = creatorInfo.Name,
            });
        }
>>>>>>> da11afff

        var apiKeyList = await _apiKeysRepository.GetProjectApiKeys(projectId, 10, 0);
       
        return apiKeyList;
    }
}<|MERGE_RESOLUTION|>--- conflicted
+++ resolved
@@ -11,19 +11,7 @@
 
 namespace Aevatar.Service;
 
-<<<<<<< HEAD
-public interface IProjectApiKeyService
-{
-    Task CreateAsync(Guid projectId, string keyName, Guid? currentUserId);
-    Task DeleteAsync(Guid apiKeyId);
-    Task ModifyApiKeyAsync(Guid apiKeyId, string keyName);
-    Task<List<ApiKeyInfo>> GetApiKeysAsync(Guid projectId);
-}
-
 public class ProjectApiKeyService : IProjectApiKeyService, ITransientDependency
-=======
-public class ProjectApiKeyService : ApplicationService, IProjectApiKeyService
->>>>>>> da11afff
 {
     private readonly IApiKeysRepository _apiKeysRepository;
     private readonly ILogger<ProjectApiKeyService> _logger;
@@ -34,13 +22,11 @@
         _logger = logger;
     }
 
-<<<<<<< HEAD
 
     public async Task CreateAsync(Guid projectId, string keyName, Guid? currentUserId)
-=======
-    public async Task CreateAsync(Guid projectId, string keyName)
->>>>>>> da11afff
     {
+        // todo:validate create rights
+
         _logger.LogDebug($"[ProjectApiKeyService][CreateAsync] projectId:{projectId}, keyName:{keyName}");
 
         if (await _apiKeysRepository.CheckProjectApiKeyNameExist(projectId, keyName))
@@ -48,10 +34,10 @@
             throw new BusinessException(message: "key name has exist");
         }
 
-        var apikeyStr = MD5Util.CalculateMD5($"{projectId.ToString()}-{keyName}-{Guid.NewGuid()}");
-        var apiKey = new ApiKeyInfo(Guid.NewGuid(), projectId, keyName, apikeyStr);
+        var random = new Random();
+        var randNum = random.Next(0, 1000000000);
+        var apikeyStr = MD5Util.CalculateMD5($"{projectId.ToString()}-{keyName}-{randNum}");
 
-<<<<<<< HEAD
         var apiKey = new ApiKeyInfo(Guid.NewGuid(), projectId, keyName, apikeyStr)
         {
             CreationTime = DateTime.Now,
@@ -59,9 +45,6 @@
         };
 
        await _apiKeysRepository.InsertAsync(apiKey);
-=======
-        await _apiKeysRepository.InsertAsync(apiKey);
->>>>>>> da11afff
     }
 
     public async Task DeleteAsync(Guid apiKeyId)
@@ -91,10 +74,7 @@
         {
             throw new BusinessException(message: "ApiKey is the same ");
         }
-<<<<<<< HEAD
 
-=======
->>>>>>> da11afff
 
         apiKeyInfo.ApiKeyName = keyName;
 
@@ -103,28 +83,6 @@
 
     public async Task<List<ApiKeyInfo>> GetApiKeysAsync(Guid projectId)
     {
-        // todo:validate GetApiKeysAsync rights
-<<<<<<< HEAD
-=======
-
-        var apiKeyList = await _apiKeysRepository.GetProjectApiKeys(projectId, 10, 0);
-        var result = new List<ApiKeyListResponseDto>();
-        foreach (var item in apiKeyList)
-        {
-            var creatorInfo = await _identityUserManager.GetByIdAsync((Guid)item.CreatorId!);
-
-            result.Add(new ApiKeyListResponseDto()
-            {
-                Id = item.Id,
-                ApiKey = item.ApiKey,
-                ApiKeyName = item.ApiKeyName,
-                CreateTime = item.CreationTime,
-                ProjectId = item.ProjectId,
-                CreatorName = creatorInfo.Name,
-            });
-        }
->>>>>>> da11afff
-
         var apiKeyList = await _apiKeysRepository.GetProjectApiKeys(projectId, 10, 0);
        
         return apiKeyList;
