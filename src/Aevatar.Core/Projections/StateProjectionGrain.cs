--- conflicted
+++ resolved
@@ -7,23 +7,16 @@
 
 namespace Aevatar.Core.Projections;
 
-public class StateProjectionGrain : Grain, IProjectionGrain
+public class StateProjectionGrain<TState> : Grain, IProjectionGrain<TState>
+    where TState : StateBase, new()
 {
     private readonly AevatarOptions AevatarOptions;
     private IStreamProvider StreamProvider => this.GetStreamProvider(AevatarCoreConstants.StreamProvider);
-<<<<<<< HEAD
     private ILogger<StateProjectionGrain<TState>> _logger;
     private bool _activated = false;
 
     public StateProjectionGrain(ILogger<StateProjectionGrain<TState>> logger,
         IOptionsSnapshot<AevatarOptions> aevatarOptions)
-=======
-    private ILogger<StateProjectionGrain> _logger;
-
-    private string StateTypeName => this.GetPrimaryKeyString();
-    
-    public StateProjectionGrain(ILogger<StateProjectionGrain> logger, IOptionsSnapshot<AevatarOptions> aevatarOptions)
->>>>>>> 7e35b953
     {
         _logger = logger;
         AevatarOptions = aevatarOptions.Value;
@@ -31,7 +24,7 @@
 
     public Task ActivateAsync()
     {
-        _logger.LogInformation("Someone activated StateProjectionGrain<{TState}>", StateTypeName);
+        _logger.LogInformation("Someone activated StateProjectionGrain<{TState}>", typeof(TState).Name);
         return Task.CompletedTask;
     }
 
@@ -61,7 +54,6 @@
 
     private async Task InitializeOrResumeStateProjectionStreamAsync()
     {
-<<<<<<< HEAD
         try
         {
             _logger.LogInformation("Initializing or resuming state projection stream for {TState}",
@@ -69,19 +61,8 @@
             var projectionStream = GetStateProjectionStream();
             var handles = await projectionStream.GetAllSubscriptionHandles();
             var projectors = ServiceProvider.GetRequiredService<IEnumerable<IStateProjector>>();
-            var asyncObserver = new StateProjectionAsyncObserver(projectors);
+            var asyncObserver = StateProjectionAsyncObserver.Create(projectors, ServiceProvider);
             if (handles.Count > 0)
-=======
-        _logger.LogInformation("Initializing or resuming state projection stream for {TState}", StateTypeName);
-        var projectionStream = GetStateProjectionStream();
-        var handles = await projectionStream.GetAllSubscriptionHandles();
-        var projectors = ServiceProvider.GetRequiredService<IEnumerable<IStateProjector>>();
-        var asyncObserver = StateProjectionAsyncObserver.Create(projectors, ServiceProvider);
-        if (handles.Count > 0)
-        {
-            _logger.LogInformation("Resuming state projection stream for {TState} with handle count of {Count}", StateTypeName, handles.Count);
-            foreach (var handle in handles)
->>>>>>> 7e35b953
             {
                 _logger.LogInformation("Resuming state projection stream for {TState} with handle count of {Count}",
                     typeof(TState).Name, handles.Count);
@@ -99,7 +80,6 @@
         }
         catch (Exception e)
         {
-<<<<<<< HEAD
             _logger.LogError("Error initializing or resuming state projection stream for {TState}: {Error}",
                 typeof(TState).Name, e);
             throw;
@@ -112,17 +92,5 @@
     {
         var streamId = StreamId.Create(AevatarOptions.StateProjectionStreamNamespace, typeof(StateWrapper<TState>).FullName!);
         return StreamProvider.GetStream<StateWrapper<TState>>(streamId);
-=======
-            _logger.LogInformation("Subscribing for the first time to state projection stream for {TState}", StateTypeName);
-            await projectionStream.SubscribeAsync(asyncObserver);
-        }
-        _logger.LogInformation("State projection stream for {TState} is ready", StateTypeName);
-    }
-    
-    private IAsyncStream<StateWrapper<StateBase>> GetStateProjectionStream()
-    {
-        var streamId = StreamId.Create(AevatarOptions.StreamNamespace, StateTypeName);
-        return StreamProvider.GetStream<StateWrapper<StateBase>>(streamId);
->>>>>>> 7e35b953
     }
 }