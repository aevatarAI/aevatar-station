--- conflicted
+++ resolved
@@ -11,6 +11,7 @@
         options:
           - Aevatar.Silo
           - Aevatar.Developer.Host
+          - Aevatar.WebHook.Host
 
 env:
   DOTNET_INSTALL_DIR: "./.dotnet"
@@ -89,8 +90,6 @@
           platforms: linux/amd64
           tags: ${{ steps.meta.outputs.tags }}
           labels: ${{ steps.meta.outputs.labels }}
-#          cache-from: type=gha
-#          cache-to: type=gha,mode=max
 
       - name: Determine hostType
         id: determine_host_type
@@ -101,6 +100,8 @@
             hostType="0"
           elif [ "${{ github.event.inputs.servicename }}" = "Aevatar.Developer.Host" ]; then
             hostType="1"
+          elif [ "${{ github.event.inputs.servicename }}" = "Aevatar.WebHook.Host" ]; then
+            hostType="2"
           fi
           echo "hostType=$hostType" >> $GITHUB_ENV
           
@@ -117,13 +118,8 @@
           -H "Content-Type: application/x-www-form-urlencoded" \
           -H "Accept: application/json" \
           --data-urlencode "grant_type=client_credentials" \
-<<<<<<< HEAD
           --data-urlencode "client_id=${{ secrets.SDK_CLIENT_ID }}" \
           --data-urlencode "client_secret=${{ secrets.SDK_CLIENT_SECRET }}" \
-=======
-          --data-urlencode "client_id=${{ secrets.TEST_CLIENT_ID }}" \
-          --data-urlencode "client_secret=${{ secrets.TEST_CLIENT_SECRET }}" \
->>>>>>> f16b4dac
           --data-urlencode "scope=Aevatar")
           echo "Response: $response"
           token=$(echo $response | jq -r '.access_token')
