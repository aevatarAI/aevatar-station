﻿using Aevatar.ApiKey;
using Aevatar.ApiRequests;
using Aevatar.Notification;
using Aevatar.Permissions;
using Aevatar.User;
using Aevatar.Workflow;
using MongoDB.Driver;
using Volo.Abp.AuditLogging.MongoDB;
using Volo.Abp.BackgroundJobs.MongoDB;
using Volo.Abp.Data;
using Volo.Abp.FeatureManagement.MongoDB;
using Volo.Abp.Identity.MongoDB;
using Volo.Abp.MongoDB;
using Volo.Abp.OpenIddict.MongoDB;
using Volo.Abp.PermissionManagement.MongoDB;
using Volo.Abp.SettingManagement.MongoDB;

namespace Aevatar.MongoDB;

[ConnectionStringName("Default")]
public class AevatarMongoDbContext : AbpMongoDbContext
{
    /* Add mongo collections here. Example:
     * public IMongoCollection<Question> Questions => Collection<Question>();
     */
    public IMongoCollection<IdentityUserExtension> IdentityUserExtensionInfos { get; private set; }
    public IMongoCollection<StatePermission> StatePermissionInfos { get; private set; }
    public IMongoCollection<ApiRequestSnapshot> ApiRequestSnapshots { get; private set; }


    protected override void CreateModel(IMongoModelBuilder modelBuilder)
    {
        base.CreateModel(modelBuilder);
        modelBuilder.ConfigureOpenIddict();
        modelBuilder.ConfigurePermissionManagement();
        modelBuilder.ConfigureSettingManagement();
        modelBuilder.ConfigureBackgroundJobs();
        modelBuilder.ConfigureAuditLogging();
        modelBuilder.ConfigureIdentity();
        modelBuilder.ConfigureOpenIddict();
        modelBuilder.ConfigureFeatureManagement();

        //modelBuilder.Entity<YourEntity>(b =>
        //{
        //    //...
        //});
        modelBuilder.Entity<IdentityUserExtension>(b => { b.CollectionName = "IdentityUserExtensions"; });
        modelBuilder.Entity<ProjectAppIdInfo>(b => b.CollectionName = "ProjectAppInfoCollection");
        modelBuilder.Entity<NotificationInfo>(b => b.CollectionName = "NotificationInfoCollection");
<<<<<<< HEAD
        modelBuilder.Entity<WorkflowInfo>(b => b.CollectionName = "WorkflowInfoCollection");
=======
        modelBuilder.Entity<ApiRequestSnapshot>(b => b.CollectionName = "ApiRequestSnapshots");
>>>>>>> faaa767c
    }
}<|MERGE_RESOLUTION|>--- conflicted
+++ resolved
@@ -47,10 +47,7 @@
         modelBuilder.Entity<IdentityUserExtension>(b => { b.CollectionName = "IdentityUserExtensions"; });
         modelBuilder.Entity<ProjectAppIdInfo>(b => b.CollectionName = "ProjectAppInfoCollection");
         modelBuilder.Entity<NotificationInfo>(b => b.CollectionName = "NotificationInfoCollection");
-<<<<<<< HEAD
         modelBuilder.Entity<WorkflowInfo>(b => b.CollectionName = "WorkflowInfoCollection");
-=======
         modelBuilder.Entity<ApiRequestSnapshot>(b => b.CollectionName = "ApiRequestSnapshots");
->>>>>>> faaa767c
     }
 }