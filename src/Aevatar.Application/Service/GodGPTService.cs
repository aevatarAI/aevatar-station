using System;
using System.Collections.Generic;
using System.Linq;
using System.Threading.Tasks;
using Aevatar.Anonymous;
using Aevatar.Application.Grains.Agents.Anonymous;
using Aevatar.Application.Grains.Agents.ChatManager;
using Aevatar.Application.Grains.Agents.ChatManager.Chat;
using Aevatar.Application.Grains.Agents.ChatManager.Common;
using Aevatar.Application.Grains.Agents.ChatManager.ConfigAgent;
using Aevatar.Application.Grains.Agents.ChatManager.Dtos;
using Aevatar.Application.Grains.ChatManager.Dtos;
using Aevatar.Application.Grains.ChatManager.UserBilling;
using Aevatar.Application.Grains.ChatManager.UserQuota;
using Aevatar.Application.Grains.Common.Constants;
using Aevatar.Application.Grains.Common.Options;
using Aevatar.Application.Grains.Invitation;
using Aevatar.Application.Grains.Twitter;
using Aevatar.Application.Grains.Twitter.Dtos;
using Aevatar.GAgents.AI.Common;
using Aevatar.GAgents.AI.Options;
using Aevatar.GodGPT.Dtos;
using Aevatar.Quantum;
using Microsoft.AspNetCore.Mvc;
using Microsoft.Extensions.Logging;
using Microsoft.Extensions.Options;
using Microsoft.Extensions.Primitives;
using Orleans;
using Stripe;
using Volo.Abp;
using Volo.Abp.Application.Services;
using Volo.Abp.Auditing;
using Volo.Abp.DependencyInjection;

namespace Aevatar.Service;

public interface IGodGPTService
{
    Task<Guid> CreateSessionAsync(Guid userId, string systemLLM, string prompt, string? guider = null);

    Task<Tuple<string, string>> ChatWithSessionAsync(Guid userId, Guid sessionId, string sysmLLM, string content,
        ExecutionPromptSettings promptSettings = null);

    Task<List<SessionInfoDto>> GetSessionListAsync(Guid userId);
    Task<List<ChatMessage>> GetSessionMessageListAsync(Guid userId, Guid sessionId);
    Task<Aevatar.Quantum.SessionCreationInfoDto?> GetSessionCreationInfoAsync(Guid userId, Guid sessionId);
    Task<Guid> DeleteSessionAsync(Guid userId, Guid sessionId);
    Task<Guid> RenameSessionAsync(Guid userId, Guid sessionId, string title);
    Task<List<SessionInfoDto>> SearchSessionsAsync(Guid userId, string keyword);

    Task<string> GetSystemPromptAsync();
    Task UpdateSystemPromptAsync(GodGPTConfigurationDto godGptConfigurationDto);

    Task<UserProfileDto> GetUserProfileAsync(Guid currentUserId);
    Task<Guid> SetUserProfileAsync(Guid currentUserId, SetUserProfileInput userProfileDto);
    Task<Guid> DeleteAccountAsync(Guid currentUserId);
    Task<CreateShareIdResponse> GenerateShareContentAsync(Guid currentUserId, CreateShareIdRequest request);
    Task<List<ChatMessage>> GetShareMessageListAsync(string shareString);
    Task UpdateShowToastAsync(Guid currentUserId);
    Task<List<StripeProductDto>> GetStripeProductsAsync(Guid currentUserId);
    Task<string> CreateCheckoutSessionAsync(Guid currentUserId, CreateCheckoutSessionInput createCheckoutSessionInput);
    Task<string> ParseEventAndGetUserIdAsync(string json);
    Task<bool> HandleStripeWebhookEventAsync(Guid internalUserId, string json, StringValues stripeSignature);
    Task<List<PaymentSummary>> GetPaymentHistoryAsync(Guid currentUserId, GetPaymentHistoryInput input);
    Task<GetCustomerResponseDto> GetStripeCustomerAsync(Guid currentUserId);
    Task<SubscriptionResponseDto> CreateSubscriptionAsync(Guid currentUserId, CreateSubscriptionInput input);
    Task<CancelSubscriptionResponseDto> CancelSubscriptionAsync(Guid currentUserId, CancelSubscriptionInput input);
    Task<List<AppleProductDto>> GetAppleProductsAsync(Guid currentUserId);
    Task<AppStoreSubscriptionResponseDto> VerifyAppStoreReceiptAsync(Guid currentUserId, VerifyAppStoreReceiptInput input);
    Task<GrainResultDto<int>> UpdateUserCreditsAsync(Guid currentUserId, UpdateUserCreditsInput input);
    Task<bool> HasActiveAppleSubscriptionAsync(Guid currentUserId);
    Task<GetInvitationInfoResponse> GetInvitationInfoAsync(Guid currentUserId);
    Task<RedeemInviteCodeResponse> RedeemInviteCodeAsync(Guid currentUserId,
        RedeemInviteCodeRequest redeemInviteCodeRequest);
<<<<<<< HEAD

    Task<TwitterAuthResultDto> TwitterAuthVerifyAsync(Guid currentUserId, TwitterAuthVerifyInput input);
    Task<PagedResultDto<RewardHistoryDto>> GetCreditsHistoryAsync(Guid currentUserId,
        GetCreditsHistoryInput getCreditsHistoryInput);
    Task<TwitterAuthParamsDto> GetTwitterAuthParamsAsync(Guid currentUserId);
=======
    Task<CreateGuestSessionResponseDto> CreateGuestSessionAsync(string clientIp, string? guider = null);
    Task GuestChatAsync(string clientIp, string content, string chatId);
    Task<GuestChatLimitsResponseDto> GetGuestChatLimitsAsync(string clientIp);
    Task<bool> CanGuestChatAsync(string clientIp);
>>>>>>> 42ecd876
}

[RemoteService(IsEnabled = false)]
[DisableAuditing]
public class GodGPTService : ApplicationService, IGodGPTService
{
    private readonly IClusterClient _clusterClient;
    private readonly ILogger<GodGPTService> _logger;
    private readonly IOptionsMonitor<StripeOptions> _stripeOptions;

    private readonly StripeClient _stripeClient;

    public GodGPTService(IClusterClient clusterClient, ILogger<GodGPTService> logger, IOptionsMonitor<StripeOptions> stripeOptions)
    {
        _clusterClient = clusterClient;
        _logger = logger;
        _stripeOptions = stripeOptions;

        _stripeClient = new StripeClient(_stripeOptions.CurrentValue.SecretKey);
    }

    public async Task<Guid> CreateSessionAsync(Guid userId, string systemLLM, string prompt, string? guider = null)
    {
        var manager = _clusterClient.GetGrain<IChatManagerGAgent>(userId);
        return await manager.CreateSessionAsync(systemLLM, prompt, null, guider);
    }

    public async Task<Tuple<string, string>> ChatWithSessionAsync(Guid userId, Guid sessionId, string sysmLLM,
        string content,
        ExecutionPromptSettings promptSettings = null)
    {
        var manager = _clusterClient.GetGrain<IChatManagerGAgent>(userId);
        return await manager.ChatWithSessionAsync(sessionId, sysmLLM, content, promptSettings);
    }

    public async Task<List<SessionInfoDto>> GetSessionListAsync(Guid userId)
    {
        var manager = _clusterClient.GetGrain<IChatManagerGAgent>(userId);
        return await manager.GetSessionListAsync();
    }

    public async Task<List<ChatMessage>> GetSessionMessageListAsync(Guid userId, Guid sessionId)
    {
        var manager = _clusterClient.GetGrain<IChatManagerGAgent>(userId);
        return await manager.GetSessionMessageListAsync(sessionId);
    }

    public async Task<Aevatar.Quantum.SessionCreationInfoDto?> GetSessionCreationInfoAsync(Guid userId, Guid sessionId)
    {
        var manager = _clusterClient.GetGrain<IChatManagerGAgent>(userId);
        var grainsResult = await manager.GetSessionCreationInfoAsync(sessionId);
        
        if (grainsResult != null)
        {
            return new Aevatar.Quantum.SessionCreationInfoDto
            {
                SessionId = grainsResult.SessionId,
                Title = grainsResult.Title,
                CreateAt = grainsResult.CreateAt,
                Guider = grainsResult.Guider
            };
        }
        
        return null;
    }

    public async Task<Guid> DeleteSessionAsync(Guid userId, Guid sessionId)
    {
        var manager = _clusterClient.GetGrain<IChatManagerGAgent>(userId);
        return await manager.DeleteSessionAsync(sessionId);
    }

    public async Task<Guid> RenameSessionAsync(Guid userId, Guid sessionId, string title)
    {
        var manager = _clusterClient.GetGrain<IChatManagerGAgent>(userId);
        return await manager.RenameSessionAsync(sessionId, title);
    }

    public async Task<List<SessionInfoDto>> SearchSessionsAsync(Guid userId, string keyword)
    {
        // Input validation according to downstream team requirements
        if (string.IsNullOrWhiteSpace(keyword))
        {
            return new List<SessionInfoDto>(); // Return empty list for empty keyword
        }

        // Length limit validation
        if (keyword.Length > 200)
        {
            _logger.LogWarning($"Search keyword too long: {keyword.Length} characters");
            return new List<SessionInfoDto>();
        }

        try
        {
            var manager = _clusterClient.GetGrain<IChatManagerGAgent>(userId);
            return await manager.SearchSessionsAsync(keyword.Trim(), 1000);
        }
        catch (Exception ex)
        {
            // Error handling according to downstream team requirements
            _logger.LogError(ex, $"Search sessions failed for keyword: {keyword}");
            return new List<SessionInfoDto>();
        }
    }

    public Task<string> GetSystemPromptAsync()
    {
        var configurationAgent =
            _clusterClient.GetGrain<IConfigurationGAgent>(CommonHelper.GetSessionManagerConfigurationId());
        return configurationAgent.GetPrompt();
    }

    public Task UpdateSystemPromptAsync(GodGPTConfigurationDto godGptConfigurationDto)
    {
        var configurationAgent =
            _clusterClient.GetGrain<IConfigurationGAgent>(CommonHelper.GetSessionManagerConfigurationId());
        return configurationAgent.UpdateSystemPromptAsync(godGptConfigurationDto.SystemPrompt);
    }

    public async Task<UserProfileDto> GetUserProfileAsync(Guid currentUserId)
    {
        var manager = _clusterClient.GetGrain<IChatManagerGAgent>(currentUserId);
        return await manager.GetUserProfileAsync();
    }

    public async Task<Guid> SetUserProfileAsync(Guid currentUserId, SetUserProfileInput userProfileDto)
    {
        var manager = _clusterClient.GetGrain<IChatManagerGAgent>(currentUserId);
        return await manager.SetUserProfileAsync(userProfileDto.Gender, userProfileDto.BirthDate,
            userProfileDto.BirthPlace, userProfileDto.FullName);
    }

    public async Task<Guid> DeleteAccountAsync(Guid currentUserId)
    {
        var manager = _clusterClient.GetGrain<IChatManagerGAgent>(currentUserId);
        return await manager.ClearAllAsync();
    }

    public async Task<CreateShareIdResponse> GenerateShareContentAsync(Guid currentUserId, CreateShareIdRequest request)
    {
        var manager = _clusterClient.GetGrain<IChatManagerGAgent>(currentUserId);
        var shareId = await manager.GenerateChatShareContentAsync(request.SessionId);
        return new CreateShareIdResponse
        {
            ShareId = GuidCompressor.CompressGuids(currentUserId, request.SessionId, shareId)
        };
    }

    public async Task<List<ChatMessage>> GetShareMessageListAsync(string shareString)
    {
        if (shareString.IsNullOrWhiteSpace())
        {
            throw new UserFriendlyException("Invalid Share string");
        }

        Guid userId;
        Guid sessionId;
        Guid shareId;
        try
        {
            (userId, sessionId, shareId) = GuidCompressor.DecompressGuids(shareString);
        }
        catch (Exception e)
        {
            _logger.LogError(e, "Invalid Share string. {0}", shareString);
            throw new UserFriendlyException("Invalid Share string");
        }

        var manager = _clusterClient.GetGrain<IChatManagerGAgent>(userId);
        var shareLinkDto = await manager.GetChatShareContentAsync(sessionId, shareId);
        return shareLinkDto.Messages;
    }

    public async Task UpdateShowToastAsync(Guid currentUserId)
    {
        var userQuotaGrain = _clusterClient.GetGrain<IUserQuotaGrain>(CommonHelper.GetUserQuotaGAgentId(currentUserId));
        await userQuotaGrain.SetShownCreditsToastAsync(true);
    }

    public async Task<List<StripeProductDto>> GetStripeProductsAsync(Guid currentUserId)
    {
        var userBillingGrain =
            _clusterClient.GetGrain<IUserBillingGrain>(CommonHelper.GetUserBillingGAgentId(currentUserId));
        return await userBillingGrain.GetStripeProductsAsync();
    }

    public async Task<string> CreateCheckoutSessionAsync(Guid currentUserId,
        CreateCheckoutSessionInput createCheckoutSessionInput)
    {
        var userBillingGrain =
            _clusterClient.GetGrain<IUserBillingGrain>(CommonHelper.GetUserBillingGAgentId(currentUserId));
        var result = await userBillingGrain.CreateCheckoutSessionAsync(new CreateCheckoutSessionDto
        {
            UserId = currentUserId.ToString(),
            PriceId = createCheckoutSessionInput.PriceId,
            Mode = createCheckoutSessionInput.Mode ?? PaymentMode.SUBSCRIPTION,
            Quantity = createCheckoutSessionInput.Quantity <= 0 ? 1 : createCheckoutSessionInput.Quantity,
            UiMode = createCheckoutSessionInput.UiMode ?? StripeUiMode.HOSTED,
            CancelUrl = createCheckoutSessionInput.CancelUrl
        });
        return result;
    }

    public async Task<string> ParseEventAndGetUserIdAsync(string json)
    {
        var stripeEvent = EventUtility.ParseEvent(json);
        _logger.LogInformation("[GodGPTPaymentController][webhook] Type: {0}", stripeEvent.Type);
        if (stripeEvent.Type == "checkout.session.completed")
        {
            var session = stripeEvent.Data.Object as Stripe.Checkout.Session;
            var b = session.Metadata;
            if (TryGetUserIdFromMetadata(session.Metadata, out  var userId))
            {
                _logger.LogDebug("[GodGPTService][ParseEventAndGetUserIdAsync] Type={0}, UserId={1}",stripeEvent.Type, userId);
                return userId;
            }
            _logger.LogWarning("[GodGPTService][ParseEventAndGetUserIdAsync] Type={0}, not found uerid",stripeEvent.Type);
        }
        // else if (stripeEvent.Type == "invoice.payment_succeeded")
        // {
        //     var invoice = stripeEvent.Data.Object as Stripe.Invoice;
        //     if (TryGetUserIdFromMetadata(invoice?.Parent?.SubscriptionDetails?.Metadata, out  var userId))
        //     {
        //         return userId;
        //     }
        // } 
        else if (stripeEvent.Type is "invoice.paid" or "invoice.payment_failed")
        {
            var invoice = stripeEvent.Data.Object as Stripe.Invoice;
            if (TryGetUserIdFromMetadata(invoice?.Parent?.SubscriptionDetails?.Metadata, out  var userId))
            {
                _logger.LogDebug("[GodGPTService][ParseEventAndGetUserIdAsync] Type={0}, UserId={1}",stripeEvent.Type, userId);
                return userId;
            }
            _logger.LogWarning("[GodGPTService][ParseEventAndGetUserIdAsync] Type={0}, not found uerid",stripeEvent.Type);
        }
        // else if (stripeEvent.Type == "invoice.payment_failed")
        // {
        //     var invoice = stripeEvent.Data.Object as Stripe.Invoice;
        //     if (TryGetUserIdFromMetadata(invoice.Metadata, out  var userId))
        //     {
        //         return userId;
        //     }
        // }
        // else if (stripeEvent.Type == "payment_intent.succeeded")
        // {
        //     var paymentIntent = stripeEvent.Data.Object as Stripe.PaymentIntent;
        //     if (TryGetUserIdFromMetadata(paymentIntent.Metadata, out  var userId))
        //     {
        //         return userId;
        //     }
        // }
        else if (stripeEvent.Type is "customer.subscription.deleted" or "customer.subscription.updated")
        {
            var subscription = stripeEvent.Data.Object as Stripe.Subscription;
            if (TryGetUserIdFromMetadata(subscription.Metadata, out  var userId))
            {
                return userId;
            }
        }
        else if (stripeEvent.Type == "charge.refunded")
        {
            var charge = stripeEvent.Data.Object as Stripe.Charge;
            var paymentIntentService = new PaymentIntentService(_stripeClient);
            var paymentIntent = paymentIntentService.Get(charge.PaymentIntentId);
            if (TryGetUserIdFromMetadata(paymentIntent.Metadata, out  var userId))
            {
                return userId;
            }
        }

        return string.Empty;
    }

    public async Task<bool> HandleStripeWebhookEventAsync(Guid internalUserId, string json, StringValues stripeSignature)
    {
        var userBillingGrain =
            _clusterClient.GetGrain<IUserBillingGrain>(CommonHelper.GetUserBillingGAgentId(internalUserId));
        return await userBillingGrain.HandleStripeWebhookEventAsync(json, stripeSignature);
    }

    public async Task<List<PaymentSummary>> GetPaymentHistoryAsync(Guid currentUserId, GetPaymentHistoryInput input)
    {
        var userBillingGrain =
            _clusterClient.GetGrain<IUserBillingGrain>(CommonHelper.GetUserBillingGAgentId(currentUserId));
        return await userBillingGrain.GetPaymentHistoryAsync(input.Page, input.PageSize);
    }

    public async Task<GetCustomerResponseDto> GetStripeCustomerAsync(Guid currentUserId)
    {
        var userBillingGrain =
            _clusterClient.GetGrain<IUserBillingGrain>(CommonHelper.GetUserBillingGAgentId(currentUserId));
        return await userBillingGrain.GetStripeCustomerAsync(currentUserId.ToString());
    }

    public async Task<SubscriptionResponseDto> CreateSubscriptionAsync(Guid currentUserId, CreateSubscriptionInput input)
    {
        var userBillingGrain =
            _clusterClient.GetGrain<IUserBillingGrain>(CommonHelper.GetUserBillingGAgentId(currentUserId));
        return await userBillingGrain.CreateSubscriptionAsync(new CreateSubscriptionDto
        {
            UserId = currentUserId,
            PriceId = input.PriceId,
            Quantity = input.Quantity,
            PaymentMethodId = input.PaymentMethodId,
            Description = input.Description,
            Metadata = input.Metadata,
            TrialPeriodDays = input.TrialPeriodDays,
            Platform = input.DevicePlatform
        });
    }

    public async Task<CancelSubscriptionResponseDto> CancelSubscriptionAsync(Guid currentUserId, CancelSubscriptionInput input)
    {
        var userBillingGrain =
            _clusterClient.GetGrain<IUserBillingGrain>(CommonHelper.GetUserBillingGAgentId(currentUserId));
        return await userBillingGrain.CancelSubscriptionAsync(new CancelSubscriptionDto
        {
            UserId = currentUserId,
            SubscriptionId = input.SubscriptionId,
            CancellationReason = string.Empty,
            CancelAtPeriodEnd = true
        });
    }

    public async Task<List<AppleProductDto>> GetAppleProductsAsync(Guid currentUserId)
    {
        var userBillingGrain =
            _clusterClient.GetGrain<IUserBillingGrain>(CommonHelper.GetUserBillingGAgentId(currentUserId));
        return await userBillingGrain.GetAppleProductsAsync();
    }

    public async Task<AppStoreSubscriptionResponseDto> VerifyAppStoreReceiptAsync(Guid currentUserId, VerifyAppStoreReceiptInput input)
    {
        var userBillingGrain =
            _clusterClient.GetGrain<IUserBillingGrain>(CommonHelper.GetUserBillingGAgentId(currentUserId));
        return await userBillingGrain.CreateAppStoreSubscriptionAsync(new CreateAppStoreSubscriptionDto
        {
            UserId = currentUserId.ToString(),
            SandboxMode = input.SandboxMode,
            TransactionId = input.TransactionId
        });
    }

    public async Task<GrainResultDto<int>> UpdateUserCreditsAsync(Guid currentUserId, UpdateUserCreditsInput input)
    {
        var userQuotaGrain =
            _clusterClient.GetGrain<IUserQuotaGrain>(CommonHelper.GetUserQuotaGAgentId(input.UserId));
        return await userQuotaGrain.UpdateCreditsAsync(currentUserId.ToString(), input.Credits);
    }

    public async Task<bool> HasActiveAppleSubscriptionAsync(Guid currentUserId)
    {
        var userBillingGrain =
            _clusterClient.GetGrain<IUserBillingGrain>(CommonHelper.GetUserBillingGAgentId(currentUserId));
        return await userBillingGrain.HasActiveAppleSubscriptionAsync();
    }

    public async Task<GetInvitationInfoResponse> GetInvitationInfoAsync(Guid currentUserId)
    {
        var invitationAgent =  _clusterClient.GetGrain<IInvitationGAgent>(currentUserId);
        var inviteCode = await invitationAgent.GenerateInviteCodeAsync();
        var invitationStatsDto = await invitationAgent.GetInvitationStatsAsync();
        var rewardTierDtos = await invitationAgent.GetRewardTiersAsync();
        return new GetInvitationInfoResponse
        {
            InviteCode = inviteCode,
            TotalInvites = invitationStatsDto.TotalInvites,
            ValidInvites = invitationStatsDto.ValidInvites,
            TotalCreditsEarned = invitationStatsDto.TotalCreditsEarned,
            RewardTiers = rewardTierDtos,
            TotalCreditsFromX = invitationStatsDto.TotalCreditsFromX,
            IsBound = invitationStatsDto.IsBound
        };
    }

    public async Task<RedeemInviteCodeResponse> RedeemInviteCodeAsync(Guid currentUserId,
        RedeemInviteCodeRequest input)
    {
        var manager = _clusterClient.GetGrain<IChatManagerGAgent>(currentUserId);
        var result = await manager.RedeemInviteCodeAsync(input.InviteCode);
        return new RedeemInviteCodeResponse
        {
            IsValid = result
        };
    }

<<<<<<< HEAD
    public async Task<TwitterAuthResultDto> TwitterAuthVerifyAsync(Guid currentUserId, TwitterAuthVerifyInput input)
    {
        var twitterAuthGAgent = _clusterClient.GetGrain<ITwitterAuthGAgent>(currentUserId);
        return await twitterAuthGAgent.VerifyAuthCodeAsync(input.Platform, input.Code, input.RedirectUri);
    }

    public async Task<PagedResultDto<RewardHistoryDto>> GetCreditsHistoryAsync(Guid currentUserId,
        GetCreditsHistoryInput input)
    {
        var invitationAgent =  _clusterClient.GetGrain<IInvitationGAgent>(currentUserId);
        var rewardHistoryDtos = await invitationAgent.GetRewardHistoryAsync(new GetRewardHistoryRequestDto
        {
            PageNo = input.Page,
            PageSize = input.PageSize
        });
        return rewardHistoryDtos;
    }

    public async Task<TwitterAuthParamsDto> GetTwitterAuthParamsAsync(Guid currentUserId)
    {
        var twitterAuthGAgent = _clusterClient.GetGrain<ITwitterAuthGAgent>(currentUserId);
        return await twitterAuthGAgent.GetAuthParamsAsync();
=======
    #region Anonymous User Methods

    /// <summary>
    /// Create guest session for anonymous users (IP-based)
    /// </summary>
    public async Task<CreateGuestSessionResponseDto> CreateGuestSessionAsync(string clientIp, string? guider = null)
    {
        var grainId = CommonHelper.StringToGuid(CommonHelper.GetAnonymousUserGAgentId(clientIp));
        var anonymousUserGrain = _clusterClient.GetGrain<IAnonymousUserGAgent>(grainId);
        
        // Check if user can still chat
        if (!await anonymousUserGrain.CanChatAsync())
        {
            var remainingChats = await anonymousUserGrain.GetRemainingChatsAsync();
            return new CreateGuestSessionResponseDto
            {
                RemainingChats = remainingChats,
                TotalAllowed = await GetMaxChatCountAsync()
            };
        }

        // Create new session (this will replace any existing session for the IP)
        await anonymousUserGrain.CreateGuestSessionAsync(guider);
        
        var remaining = await anonymousUserGrain.GetRemainingChatsAsync();
        return new CreateGuestSessionResponseDto
        {
            RemainingChats = remaining,
            TotalAllowed = await GetMaxChatCountAsync()
        };
    }

    /// <summary>
    /// Execute guest chat for anonymous users
    /// </summary>
    public async Task GuestChatAsync(string clientIp, string content, string chatId)
    {
        var grainId = CommonHelper.StringToGuid(CommonHelper.GetAnonymousUserGAgentId(clientIp));
        var anonymousUserGrain = _clusterClient.GetGrain<IAnonymousUserGAgent>(grainId);
        await anonymousUserGrain.GuestChatAsync(content, chatId);
    }

    /// <summary>
    /// Get chat limits for anonymous users
    /// </summary>
    public async Task<GuestChatLimitsResponseDto> GetGuestChatLimitsAsync(string clientIp)
    {
                    var grainId = CommonHelper.StringToGuid(CommonHelper.GetAnonymousUserGAgentId(clientIp));
            var anonymousUserGrain = _clusterClient.GetGrain<IAnonymousUserGAgent>(grainId);
        var remaining = await anonymousUserGrain.GetRemainingChatsAsync();
        
        return new GuestChatLimitsResponseDto
        {
            RemainingChats = remaining,
            TotalAllowed = await GetMaxChatCountAsync()
        };
    }

    /// <summary>
    /// Check if anonymous user can chat
    /// </summary>
    public async Task<bool> CanGuestChatAsync(string clientIp)
    {
        var grainId = CommonHelper.StringToGuid(CommonHelper.GetAnonymousUserGAgentId(clientIp));
        var anonymousUserGrain = _clusterClient.GetGrain<IAnonymousUserGAgent>(grainId);
        return await anonymousUserGrain.CanChatAsync();
    }

    #endregion

    /// <summary>
    /// Get max chat count from AnonymousUserGAgent configuration, default to 3 if unable to retrieve
    /// </summary>
    private async Task<int> GetMaxChatCountAsync()
    {
        try
        {
            // Use a dummy IP to get configuration from AnonymousUserGAgent
            var grainId = CommonHelper.StringToGuid(CommonHelper.GetAnonymousUserGAgentId("127.0.0.1"));
            var configGrain = _clusterClient.GetGrain<IAnonymousUserGAgent>(grainId);
            return await configGrain.GetMaxChatCountAsync();
        }
        catch (Exception ex)
        {
            _logger.LogWarning(ex, "Failed to get max chat count from configuration, using default: 3");
            return 3;
        }
>>>>>>> 42ecd876
    }

    private bool TryGetUserIdFromMetadata(IDictionary<string, string> metadata, out string userId)
    {
        userId = null;
        if (metadata != null && metadata.TryGetValue("internal_user_id", out var id) && !string.IsNullOrEmpty(id))
        {
            userId = id;
            return true;
        }
        return false;
    }
}

public static class GuidCompressor
{
    public static string CompressGuids(Guid guid1, Guid guid2, Guid guid3)
    {
        var combinedBytes = CombineBytes(guid1.ToByteArray(), guid2.ToByteArray());
        combinedBytes = CombineBytes(combinedBytes, guid3.ToByteArray());

        var base64 = Convert.ToBase64String(combinedBytes)
            .Replace('+', '-')
            .Replace('/', '_')
            .Replace("=", "");
        return base64;
    }

    public static (Guid, Guid, Guid) DecompressGuids(string compressedString)
    {
        var restoredBase64 = compressedString
            .Replace('-', '+')
            .Replace('_', '/')
            .PadRight(compressedString.Length + (4 - compressedString.Length % 4) % 4, '=');

        var bytes = Convert.FromBase64String(restoredBase64);

        var guid1Bytes = new byte[16];
        var guid2Bytes = new byte[16];
        var guid3Bytes = new byte[16];
        Array.Copy(bytes, 0, guid1Bytes, 0, 16);
        Array.Copy(bytes, 16, guid2Bytes, 0, 16);
        Array.Copy(bytes, 32, guid3Bytes, 0, 16);

        return (new Guid(guid1Bytes), new Guid(guid2Bytes), new Guid(guid3Bytes));
    }

    private static byte[] CombineBytes(byte[] bytes1, byte[] bytes2)
    {
        var combined = new byte[bytes1.Length + bytes2.Length];
        Buffer.BlockCopy(bytes1, 0, combined, 0, bytes1.Length);
        Buffer.BlockCopy(bytes2, 0, combined, bytes1.Length, bytes2.Length);
        return combined;
    }
}<|MERGE_RESOLUTION|>--- conflicted
+++ resolved
@@ -72,18 +72,15 @@
     Task<GetInvitationInfoResponse> GetInvitationInfoAsync(Guid currentUserId);
     Task<RedeemInviteCodeResponse> RedeemInviteCodeAsync(Guid currentUserId,
         RedeemInviteCodeRequest redeemInviteCodeRequest);
-<<<<<<< HEAD
+    Task<CreateGuestSessionResponseDto> CreateGuestSessionAsync(string clientIp, string? guider = null);
+    Task GuestChatAsync(string clientIp, string content, string chatId);
+    Task<GuestChatLimitsResponseDto> GetGuestChatLimitsAsync(string clientIp);
+    Task<bool> CanGuestChatAsync(string clientIp);
 
     Task<TwitterAuthResultDto> TwitterAuthVerifyAsync(Guid currentUserId, TwitterAuthVerifyInput input);
     Task<PagedResultDto<RewardHistoryDto>> GetCreditsHistoryAsync(Guid currentUserId,
         GetCreditsHistoryInput getCreditsHistoryInput);
     Task<TwitterAuthParamsDto> GetTwitterAuthParamsAsync(Guid currentUserId);
-=======
-    Task<CreateGuestSessionResponseDto> CreateGuestSessionAsync(string clientIp, string? guider = null);
-    Task GuestChatAsync(string clientIp, string content, string chatId);
-    Task<GuestChatLimitsResponseDto> GetGuestChatLimitsAsync(string clientIp);
-    Task<bool> CanGuestChatAsync(string clientIp);
->>>>>>> 42ecd876
 }
 
 [RemoteService(IsEnabled = false)]
@@ -472,30 +469,6 @@
         };
     }
 
-<<<<<<< HEAD
-    public async Task<TwitterAuthResultDto> TwitterAuthVerifyAsync(Guid currentUserId, TwitterAuthVerifyInput input)
-    {
-        var twitterAuthGAgent = _clusterClient.GetGrain<ITwitterAuthGAgent>(currentUserId);
-        return await twitterAuthGAgent.VerifyAuthCodeAsync(input.Platform, input.Code, input.RedirectUri);
-    }
-
-    public async Task<PagedResultDto<RewardHistoryDto>> GetCreditsHistoryAsync(Guid currentUserId,
-        GetCreditsHistoryInput input)
-    {
-        var invitationAgent =  _clusterClient.GetGrain<IInvitationGAgent>(currentUserId);
-        var rewardHistoryDtos = await invitationAgent.GetRewardHistoryAsync(new GetRewardHistoryRequestDto
-        {
-            PageNo = input.Page,
-            PageSize = input.PageSize
-        });
-        return rewardHistoryDtos;
-    }
-
-    public async Task<TwitterAuthParamsDto> GetTwitterAuthParamsAsync(Guid currentUserId)
-    {
-        var twitterAuthGAgent = _clusterClient.GetGrain<ITwitterAuthGAgent>(currentUserId);
-        return await twitterAuthGAgent.GetAuthParamsAsync();
-=======
     #region Anonymous User Methods
 
     /// <summary>
@@ -583,7 +556,30 @@
             _logger.LogWarning(ex, "Failed to get max chat count from configuration, using default: 3");
             return 3;
         }
->>>>>>> 42ecd876
+    }
+
+    public async Task<TwitterAuthResultDto> TwitterAuthVerifyAsync(Guid currentUserId, TwitterAuthVerifyInput input)
+    {
+        var twitterAuthGAgent = _clusterClient.GetGrain<ITwitterAuthGAgent>(currentUserId);
+        return await twitterAuthGAgent.VerifyAuthCodeAsync(input.Platform, input.Code, input.RedirectUri);
+    }
+
+    public async Task<PagedResultDto<RewardHistoryDto>> GetCreditsHistoryAsync(Guid currentUserId,
+        GetCreditsHistoryInput input)
+    {
+        var invitationAgent =  _clusterClient.GetGrain<IInvitationGAgent>(currentUserId);
+        var rewardHistoryDtos = await invitationAgent.GetRewardHistoryAsync(new GetRewardHistoryRequestDto
+        {
+            PageNo = input.Page,
+            PageSize = input.PageSize
+        });
+        return rewardHistoryDtos;
+    }
+
+    public async Task<TwitterAuthParamsDto> GetTwitterAuthParamsAsync(Guid currentUserId)
+    {
+        var twitterAuthGAgent = _clusterClient.GetGrain<ITwitterAuthGAgent>(currentUserId);
+        return await twitterAuthGAgent.GetAuthParamsAsync();
     }
 
     private bool TryGetUserIdFromMetadata(IDictionary<string, string> metadata, out string userId)
