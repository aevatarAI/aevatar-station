--- conflicted
+++ resolved
@@ -111,14 +111,12 @@
     "HostId": "Aevatar",
     "Version": "Version"
   },
-<<<<<<< HEAD
+  "Neo4j": {
+    "Uri": "bolt://localhost:7687",
+    "User": "neo4j"
+  },
   "ProjectorBatch": {
     "BatchSize": 3,
     "BatchTimeoutSeconds": 1
-=======
-  "Neo4j": {
-    "Uri": "bolt://localhost:7687",
-    "User": "neo4j"
->>>>>>> b315ed6c
   }
 }