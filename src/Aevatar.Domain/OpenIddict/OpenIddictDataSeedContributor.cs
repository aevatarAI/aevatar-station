--- conflicted
+++ resolved
@@ -188,13 +188,9 @@
                     OpenIddictConstants.GrantTypes.ClientCredentials,
                     OpenIddictConstants.GrantTypes.RefreshToken,
                     GrantTypeConstants.SIGNATURE,
-<<<<<<< HEAD
                     GrantTypeConstants.LOGIN,
                     GrantTypeConstants.GOOGLE,
                     GrantTypeConstants.APPLE
-=======
-                    GrantTypeConstants.LOGIN
->>>>>>> 0c64673e
                 },
                 scopes: commonScopes,
                 redirectUri: authServerRootUrl,
