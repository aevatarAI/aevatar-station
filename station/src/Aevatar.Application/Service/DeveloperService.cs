--- conflicted
+++ resolved
@@ -6,14 +6,10 @@
 using Aevatar.Kubernetes.ResourceDefinition;
 using Aevatar.Projects;
 using Aevatar.WebHook.Deploy;
-<<<<<<< HEAD
-using Aevatar.Kubernetes.Manager;
-using Aevatar.Enum;
-=======
 using Microsoft.Extensions.Logging;
 using Microsoft.Extensions.Configuration;
 using Volo.Abp;
->>>>>>> 8046dc2a
+using Aevatar.Enum;
 using Volo.Abp.Application.Services;
 
 namespace Aevatar.Service;
@@ -24,20 +20,15 @@
     Task DestroyServiceAsync(string inputHostId, string inputVersion);
 
     Task UpdateDockerImageAsync(string appId, string version, string newImage);
-<<<<<<< HEAD
-    
-    Task CopyHostAsync(string sourceClientId, string newClientId, string version, string corsUrls);
+
+    Task RestartServiceAsync(DeveloperServiceOperationDto operationInput);
+    Task CreateServiceAsync(string clientId, Guid projectId);
+    Task DeleteServiceAsync(string clientId);
     
     /// <summary>
     /// Updates business configuration in existing K8s ConfigMaps for specific host type
     /// </summary>
     Task UpdateBusinessConfigurationAsync(string hostId, string version, HostTypeEnum hostType);
-=======
-
-    Task RestartServiceAsync(DeveloperServiceOperationDto operationInput);
-    Task CreateServiceAsync(string clientId, Guid projectId);
-    Task DeleteServiceAsync(string clientId);
->>>>>>> 8046dc2a
 }
 
 public class DeveloperService : ApplicationService, IDeveloperService
@@ -111,6 +102,12 @@
 
         _logger.LogInformation($"Developer service created successfully for client: {clientId}");
     }
+    
+    public async Task UpdateBusinessConfigurationAsync(string hostId, string version, HostTypeEnum hostType)
+    {
+        await _hostDeployManager.UpdateBusinessConfigurationAsync(hostId, version, hostType);
+    }
+
 
     public async Task DeleteServiceAsync(string clientId)
     {
@@ -148,13 +145,6 @@
         }
     }
 
-<<<<<<< HEAD
-    public async Task UpdateBusinessConfigurationAsync(string hostId, string version, HostTypeEnum hostType)
-    {
-        await _hostDeployManager.UpdateBusinessConfigurationAsync(hostId, version, hostType);
-    }
-}
-=======
     private async Task<bool> DetermineIfHostServiceExistsAsync(string clientId, string version)
     {
         var (siloExists, clientExists) = await GetHostServiceStatusAsync(clientId, version);
@@ -216,7 +206,6 @@
         _logger.LogInformation($"Combined CORS URLs for project {projectId}: {combinedCorsUrls}");
         return combinedCorsUrls;
     }
->>>>>>> 8046dc2a
 
     private string GetConfigValue(params string[] keys) =>
         keys.Select(key => _configuration[key]?.Trim())
