using System;
using System.Collections.Generic;
using System.Linq;
using System.Reflection;
using System.Threading.Tasks;
using Aevatar.Agent;
using Aevatar.Agents.Creator;
using Aevatar.Agents.Creator.Models;
using Aevatar.Application.Grains.Agents.Creator;
using Aevatar.Application.Grains.Subscription;
using Aevatar.Common;
using Aevatar.Core.Abstractions;
using Aevatar.CQRS;
using Aevatar.CQRS.Dto;
using Aevatar.CQRS.Provider;
using Aevatar.Exceptions;
using Aevatar.Options;
using Aevatar.Query;
using Aevatar.Schema;
using Aevatar.Station.Feature.CreatorGAgent;
using Microsoft.Extensions.Logging;
using Microsoft.Extensions.Options;
using Newtonsoft.Json;
using Newtonsoft.Json.Serialization;
using NJsonSchema.Validation;
using Orleans;
using Orleans.Metadata;
using Orleans.Runtime;
using Volo.Abp;
using Volo.Abp.Application.Services;
using ICreatorGAgent = Aevatar.Application.Grains.Agents.Creator.ICreatorGAgent;

namespace Aevatar.Service;

[RemoteService(IsEnabled = false)]
public class AgentService : ApplicationService, IAgentService
{
    private readonly IClusterClient _clusterClient;
    private readonly ICQRSProvider _cqrsProvider;
    private readonly ILogger<AgentService> _logger;
    private readonly IGAgentFactory _gAgentFactory;
    private readonly IGAgentManager _gAgentManager;
    private readonly IUserAppService _userAppService;
    private readonly IOptionsMonitor<AgentOptions> _agentOptions;
    private readonly GrainTypeResolver _grainTypeResolver;
    private readonly ISchemaProvider _schemaProvider;
    private readonly IIndexingService _indexingService;

    public AgentService(
        IClusterClient clusterClient,
        ICQRSProvider cqrsProvider,
        ILogger<AgentService> logger,
        IGAgentFactory gAgentFactory,
        IGAgentManager gAgentManager,
        IUserAppService userAppService,
        IOptionsMonitor<AgentOptions> agentOptions,
        GrainTypeResolver grainTypeResolver,
        ISchemaProvider schemaProvider,
        IIndexingService indexingService)
    {
        _clusterClient = clusterClient;
        _cqrsProvider = cqrsProvider;
        _logger = logger;
        _gAgentFactory = gAgentFactory;
        _gAgentManager = gAgentManager;
        _userAppService = userAppService;
        _agentOptions = agentOptions;
        _grainTypeResolver = grainTypeResolver;
        _schemaProvider = schemaProvider;
        _indexingService = indexingService;
    }

    private async Task<Dictionary<string, AgentTypeData?>> GetAgentTypeDataMap()
    {
        var systemAgents = _agentOptions.CurrentValue.SystemAgentList;
        var availableGAgents = _gAgentManager.GetAvailableGAgentTypes();
        var validAgent = availableGAgents.Where(a => !a.Namespace.StartsWith("OrleansCodeGen")).ToList();
        var businessAgentTypes = validAgent.Where(a => !systemAgents.Contains(a.Name)).ToList();

        var dict = new Dictionary<string, AgentTypeData?>();

        foreach (var agentType in businessAgentTypes)
        {
            var grainType = _grainTypeResolver.GetGrainType(agentType).ToString();
            if (grainType != null)
            {
                var agentTypeData = new AgentTypeData
                {
                    FullName = agentType.FullName,
                };
                var grainId = GrainId.Create(grainType,
                    GuidUtil.GuidToGrainKey(
                        GuidUtil.StringToGuid("AgentDefaultId"))); // make sure only one agent instance for each type
                var agent = await _gAgentFactory.GetGAgentAsync(grainId);
                var initializeDtoType = await agent.GetConfigurationTypeAsync();
                if (initializeDtoType == null || initializeDtoType.IsAbstract)
                {
                    dict[grainType] = agentTypeData;
                    continue;
                }

                PropertyInfo[] properties =
                    initializeDtoType.GetProperties(BindingFlags.Public | BindingFlags.Instance |
                                                    BindingFlags.DeclaredOnly);

                var initializationData = new Configuration
                {
                    DtoType = initializeDtoType
                };

                var propertyDtos = new List<PropertyData>();
                foreach (PropertyInfo property in properties)
                {
                    var propertyDto = new PropertyData()
                    {
                        Name = property.Name,
                        Type = property.PropertyType
                    };
                    propertyDtos.Add(propertyDto);
                }

                initializationData.Properties = propertyDtos;
                agentTypeData.InitializationData = initializationData;
                dict[grainType] = agentTypeData;
            }
        }

        return dict;
    }

    private async Task<Configuration?> GetAgentConfigurationAsync(IGAgent agent)
    {
        var configurationType = await agent.GetConfigurationTypeAsync();
        if (configurationType == null || configurationType.IsAbstract)
        {
            return null;
        }

        PropertyInfo[] properties =
            configurationType.GetProperties(BindingFlags.Public | BindingFlags.Instance |
                                            BindingFlags.DeclaredOnly);

        var configuration = new Configuration
        {
            DtoType = configurationType
        };

        var propertyDtos = new List<PropertyData>();
        foreach (PropertyInfo property in properties)
        {
            var propertyDto = new PropertyData()
            {
                Name = property.Name,
                Type = property.PropertyType
            };
            propertyDtos.Add(propertyDto);
        }

        configuration.Properties = propertyDtos;
        return configuration;
    }

    public async Task<List<AgentTypeDto>> GetAllAgents()
    {
        var propertyDtos = await GetAgentTypeDataMap();
        var resp = new List<AgentTypeDto>();
        foreach (var kvp in propertyDtos)
        {
            var paramDto = new AgentTypeDto
            {
                AgentType = kvp.Key,
                FullName = kvp.Value?.FullName ?? kvp.Key,
            };

            if (kvp.Value != null)
            {
                paramDto.FullName = kvp.Value.FullName ?? "";
                if (kvp.Value.InitializationData != null)
                {
                    paramDto.AgentParams = kvp.Value.InitializationData.Properties.Select(p => new ParamDto
                    {
                        Name = p.Name,
                        Type = p.Type.ToString()
                    }).ToList();

                    paramDto.PropertyJsonSchema =
                        _schemaProvider.GetTypeSchema(kvp.Value.InitializationData.DtoType).ToJson();
                }
            }

            resp.Add(paramDto);
        }

        return resp;
    }

    private ConfigurationBase SetupConfigurationData(Configuration configuration,
        string propertiesString)
    {
        var actualDto = Activator.CreateInstance(configuration.DtoType);

        var config = (ConfigurationBase)actualDto!;
        var schema = _schemaProvider.GetTypeSchema(config.GetType());
        var validateResponse = schema.Validate(propertiesString, new JsonSchemaValidatorSettings
        {
            PropertyStringComparer = StringComparer.CurrentCultureIgnoreCase
<<<<<<< HEAD
        });        
=======
        });
>>>>>>> 7f9601b3
        if (validateResponse.Count > 0)
        {
            var validateDic = _schemaProvider.ConvertValidateError(validateResponse);
            throw new ParameterValidateException(validateDic);
        }

        config = JsonConvert.DeserializeObject(propertiesString, configuration.DtoType) as ConfigurationBase;
        if (config == null)
        {
            throw new BusinessException("[AgentService][SetupInitializedConfig] config convert error");
        }

        return config;
    }

    public async Task<AgentDto> CreateAgentAsync(CreateAgentInputDto dto)
    {
        CheckCreateParam(dto);
        var userId = _userAppService.GetCurrentUserId();
        var guid = dto.AgentId ?? Guid.NewGuid();
        var agentData = new AgentData
        {
            UserId = userId,
            AgentType = dto.AgentType,
            Name = dto.Name
        };

        var initializationParam =
            dto.Properties.IsNullOrEmpty() ? string.Empty : JsonConvert.SerializeObject(dto.Properties);
        var initialization = await InitializeBusinessAgent(guid, dto.AgentType, initializationParam);
        var businessAgent = initialization.Item1;
<<<<<<< HEAD
=======

>>>>>>> 7f9601b3
        var creatorAgent = _clusterClient.GetGrain<ICreatorGAgent>(guid);
        agentData.BusinessAgentGrainId = businessAgent.GetGrainId();
        agentData.Properties = JsonConvert.SerializeObject(initialization.Item2, new JsonSerializerSettings
        {
            ReferenceLoopHandling = ReferenceLoopHandling.Ignore,
            ContractResolver = new CamelCasePropertyNamesContractResolver()
        });
<<<<<<< HEAD
        
        
=======

>>>>>>> 7f9601b3
        await creatorAgent.CreateAgentAsync(agentData);

        var resp = new AgentDto
        {
            Id = guid,
            AgentType = dto.AgentType,
            Name = dto.Name,
            GrainId = businessAgent.GetGrainId(),
            Properties = agentData.Properties.IsNullOrWhiteSpace()
                ? null
                : JsonConvert.DeserializeObject<Dictionary<string, object>>(agentData.Properties),
            AgentGuid = businessAgent.GetPrimaryKey(),
            BusinessAgentGrainId = businessAgent.GetGrainId().ToString()
        };
        
        var configuration = await GetAgentConfigurationAsync(businessAgent);
        if (configuration != null)
        {
            resp.PropertyJsonSchema = _schemaProvider.GetTypeSchema(configuration.DtoType).ToJson();
        }

        var configuration = await GetAgentConfigurationAsync(businessAgent);
        if (configuration != null)
        {
            resp.PropertyJsonSchema = _schemaProvider.GetTypeSchema(configuration.DtoType).ToJson();
        }
        return resp;
    }

    public async Task<List<AgentInstanceDto>> GetAllAgentInstances(int pageIndex, int pageSize)
    {
        var result = new List<AgentInstanceDto>();
        var currentUserId = _userAppService.GetCurrentUserId();
        var response =
            await _indexingService.QueryWithLuceneAsync(new LuceneQueryDto()
            {
                QueryString = "userId.keyword:" + currentUserId,
                State = nameof(CreatorGAgentState),
                PageSize = pageSize,
                PageIndex = pageIndex
            });
        if (response.TotalCount == 0)
        {
            return result;
        }

        result.AddRange(response.Items.Select(state => new AgentInstanceDto()
        {
            Id = (string)state["id"],
            Name = (string)state["name"],
            Properties = state["properties"] == null
                ? null
                : JsonConvert.DeserializeObject<Dictionary<string, object>>((string)state["properties"]),
            AgentType = (string)state["agentType"],
            BusinessAgentGrainId =
                state.TryGetValue("formattedBusinessAgentGrainId", out var value) ? (string)value : null
        }));

        return result;
    }

    private void CheckCreateParam(CreateAgentInputDto createDto)
    {
        if (createDto.AgentType.IsNullOrEmpty())
        {
            _logger.LogInformation("CreateAgentAsync type is null");
            throw new UserFriendlyException("Agent type is null");
        }

        if (createDto.Name.IsNullOrEmpty())
        {
            _logger.LogInformation("CreateAgentAsync name is null");
            throw new UserFriendlyException("name is null");
        }
    }

    private async Task<Tuple<IGAgent, ConfigurationBase>> InitializeBusinessAgent(Guid primaryKey, string agentType,
        string agentProperties)
    {
        var grainId = GrainId.Create(agentType, GuidUtil.GuidToGrainKey(primaryKey));
        var businessAgent = await _gAgentFactory.GetGAgentAsync(grainId);

        var initializationData = await GetAgentConfigurationAsync(businessAgent);
        if (initializationData != null && !agentProperties.IsNullOrEmpty())
        {
            var config = SetupConfigurationData(initializationData, agentProperties);
            await businessAgent.ConfigAsync(config);
            
            return new Tuple<IGAgent, ConfigurationBase>(businessAgent, config);
        }

<<<<<<< HEAD
        
=======
>>>>>>> 7f9601b3
        return new Tuple<IGAgent, ConfigurationBase>(businessAgent, null);
    }

    public async Task<AgentDto> UpdateAgentAsync(Guid guid, UpdateAgentInputDto dto)
    {
        var creatorAgent = _clusterClient.GetGrain<ICreatorGAgent>(guid);
        var agentState = await creatorAgent.GetAgentAsync();

        EnsureUserAuthorized(agentState.UserId);

        var businessAgent = await _gAgentFactory.GetGAgentAsync(agentState.BusinessAgentGrainId);

        string properties = null;
        if (!dto.Properties.IsNullOrEmpty())
        {
            var updatedParam = JsonConvert.SerializeObject(dto.Properties);
            var configuration = await GetAgentConfigurationAsync(businessAgent);
            if (configuration != null && !updatedParam.IsNullOrEmpty())
            {
                var config = SetupConfigurationData(configuration, updatedParam);
                await businessAgent.ConfigAsync(config);
                properties = JsonConvert.SerializeObject(config, new JsonSerializerSettings
                {
                    ReferenceLoopHandling = ReferenceLoopHandling.Ignore,
                    ContractResolver = new CamelCasePropertyNamesContractResolver()
                });
                await creatorAgent.UpdateAgentAsync(new UpdateAgentInput
                {
                    Name = dto.Name,
                    Properties = properties
                });
            }
            else
            {
                _logger.LogError("no properties to be updated, id: {id}", guid);
            }
        }

        var resp = new AgentDto
        {
            Id = guid,
            AgentType = agentState.AgentType,
            Name = dto.Name,
            GrainId = agentState.BusinessAgentGrainId,
            Properties = properties.IsNullOrWhiteSpace()
                ? null
                : JsonConvert.DeserializeObject<Dictionary<string, object>>(properties),
            BusinessAgentGrainId = agentState.BusinessAgentGrainId.ToString()
        };

        return resp;
    }

    public async Task<AgentDto> GetAgentAsync(Guid guid)
    {
        var creatorAgent = _clusterClient.GetGrain<ICreatorGAgent>(guid);
        var agentState = await creatorAgent.GetAgentAsync();
        _logger.LogInformation("GetAgentAsync id: {id} state: {state}", guid, JsonConvert.SerializeObject(agentState));

        EnsureUserAuthorized(agentState.UserId);

        var resp = new AgentDto
        {
            Id = guid,
            AgentType = agentState.AgentType,
            Name = agentState.Name,
            GrainId = agentState.BusinessAgentGrainId,
            Properties = JsonConvert.DeserializeObject<Dictionary<string, object>>(agentState.Properties),
            AgentGuid = agentState.BusinessAgentGrainId.GetGuidKey(),
            BusinessAgentGrainId = agentState.BusinessAgentGrainId.ToString()
        };

        var businessAgent = await _gAgentFactory.GetGAgentAsync(agentState.BusinessAgentGrainId);

        var configuration = await GetAgentConfigurationAsync(businessAgent);
        if (configuration != null)
        {
            resp.PropertyJsonSchema = _schemaProvider.GetTypeSchema(configuration.DtoType).ToJson();
        }

        return resp;
    }

    public async Task<SubAgentDto> AddSubAgentAsync(Guid guid, AddSubAgentDto addSubAgentDto)
    {
        _logger.LogInformation("Add sub Agent: {agent}", JsonConvert.SerializeObject(addSubAgentDto));
        var creatorAgent = _clusterClient.GetGrain<ICreatorGAgent>(guid);
        var agentState = await creatorAgent.GetAgentAsync();

        EnsureUserAuthorized(agentState.UserId);

        var agent = await _gAgentFactory.GetGAgentAsync<IExtGAgent>(agentState.BusinessAgentGrainId);

        // check if all sub agent can be added 
        var newSubAgentGrainIds = new List<GrainId>();
        foreach (var subAgentGuid in addSubAgentDto.SubAgents)
        {
            var subAgent = _clusterClient.GetGrain<ICreatorGAgent>(subAgentGuid);
            var subAgentState = await subAgent.GetAgentAsync();
            EnsureUserAuthorized(subAgentState.UserId);

            newSubAgentGrainIds.Add(subAgentState.BusinessAgentGrainId);
        }

        var allEventsHandled = agentState.EventInfoList.Select(x => x.EventType).ToList();
        var subAgentGrainIds = await GetSubAgentGrainIds(agent);

        // add parent events and make creator agent child of business agent in order to publish events
        await agent.RegisterAsync(creatorAgent);
        var parentEventData = await agent.GetAllSubscribedEventsAsync();
        if (parentEventData != null)
        {
            allEventsHandled.AddRange(parentEventData);
        }

        // register sub agent and add their events to parent agent
        var subAgentGuids = subAgentGrainIds.Select(x => x.GetGuidKey()).ToList();
        var businessAgents = new List<IGAgent>();
        foreach (var grainId in newSubAgentGrainIds)
        {
            if (subAgentGrainIds.Contains(grainId))
            {
                continue;
            }

            var businessAgent = await _gAgentFactory.GetGAgentAsync(grainId);
            businessAgents.Add(businessAgent);
            subAgentGuids.Add(grainId.GetGuidKey());
        }
        
        await agent.RegisterManyAsync(businessAgents);
        
        foreach (var businessAgent in businessAgents)
        {
            var eventsHandledByAgent = await businessAgent.GetAllSubscribedEventsAsync();
            if (eventsHandledByAgent != null)
            {
                _logger.LogInformation("all events for agent {agentId}, events: {events}",
                    businessAgent.GetGrainId().GetGuidKey(), JsonConvert.SerializeObject(eventsHandledByAgent));
                var eventsToAdd = eventsHandledByAgent.Except(allEventsHandled).ToList();
                _logger.LogInformation("Adding events for agent {agentId}, events: {events}",
                    businessAgent.GetGrainId().GetGuidKey(), JsonConvert.SerializeObject(eventsToAdd));
                allEventsHandled.AddRange(eventsToAdd);
            }
            else
            {
                _logger.LogInformation("No events handled by agent {agentId}", businessAgent.GetGrainId().GetGuidKey());
            }
        }

        await creatorAgent.UpdateAvailableEventsAsync(allEventsHandled);

        var resp = new SubAgentDto
        {
            SubAgents = subAgentGuids
        };

        return resp;
    }

    private void EnsureUserAuthorized(Guid userId)
    {
        var currentUserId = _userAppService.GetCurrentUserId();
        if (currentUserId != userId)
        {
            _logger.LogInformation("User {userId} is not allowed.", currentUserId);
            throw new UserFriendlyException("You are not the owner of this agent");
        }
    }

    public async Task<SubAgentDto> RemoveSubAgentAsync(Guid guid, RemoveSubAgentDto removeSubAgentDto)
    {
        var creatorAgent = _clusterClient.GetGrain<ICreatorGAgent>(guid);
        var agentState = await creatorAgent.GetAgentAsync();

        EnsureUserAuthorized(agentState.UserId);

        var agent = await _gAgentFactory.GetGAgentAsync(agentState.BusinessAgentGrainId);

        var subAgentGrainIds = await GetSubAgentGrainIds(agent);
        var allEventsHandled = new List<Type>();
        var parentEventData = await agent.GetAllSubscribedEventsAsync();
        if (parentEventData != null)
        {
            allEventsHandled.AddRange(parentEventData);
        }

        var remainSubAgentGuids = new List<Guid>();
        foreach (var subAgentGrainId in subAgentGrainIds)
        {
            var subAgent = await _gAgentFactory.GetGAgentAsync(subAgentGrainId);
            var subAgentGuid = subAgent.GetPrimaryKey();

            if (removeSubAgentDto.RemovedSubAgents.Contains(subAgentGuid))
            {
                await agent.UnregisterAsync(subAgent);
            }
            else
            {
                remainSubAgentGuids.Add(subAgentGuid);
                var eventsHandledByAgent = await subAgent.GetAllSubscribedEventsAsync();
                if (eventsHandledByAgent != null)
                {
                    var eventsToAdd = eventsHandledByAgent.Except(allEventsHandled).ToList();
                    allEventsHandled.AddRange(eventsToAdd);
                }
            }
        }

        await creatorAgent.UpdateAvailableEventsAsync(allEventsHandled);

        return new SubAgentDto
        {
            SubAgents = remainSubAgentGuids
        };
    }

    public async Task<AgentRelationshipDto> GetAgentRelationshipAsync(Guid guid)
    {
        var creatorAgent = _clusterClient.GetGrain<ICreatorGAgent>(guid);
        var agentState = await creatorAgent.GetAgentAsync();
        var agent = await _gAgentFactory.GetGAgentAsync(agentState.BusinessAgentGrainId);


        var parentGrainId = await agent.GetParentAsync();
        var subAgentGrainIds = await GetSubAgentGrainIds(agent);
        var subAgentGuids = subAgentGrainIds.Select(x => x.GetGuidKey()).ToList();

        return new AgentRelationshipDto
        {
            Parent = parentGrainId.IsDefault ? null : parentGrainId.GetGuidKey(),
            SubAgents = subAgentGuids
        };
    }


    public async Task RemoveAllSubAgentAsync(Guid guid)
    {
        var creatorAgent = _clusterClient.GetGrain<ICreatorGAgent>(guid);
        var agentState = await creatorAgent.GetAgentAsync();

        var agent = await _gAgentFactory.GetGAgentAsync(agentState.BusinessAgentGrainId);
        var subAgentGrainIds = await GetSubAgentGrainIds(agent);
        await RemoveSubAgentAsync(guid,
            new RemoveSubAgentDto { RemovedSubAgents = subAgentGrainIds.Select(x => x.GetGuidKey()).ToList() });
    }

    private async Task<List<GrainId>> GetSubAgentGrainIds(IGAgent agent)
    {
        var children = await agent.GetChildrenAsync();
        var subAgentGrainIds = new List<GrainId>();
        var creatorGAgentType = _grainTypeResolver.GetGrainType(typeof(CreatorGAgent));
        var subscriptionGAgentType = _grainTypeResolver.GetGrainType(typeof(SubscriptionGAgent));
        foreach (var grainId in children)
        {
            var grainType = grainId.Type;
            if (grainType == creatorGAgentType || grainType == subscriptionGAgentType)
            {
                continue;
            }

            subAgentGrainIds.Add(grainId);
        }

        return subAgentGrainIds;
    }

    public async Task DeleteAgentAsync(Guid guid)
    {
        var creatorAgent = _clusterClient.GetGrain<ICreatorGAgent>(guid);
        var agentState = await creatorAgent.GetAgentAsync();

        EnsureUserAuthorized(agentState.UserId);

        var agent = await _gAgentFactory.GetGAgentAsync(agentState.BusinessAgentGrainId);
        var subAgentGrainIds = await agent.GetChildrenAsync();
        if (!subAgentGrainIds.IsNullOrEmpty() &&
            (subAgentGrainIds.Count > 1 || subAgentGrainIds[0] != creatorAgent.GetGrainId()))
        {
            _logger.LogInformation("Agent {agentId} has subagents, please remove them first.", guid);
            throw new UserFriendlyException("Agent has subagents, please remove them first.");
        }

        var parentGrainId = await agent.GetParentAsync();
        if (parentGrainId.IsDefault)
        {
            if (subAgentGrainIds.Any())
            {
                await agent.UnregisterAsync(creatorAgent);
            }

            await creatorAgent.DeleteAgentAsync();
        }
        else
        {
            _logger.LogInformation("Agent {agentId} has parent, please remove from it first.", guid);
            throw new UserFriendlyException("Agent has parent, please remove from it first.");
        }
    }
}<|MERGE_RESOLUTION|>--- conflicted
+++ resolved
@@ -204,11 +204,7 @@
         var validateResponse = schema.Validate(propertiesString, new JsonSchemaValidatorSettings
         {
             PropertyStringComparer = StringComparer.CurrentCultureIgnoreCase
-<<<<<<< HEAD
-        });        
-=======
         });
->>>>>>> 7f9601b3
         if (validateResponse.Count > 0)
         {
             var validateDic = _schemaProvider.ConvertValidateError(validateResponse);
@@ -240,10 +236,7 @@
             dto.Properties.IsNullOrEmpty() ? string.Empty : JsonConvert.SerializeObject(dto.Properties);
         var initialization = await InitializeBusinessAgent(guid, dto.AgentType, initializationParam);
         var businessAgent = initialization.Item1;
-<<<<<<< HEAD
-=======
-
->>>>>>> 7f9601b3
+
         var creatorAgent = _clusterClient.GetGrain<ICreatorGAgent>(guid);
         agentData.BusinessAgentGrainId = businessAgent.GetGrainId();
         agentData.Properties = JsonConvert.SerializeObject(initialization.Item2, new JsonSerializerSettings
@@ -251,12 +244,7 @@
             ReferenceLoopHandling = ReferenceLoopHandling.Ignore,
             ContractResolver = new CamelCasePropertyNamesContractResolver()
         });
-<<<<<<< HEAD
-        
-        
-=======
-
->>>>>>> 7f9601b3
+
         await creatorAgent.CreateAgentAsync(agentData);
 
         var resp = new AgentDto
@@ -278,11 +266,6 @@
             resp.PropertyJsonSchema = _schemaProvider.GetTypeSchema(configuration.DtoType).ToJson();
         }
 
-        var configuration = await GetAgentConfigurationAsync(businessAgent);
-        if (configuration != null)
-        {
-            resp.PropertyJsonSchema = _schemaProvider.GetTypeSchema(configuration.DtoType).ToJson();
-        }
         return resp;
     }
 
@@ -294,7 +277,7 @@
             await _indexingService.QueryWithLuceneAsync(new LuceneQueryDto()
             {
                 QueryString = "userId.keyword:" + currentUserId,
-                State = nameof(CreatorGAgentState),
+                StateName = nameof(CreatorGAgentState),
                 PageSize = pageSize,
                 PageIndex = pageIndex
             });
@@ -348,10 +331,6 @@
             return new Tuple<IGAgent, ConfigurationBase>(businessAgent, config);
         }
 
-<<<<<<< HEAD
-        
-=======
->>>>>>> 7f9601b3
         return new Tuple<IGAgent, ConfigurationBase>(businessAgent, null);
     }
 
