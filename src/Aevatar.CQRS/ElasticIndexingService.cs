using System;
using System.Collections;
using System.Collections.Generic;
using System.Linq;
using System.Threading.Tasks;
using Aevatar.Core.Abstractions;
using Aevatar.CQRS;
using Aevatar.CQRS.Dto;
using Aevatar.Query;
using Aevatar.CQRS.Provider;
using Microsoft.Extensions.Caching.Memory;
using Microsoft.Extensions.Logging;
using Nest;
using Newtonsoft.Json;
using Newtonsoft.Json.Serialization;
using Orleans.Runtime;
using Volo.Abp;
using Volo.Abp.Application.Dtos;
using Volo.Abp.Application.Services;
using Volo.Abp.DependencyInjection;

namespace Aevatar;

public class ElasticIndexingService : IIndexingService, ISingletonDependency
{
    private readonly IElasticClient _elasticClient;
    private readonly ILogger<ElasticIndexingService> _logger;
    private const string CTime = "cTime";
    private const int DefaultSkip = 0;
    private const int DefaultLimit = 1000;
    private readonly ICQRSProvider _cqrsProvider;
    private readonly IMemoryCache _cache;

    public ElasticIndexingService(ILogger<ElasticIndexingService> logger, IElasticClient elasticClient,
        ICQRSProvider cqrsProvider, IMemoryCache cache)
    {
        _logger = logger;
        _elasticClient = elasticClient;
        _cqrsProvider = cqrsProvider;
        _cache = cache;
    }

    public void CheckExistOrCreateStateIndex<T>(T stateBase) where T : StateBase
    {
        var indexName = _cqrsProvider.GetIndexName(stateBase.GetType().Name.ToLower());
        if (_cache.TryGetValue(indexName, out bool? _))
        {
            return;
        }

        var indexExistsResponse = _elasticClient.Indices.Exists(indexName);
        if (!indexExistsResponse.Exists)
        {
            var createIndexResponse = CreateIndexAsync(stateBase, indexName);

            if (!createIndexResponse.IsValid)
            {
                _logger.LogError(
                    "Error creating state index. indexName:{indexName},error:{error},DebugInfo:{DebugInfo}",
                    indexName,
                    createIndexResponse.ServerError?.Error,
                    JsonConvert.SerializeObject(createIndexResponse.DebugInformation));
                return;
            }

            _logger.LogInformation("Successfully created state index. indexName:{indexName}", indexName);
        }

        _cache.Set(indexName, true, new MemoryCacheEntryOptions
        {
            AbsoluteExpirationRelativeToNow = TimeSpan.FromHours(24)
        });
    }

    private CreateIndexResponse CreateIndexAsync<T>(T stateBase, string indexName) where T : StateBase
    {
        var createIndexResponse = _elasticClient.Indices.Create(indexName, c => c
            .Map<T>(m => m.Dynamic()
                .Properties(props =>
                {
                    var type = typeof(T);
                    foreach (var property in type.GetProperties())
                    {
                        var propertyName = char.ToLowerInvariant(property.Name[0]) + property.Name[1..];
                        var propType = property.PropertyType;

                        if (propType == typeof(string))
                        {
                            props.Text(t => t.Name(propertyName)).Keyword(k => k.Name(propertyName).IgnoreAbove(256));
                        }
                        else if (propType == typeof(short) || propType == typeof(int) || propType == typeof(long))
                        {
                            props.Number(n => n.Name(propertyName).Type(NumberType.Long));
                        }
                        else if (propType == typeof(float))
                        {
                            props.Number(n => n.Name(propertyName).Type(NumberType.Float));
                        }
                        else if (propType == typeof(double) || propType == typeof(decimal))
                        {
                            props.Number(n => n.Name(propertyName).Type(NumberType.Double));
                        }
                        else if (propType == typeof(DateTime))
                        {
                            props.Date(d => d.Name(propertyName));
                        }
                        else if (propType == typeof(bool))
                        {
                            props.Boolean(b => b.Name(propertyName));
                        }
                        else if (propType == typeof(Guid))
                        {
                            props.Keyword(k => k.Name(propertyName));
                        }
                    }

                    props.Date(d => d.Name(CTime));
                    return props;
                })
                .DynamicTemplates(dt => dt
                    .DynamicTemplate("force_strings", t => t
                        .PathMatch("*")
                        .Mapping(m => m.Text(tt => tt))
                    )
                )
            )
        );
        return createIndexResponse;
    }

<<<<<<< HEAD
    public async Task SaveOrUpdateStateIndexBatchAsync(IEnumerable<SaveStateCommand> commands)
=======
    private static bool IsBasicType(Type type)
    {
        Type underlyingType = Nullable.GetUnderlyingType(type) ?? type;

        if (underlyingType.IsPrimitive)
            return true;

        if (underlyingType == typeof(string) ||
            underlyingType == typeof(DateTime) ||
            underlyingType == typeof(decimal) ||
            underlyingType == typeof(Guid))
            return true;
        return false;
    }

    public async Task SaveOrUpdateStateIndexAsync<T>(string id, T stateBase) where T : StateBase
>>>>>>> b315ed6c
    {
        // Prepare a bulk descriptor for batch indexing
        var bulkDescriptor = new BulkDescriptor();

        foreach (var command in commands)
        {
<<<<<<< HEAD
            var stateBase = command.State;
            var id = command.GuidKey;

            var indexName = _cqrsProvider.GetIndexName(stateBase.GetType().Name.ToLower());
            var properties = stateBase.GetType().GetProperties();
            var document = new Dictionary<string, object>();

            foreach (var property in properties)
            {
                var value = property.GetValue(stateBase);
                var propertyName = char.ToLowerInvariant(property.Name[0]) + property.Name[1..];

                if (value is GrainId || string.Equals(propertyName, "children"))
                {
                    document[propertyName] = JsonConvert.SerializeObject(value);
                }
                else
                {
                    if (value != null)
                    {
                        document.Add(propertyName, value);
                    }
                }
=======
            var value = property.GetValue(stateBase);
            var propertyName = char.ToLowerInvariant(property.Name[0]) + property.Name[1..];
            if (value == null)
            {
                continue;
            }

            if (!IsBasicType(property.PropertyType))
            {
                document[propertyName] = JsonConvert.SerializeObject(value, new JsonSerializerSettings
                {
                    ReferenceLoopHandling = ReferenceLoopHandling.Ignore,
                    ContractResolver = new CamelCasePropertyNamesContractResolver()
                });
            }
            else
            {
                document.Add(propertyName, value);
>>>>>>> b315ed6c
            }

            document.Add(CTime, DateTime.UtcNow);

            // Add a bulk index operation for this document
            bulkDescriptor.Index<object>(op => op
                .Index(indexName)
                .Id(id)
                .Document(document)
            );
        }

        // Execute the bulk operation
        var bulkResponse = await _elasticClient.BulkAsync(bulkDescriptor);

        // Handle response
        if (!bulkResponse.IsValid)
        {
            _logger.LogError(
                "Save State Batch Error, indexing documents error. Errors: {Errors}, DebugInfo: {DebugInfo}",
                JsonConvert.SerializeObject(bulkResponse.ItemsWithErrors),
                JsonConvert.SerializeObject(bulkResponse.DebugInformation)
            );
        }
        else
        {
            _logger.LogInformation("Save State Batch Successfully. Indexed {Count} documents.",
                bulkResponse.Items.Count);
        }
    }

    public async Task<string> GetStateIndexDocumentsAsync(string indexName,
        Func<QueryContainerDescriptor<dynamic>, QueryContainer> query, int skip = DefaultSkip, int limit = DefaultLimit)
    {
        try
        {
            var response = await _elasticClient.SearchAsync<dynamic>(s => s
                .Index(indexName)
                .Query(query)
                .From(skip)
                .Size(limit));

            if (!response.IsValid)
            {
                _logger.LogError(
                    "state documents query fail, indexName:{indexName} error:{error} ,DebugInfo{DebugInfo}", indexName,
                    response.ServerError?.Error.Reason, JsonConvert.SerializeObject(response.DebugInformation));
                return "";
            }

            var documents = response.Hits.Select(hit => hit.Source).ToList();
            if (documents.Count == 0)
            {
                return "";
            }

            var documentContent = JsonConvert.SerializeObject(documents.FirstOrDefault());
            return documentContent;
        }
        catch (Exception e)
        {
            _logger.LogError(e, "state documents query Exception,indexName:{indexName}", indexName);
            throw;
        }
    }

    public void CheckExistOrCreateIndex<T>(T baseIndex) where T : BaseIndex
    {
        _logger.LogInformation("CheckExistOrCreateIndex, indexName:{indexName}", baseIndex.GetType().Name.ToLower());

        var indexName = _cqrsProvider.GetIndexName(baseIndex.GetType().Name.ToLower());
        var indexExistsResponse = _elasticClient.Indices.Exists(indexName);
        if (indexExistsResponse.Exists)
        {
            _logger.LogInformation("Index already exists. indexName:{indexName}", indexName);
            return;
        }

        var createIndexResponse = _elasticClient.Indices.Create(indexName, c => c
            .Map<T>(m => m
                .Dynamic(false)
                .Properties(props =>
                {
                    var type = baseIndex.GetType();
                    foreach (var property in type.GetProperties())
                    {
                        var propertyName = char.ToLowerInvariant(property.Name[0]) + property.Name[1..];
                        if (property.PropertyType == typeof(string))
                        {
                            props.Keyword(k => k
                                .Name(propertyName)
                            );
                        }
                        else if (property.PropertyType == typeof(int) || property.PropertyType == typeof(long))
                        {
                            props.Number(n => n
                                .Name(propertyName)
                                .Type(NumberType.Long)
                            );
                        }
                        else if (property.PropertyType == typeof(float))
                        {
                            props.Number(n => n
                                .Name(propertyName)
                                .Type(NumberType.Float)
                            );
                        }
                        else if (property.PropertyType == typeof(double) || property.PropertyType == typeof(decimal))
                        {
                            props.Number(n => n
                                .Name(propertyName)
                                .Type(NumberType.Double)
                            );
                        }
                        else if (property.PropertyType == typeof(DateTime))
                        {
                            props.Date(d => d
                                .Name(propertyName)
                            );
                        }
                        else if (property.PropertyType == typeof(Guid))
                        {
                            props.Keyword(k => k
                                .Name(propertyName)
                            );
                        }
                        else if (property.PropertyType == typeof(bool))
                        {
                            props.Boolean(b => b
                                .Name(propertyName)
                            );
                        }
                    }

                    props.Date(d => d
                        .Name(CTime)
                    );
                    return props;
                })
            )
        );
        if (!createIndexResponse.IsValid)
        {
            _logger.LogError("Error creating index. indexName:{indexName},error:{error},DebugInfo{DebugInfo}",
                indexName,
                createIndexResponse.ServerError?.Error,
                JsonConvert.SerializeObject(createIndexResponse.DebugInformation));
        }
        else
        {
            _logger.LogInformation("Successfully created index . indexName:{indexName}", indexName);
        }
    }

    public async Task SaveOrUpdateIndexAsync<T>(string id, T baseIndex) where T : BaseIndex
    {
        _logger.LogInformation("SaveOrUpdateIndexAsync, indexName:{indexName}", baseIndex.GetType().Name.ToLower());

        var indexName = _cqrsProvider.GetIndexName(baseIndex.GetType().Name.ToLower());
        var properties = baseIndex.GetType().GetProperties();
        var document = new Dictionary<string, object>();

        foreach (var property in properties)
        {
            var propertyName = char.ToLowerInvariant(property.Name[0]) + property.Name[1..];
            var value = property.GetValue(baseIndex);
            if (value is IList or IDictionary)
            {
                document[propertyName] = JsonConvert.SerializeObject(value);
            }
            else
            {
                if (value != null)
                {
                    document.Add(propertyName, value);
                }
            }
        }

        document.Add(CTime, DateTime.UtcNow);

        var response = await _elasticClient.IndexAsync(document, i => i
            .Index(indexName)
            .Id(id)
        );

        if (!response.IsValid)
        {
            _logger.LogError("Index save Error, indexName:{indexName} error:{error},DebugInfo:{DebugInfo} ", indexName,
                response.ServerError, JsonConvert.SerializeObject(response.DebugInformation));
        }
        else
        {
            _logger.LogInformation("Index save Successfully, indexName: {indexName} ", indexName);
        }
    }

    public async Task<Tuple<long, List<TEntity>>> GetSortListAsync<TEntity>(
        Func<QueryContainerDescriptor<TEntity>, QueryContainer> filterFunc = null,
        Func<SourceFilterDescriptor<TEntity>, ISourceFilter> includeFieldFunc = null,
        Func<SortDescriptor<TEntity>, IPromise<IList<ISort>>> sortFunc = null, int limit = DefaultLimit,
        int skip = DefaultSkip, string? index = null) where TEntity : class

    {
        var indexName = index ?? _cqrsProvider.GetIndexName(typeof(TEntity).Name.ToLower());
        try
        {
            Func<SearchDescriptor<TEntity>, ISearchRequest> selector;
            if (sortFunc != null)
            {
                selector = new Func<SearchDescriptor<TEntity>, ISearchRequest>(s => s
                    .Index(indexName)
                    .Query(filterFunc ?? (q => q.MatchAll()))
                    .Sort(sortFunc)
                    .Source(includeFieldFunc ?? (i => i.IncludeAll()))
                    .From(skip)
                    .Size(limit));
            }
            else
            {
                selector = new Func<SearchDescriptor<TEntity>, ISearchRequest>(s => s
                    .Index(indexName)
                    .Query(filterFunc ?? (q => q.MatchAll()))
                    .Source(includeFieldFunc ?? (i => i.IncludeAll()))
                    .From(skip)
                    .Size(limit));
            }

            var result = await _elasticClient.SearchAsync(selector);
            if (result.IsValid)
            {
                return new Tuple<long, List<TEntity>>(result.Total, result.Documents.ToList());
            }

            _logger.LogError("{indexName} Search fail. error:{error}, DebugInfo{DebugInfo}", indexName,
                result.ServerError?.Error, JsonConvert.SerializeObject(result.DebugInformation));
            return null;
        }
        catch (Exception e)
        {
            _logger.LogError(e, "{indexName} Search Exception.", indexName);
            throw;
        }
    }


    public async Task<Tuple<long, string>> GetSortDataDocumentsAsync(string indexName,
        Func<QueryContainerDescriptor<dynamic>, QueryContainer> query, int skip = 0, int limit = 1000)
    {
        try
        {
            var response = await _elasticClient.SearchAsync<dynamic>(s => s
                .Index(indexName)
                .Query(query)
                .From(skip)
                .Size(limit));

            if (!response.IsValid)
            {
                _logger.LogError(
                    "index documents query fail, indexName:{indexName} error:{error} ,DebugInfo{DebugInfo}", indexName,
                    response.ServerError?.Error.Reason, JsonConvert.SerializeObject(response.DebugInformation));
                return null;
            }

            var total = response.Total;
            var documents = response.Hits.Select(hit => hit.Source);
            var documentContent = JsonConvert.SerializeObject(documents);
            return new Tuple<long, string>(total, documentContent);
        }
        catch (Exception e)
        {
            _logger.LogError(e, "index documents query Exception,indexName:{indexName}", indexName);
            throw;
        }
    }

    public async Task<PagedResultDto<Dictionary<string, object>>> QueryWithLuceneAsync(LuceneQueryDto queryDto)
    {
        _logger.LogInformation("[Lucene Query] Index: {Index}, Query: {QueryString}", queryDto.Index,
            queryDto.QueryString);
        var sortDescriptor = new SortDescriptor<Dictionary<string, object>>();
        foreach (var sortField in queryDto.SortFields)
        {
            var parts = sortField.Split(':');
            if (parts.Length == 2)
            {
                var fieldName = parts[0].Trim();
                var sortOrder = parts[1].Trim().ToLower() == "desc" ? SortOrder.Descending : SortOrder.Ascending;
                sortDescriptor = sortDescriptor.Field(f => f.Field(fieldName).Order(sortOrder));
            }
        }

        var from = queryDto.PageIndex * queryDto.PageSize;
        var size = queryDto.PageSize;

        var searchDescriptor = new SearchDescriptor<Dictionary<string, object>>()
            .Index(queryDto.Index)
            .Query(q => q.QueryString(qs => qs.Query(queryDto.QueryString).AllowLeadingWildcard(false)))
            .From(from)
            .Size(size)
            .Sort(ss => sortDescriptor);

        var response = await _elasticClient.SearchAsync<Dictionary<string, object>>(searchDescriptor);
        if (!response.IsValid)
        {
            _logger.LogError("Elasticsearch query failed: {info}", response.DebugInformation);
            throw new UserFriendlyException("Elasticsearch query failed");
        }

        var resultList = response.Documents.ToList();
        _logger.LogInformation("[Lucene Query] Index: {Index}, Query: {QueryString}, result: {Result}", queryDto.Index,
            queryDto.QueryString, resultList);

        return new PagedResultDto<Dictionary<string, object>>(response.Total, resultList);
    }
}<|MERGE_RESOLUTION|>--- conflicted
+++ resolved
@@ -127,10 +127,7 @@
         );
         return createIndexResponse;
     }
-
-<<<<<<< HEAD
-    public async Task SaveOrUpdateStateIndexBatchAsync(IEnumerable<SaveStateCommand> commands)
-=======
+    
     private static bool IsBasicType(Type type)
     {
         Type underlyingType = Nullable.GetUnderlyingType(type) ?? type;
@@ -145,16 +142,13 @@
             return true;
         return false;
     }
-
-    public async Task SaveOrUpdateStateIndexAsync<T>(string id, T stateBase) where T : StateBase
->>>>>>> b315ed6c
+    
+    public async Task SaveOrUpdateStateIndexBatchAsync(IEnumerable<SaveStateCommand> commands)
     {
         // Prepare a bulk descriptor for batch indexing
         var bulkDescriptor = new BulkDescriptor();
-
         foreach (var command in commands)
         {
-<<<<<<< HEAD
             var stateBase = command.State;
             var id = command.GuidKey;
 
@@ -167,38 +161,25 @@
                 var value = property.GetValue(stateBase);
                 var propertyName = char.ToLowerInvariant(property.Name[0]) + property.Name[1..];
 
-                if (value is GrainId || string.Equals(propertyName, "children"))
+                if (value == null)
+            {
+                continue;
+            }
+
+            if (!IsBasicType(property.PropertyType))
                 {
-                    document[propertyName] = JsonConvert.SerializeObject(value);
-                }
-                else
+                    document[propertyName] = JsonConvert.SerializeObject(value, new JsonSerializerSettings
                 {
-                    if (value != null)
+                ReferenceLoopHandling = ReferenceLoopHandling.Ignore,
+                ContractResolver = new CamelCasePropertyNamesContractResolver()
+                    });
+            }
+            else
                     {
                         document.Add(propertyName, value);
                     }
                 }
-=======
-            var value = property.GetValue(stateBase);
-            var propertyName = char.ToLowerInvariant(property.Name[0]) + property.Name[1..];
-            if (value == null)
-            {
-                continue;
-            }
-
-            if (!IsBasicType(property.PropertyType))
-            {
-                document[propertyName] = JsonConvert.SerializeObject(value, new JsonSerializerSettings
-                {
-                    ReferenceLoopHandling = ReferenceLoopHandling.Ignore,
-                    ContractResolver = new CamelCasePropertyNamesContractResolver()
-                });
-            }
-            else
-            {
-                document.Add(propertyName, value);
->>>>>>> b315ed6c
-            }
+            
 
             document.Add(CTime, DateTime.UtcNow);
 
