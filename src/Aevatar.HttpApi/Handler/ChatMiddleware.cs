--- conflicted
+++ resolved
@@ -138,19 +138,11 @@
                     _logger.LogDebug(
                         $"[GodGPTController][ChatWithSessionAsync] SubscribeAsync get first message:{request.SessionId}, duration: {stopwatch.ElapsedMilliseconds}ms");
                 }
-<<<<<<< HEAD
 
                 var responseData = $"data: {JsonConvert.SerializeObject(chatResponse.ConvertToHttpResponse())}\n\n";
                 await context.Response.WriteAsync(responseData);
                 await context.Response.Body.FlushAsync();
 
-=======
-
-                var responseData = $"data: {JsonConvert.SerializeObject(chatResponse.ConvertToHttpResponse())}\n\n";
-                await context.Response.WriteAsync(responseData);
-                await context.Response.Body.FlushAsync();
-
->>>>>>> 42ecd876
                 if (chatResponse.IsLastChunk)
                 {
                     await context.Response.WriteAsync("event: completed\n");
@@ -174,7 +166,6 @@
                 exitSignal.TrySetResult();
                 return Task.CompletedTask;
             });
-<<<<<<< HEAD
 
             try
             {
@@ -198,31 +189,6 @@
                     $"[GodGPTController][ChatWithSessionAsync] No LastChunk:{request.SessionId},chatId:{chatId}");
             }
 
-=======
-
-            try
-            {
-                await exitSignal.Task.WaitAsync(context.RequestAborted);
-            }
-            catch (Exception ex)
-            {
-                _logger.LogError($"[GodGPTController][ChatWithSessionAsync] catch error:{ex.ToString()}");
-            }
-            finally
-            {
-                if (subscription != null)
-                {
-                    await subscription.UnsubscribeAsync();
-                }
-            }
-
-            if (ifLastChunk == false)
-            {
-                _logger.LogDebug(
-                    $"[GodGPTController][ChatWithSessionAsync] No LastChunk:{request.SessionId},chatId:{chatId}");
-            }
-
->>>>>>> 42ecd876
             _logger.LogDebug(
                 $"[GodGPTController][ChatWithSessionAsync] complete done sessionId:{request.SessionId}");
         }
@@ -389,20 +355,6 @@
             _logger.LogDebug("[GuestChatMiddleware] Completed guest chat for user: {0}, duration: {1}ms", 
                 userHashId, stopwatch.ElapsedMilliseconds);
         }
-<<<<<<< HEAD
-        catch (UserFriendlyException ex)
-        {
-            _logger.LogWarning(ex, "[GuestChatMiddleware] User friendly error for user: {0}, message: {1}", userHashId, ex.Message);
-            context.Response.StatusCode = StatusCodes.Status400BadRequest;
-            await context.Response.WriteAsync(ex.Message);
-        }
-        catch (InvalidOperationException ex)
-        {
-            // Handle specific business logic errors that might contain error codes
-            var statusCode = StatusCodes.Status500InternalServerError;
-            if (ex.Data.Contains("Code") && int.TryParse(ex.Data["Code"]?.ToString(), out var code))
-            {
-=======
         catch (InvalidOperationException ex)
         {
             // Handle guest chat specific errors with appropriate status codes
@@ -419,7 +371,6 @@
             // Handle specific business logic errors that might contain error codes
             else if (ex.Data.Contains("Code") && int.TryParse(ex.Data["Code"]?.ToString(), out var code))
             {
->>>>>>> 42ecd876
                 if (code == ExecuteActionStatus.InsufficientCredits)
                 {
                     statusCode = StatusCodes.Status402PaymentRequired;
