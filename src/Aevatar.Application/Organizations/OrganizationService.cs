--- conflicted
+++ resolved
@@ -227,14 +227,6 @@
 
     protected virtual async Task AddMemberAsync(Guid organizationId, IdentityUser user, Guid? roleId)
     {
-<<<<<<< HEAD
-        // TODO: invite user
-        if (roleId.HasValue)
-        {
-            user.AddRole(roleId.Value);
-            await IdentityUserManager.UpdateAsync(user);
-        }
-        
         if (user.ExtraProperties.TryGetValue(AevatarConsts.MemberStatusKey, out var status))
         {
             var statusDic = status as Dictionary<string, object>;
@@ -247,9 +239,6 @@
         }
 
         await IdentityUserManager.UpdateAsync(user);
-
-=======
->>>>>>> 1220eebd
         await IdentityUserManager.AddToOrganizationUnitAsync(user.Id, organizationId);
         await CurrentUnitOfWork.SaveChangesAsync();
         
@@ -399,11 +388,7 @@
         return null;
     }
 
-<<<<<<< HEAD
     protected virtual async Task<bool> IsOrganizationOwnerAsync(Guid organizationId,Guid userId)
-=======
-    protected virtual async Task<bool> IsOrganizationOwonerAsync(Guid organizationId, Guid userId)
->>>>>>> 1220eebd
     {
         var organization = await OrganizationUnitRepository.GetAsync(organizationId);
         var user = await IdentityUserManager.GetByIdAsync(userId);
