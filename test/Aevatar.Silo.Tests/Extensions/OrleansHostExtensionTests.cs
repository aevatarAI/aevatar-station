using System;
using System.Collections.Generic;
using System.Linq;
using System.Net;
using System.Threading.Tasks;
using Aevatar.Core.Placement;
using Aevatar.MongoDB;
using Aevatar.Silo.Extensions;
using Aevatar.Silo.Startup;
using FluentAssertions;
using Microsoft.Extensions.Configuration;
using Microsoft.Extensions.DependencyInjection;
using Microsoft.Extensions.Hosting;
using Microsoft.Extensions.Options;
using MongoDB.Driver;
using Orleans.Providers.MongoDB.Configuration;
using Moq;
using Orleans;
using Orleans.Configuration;
using Orleans.Hosting;
using Orleans.Runtime;
using Orleans.Runtime.Placement;
using Orleans.TestingHost;
using Shouldly;
using Xunit;

namespace Aevatar.Silo.Tests.Extensions;

public class OrleansHostExtensionTests : IClassFixture<AevatarMongoDbFixture>
{
    private readonly AevatarMongoDbFixture _mongoDbFixture;

    public OrleansHostExtensionTests(AevatarMongoDbFixture mongoDbFixture)
    {
        _mongoDbFixture = mongoDbFixture;
    }
    private class MongoDBTestSiloConfigurator : ISiloConfigurator
    {
        public void Configure(ISiloBuilder siloBuilder)
        {
            // Configure MongoDB client with test settings using in-memory MongoDB
            var connectionString = AevatarMongoDbFixture.GetRandomConnectionString();

            siloBuilder
                .UseMongoDBClient(provider =>
                {
                    var configuration = provider.GetService<IConfiguration>();
                    var configSection = configuration.GetSection("Orleans");

                    var setting = MongoClientSettings.FromConnectionString(connectionString);

                    // Read MongoDB client settings from configuration with MongoDB driver default values
                    var clientSection = configSection.GetSection("MongoDBClientSettings");
                    setting.MaxConnectionPoolSize = clientSection.GetValue<int>("MaxConnectionPoolSize", 512);
                    setting.MinConnectionPoolSize = clientSection.GetValue<int>("MinConnectionPoolSize", 16);
                    setting.WaitQueueSize = clientSection.GetValue<int>("WaitQueueSize", 500);
                    setting.WaitQueueTimeout = clientSection.GetValue<TimeSpan>("WaitQueueTimeout", TimeSpan.FromMinutes(2));
                    setting.MaxConnecting = clientSection.GetValue<int>("MaxConnecting", 4);
                    return setting;
                })
                .UseMongoDBClustering(options =>
                {
                    options.DatabaseName = "TestDatabase";
                    options.Strategy = MongoDBMembershipStrategy.SingleDocument;
                    options.CollectionPrefix = "OrleansTest";
                })
                .AddMongoDBGrainStorage("Default", options =>
                {
                    options.CollectionPrefix = "OrleansTest";
                    options.DatabaseName = "TestDatabase";
                });
        }
    }
    // Base configuration for all tests
    private Dictionary<string, string> GetBaseConfig(bool isKubernetes = false)
    {
        return new Dictionary<string, string>
            {
                { "Orleans:IsRunningInKubernetes", isKubernetes.ToString().ToLower() },
                { "Orleans:ClusterId", "test-cluster" },
                { "Orleans:ServiceId", "test-service" },
<<<<<<< HEAD
                { "Orleans:MongoDBClient", "mongodb://localhost:27017" },
=======
                { "Orleans:MongoDBClient", AevatarMongoDbFixture.GetRandomConnectionString() },
>>>>>>> 4e858cf0
                { "Orleans:MongoDBClientSettings:MaxConnectionPoolSize", "512" },
                { "Orleans:MongoDBClientSettings:MinConnectionPoolSize", "32" },
                { "Orleans:MongoDBClientSettings:WaitQueueSize", "40960" },
                { "Orleans:MongoDBClientSettings:WaitQueueTimeout", "00:10:00" },
                { "Orleans:MongoDBClientSettings:MaxConnecting", "16" },
                { "Orleans:MongoDBESClient", "mongodb://localhost:27018" },
                { "Orleans:MongoDBESClientSettings:WaitQueueSize", "40960" },
                { "Orleans:MongoDBESClientSettings:MinConnectionPoolSize", "32" },
                { "Orleans:MongoDBESClientSettings:WaitQueueTimeout", "00:10:00" },
                { "Orleans:MongoDBESClientSettings:MaxConnecting", "16" },
                { "Orleans:DataBase", "orleans-test" },
                { "Orleans:ESDataBase", "orleans-es-test" },
                { "Orleans:DashboardUserName", "test" },
                { "Orleans:DashboardPassword", "test" },
                { "Orleans:DashboardPort", "8888" },
                { "Orleans:DashboardCounterUpdateIntervalMs", "1000" },
                { "Orleans:SiloPort", "11111" },
                { "Orleans:GatewayPort", "30000" },
                { "OrleansEventSourcing:Provider", "mongodb" },
                { "OrleansStream:Provider", "Memory" },
                { "VectorStores:Qdrant:Url", "http://localhost:6333" }
            };
    }

    // Class to mock environment variables
    private class EnvironmentVariableMock
    {
        private readonly Dictionary<string, string> _variables = new Dictionary<string, string>();

        public void SetVariable(string name, string value)
        {
            _variables[name] = value;
        }

        public string GetVariable(string name)
        {
            return _variables.TryGetValue(name, out var value) ? value : null;
        }

        public static EnvironmentVariableMock SetupLocalDevEnvironment()
        {
            var mock = new EnvironmentVariableMock();
            mock.SetVariable("AevatarOrleans__AdvertisedIP", "127.0.0.1");
            mock.SetVariable("AevatarOrleans__SiloPort", "11111");
            mock.SetVariable("AevatarOrleans__GatewayPort", "30000");
            mock.SetVariable("AevatarOrleans__DashboardIp", "127.0.0.1");
            mock.SetVariable("AevatarOrleans__DashboardPort", "8888");
            return mock;
        }

        public static EnvironmentVariableMock SetupKubernetesEnvironment()
        {
            var mock = new EnvironmentVariableMock();
            mock.SetVariable("POD_IP", "10.0.0.1");
            mock.SetVariable("ORLEANS_CLUSTER_ID", "test-k8s-cluster");
            mock.SetVariable("ORLEANS_SERVICE_ID", "test-k8s-service");
            return mock;
        }
    }

    private (Mock<IHostBuilder>, Action<HostBuilderContext, ISiloBuilder>) SetupHostBuilderMock()
    {
        var mockHostBuilder = new Mock<IHostBuilder>();
        Action<HostBuilderContext, ISiloBuilder> orleansConfigAction = null;

        mockHostBuilder.Setup(x => x.UseOrleans(It.IsAny<Action<HostBuilderContext, ISiloBuilder>>()))
            .Callback<Action<HostBuilderContext, ISiloBuilder>>((configAction) =>
            {
                orleansConfigAction = configAction;
            })
            .Returns(mockHostBuilder.Object);
        mockHostBuilder.Setup(x => x.ConfigureServices(It.IsAny<Action<HostBuilderContext, IServiceCollection>>()))
            .Returns(mockHostBuilder.Object);
        mockHostBuilder.Setup(x => x.UseConsoleLifetime())
            .Returns(mockHostBuilder.Object);

        return (mockHostBuilder, orleansConfigAction);
    }

    [Fact]
    public void UseOrleansConfiguration_Should_RegisterSiloNamePatternPlacement()
    {
        // Arrange
        var hostBuilder = new HostBuilder();
        var configData = GetBaseConfig();

        // Add Kafka-specific config
        configData["OrleansStream:Provider"] = "Kafka";
        configData["OrleansStream:Brokers:0"] = "localhost:9092";
        configData["OrleansStream:Partitions"] = "1";
        configData["OrleansStream:ReplicationFactor"] = "1";
        configData["OrleansStream:Topics"] = "test-topic";

        var configuration = new ConfigurationBuilder()
            .AddInMemoryCollection(configData)
            .Build();

        // Setup environment variables mock
        var envMock = EnvironmentVariableMock.SetupLocalDevEnvironment();

        // Setup the environment access patch to use our mock
        var originalEnvAccessor = OrleansHostExtension.GetEnvironmentVariable;
        try
        {
            // Patch the environment variable accessor
            OrleansHostExtension.GetEnvironmentVariable = envMock.GetVariable;

            hostBuilder.ConfigureAppConfiguration(builder => builder.AddConfiguration(configuration));

            // Act
            hostBuilder.UseOrleansConfiguration();
            var host = hostBuilder.Build();

            // Assert
            host.Should().NotBeNull("Host should be built successfully with Orleans configuration applied");

            // Verify that Orleans services are registered
            var clusterClient = host.Services.GetRequiredService<IClusterClient>();
            clusterClient.Should().NotBeNull("IClusterClient should be registered when Orleans is configured");

            // Verify that the SiloNamePatternPlacementDirector is registered as a keyed service
            // The placement director is registered as a keyed service with the placement strategy type as the key
            var serviceDescriptors = host.Services.GetType()
                .GetProperty("ServiceDescriptors", System.Reflection.BindingFlags.NonPublic | System.Reflection.BindingFlags.Instance)
                ?.GetValue(host.Services) as IEnumerable<ServiceDescriptor>;

            if (serviceDescriptors != null)
            {
                var placementDirectorService = serviceDescriptors.FirstOrDefault(sd =>
                    sd.ServiceType == typeof(IPlacementDirector) &&
                    sd.ServiceKey?.Equals(typeof(SiloNamePatternPlacement)) == true);

                placementDirectorService.Should().NotBeNull("SiloNamePatternPlacementDirector should be registered as a keyed service");
                placementDirectorService.ImplementationType.Should().Be(typeof(SiloNamePatternPlacementDirector),
                    "The registered placement director should be of type SiloNamePatternPlacementDirector");
            }
            else
            {
                // Fallback: Try to get the keyed service directly (this will throw if not registered)
                Action getPlacementDirector = () => host.Services.GetRequiredKeyedService<IPlacementDirector>(typeof(SiloNamePatternPlacement));
                getPlacementDirector.Should().NotThrow("SiloNamePatternPlacementDirector should be registered as a keyed service");
            }
        }
        finally
        {
            // Restore the original environment accessor
            OrleansHostExtension.GetEnvironmentVariable = originalEnvAccessor;
        }
    }

    [Fact]
    public void Should_SetSiloNameWithProjectorPattern_When_SiloNamePatternIsProjector_InLocalMode()
    {
        // Arrange
        var envMock = EnvironmentVariableMock.SetupLocalDevEnvironment();
        envMock.SetVariable("AevatarOrleans__SILO_NAME_PATTERN", "Projector");

        // Store and replace the original function
        var originalGetter = OrleansHostExtension.GetEnvironmentVariable;
        OrleansHostExtension.GetEnvironmentVariable = envMock.GetVariable;

        try
        {
            var hostBuilder = new HostBuilder();
            var configData = GetBaseConfig(isKubernetes: false);
            var configuration = new ConfigurationBuilder()
                .AddInMemoryCollection(configData)
                .Build();

            hostBuilder.ConfigureAppConfiguration(builder => builder.AddConfiguration(configuration));

            // Act
            hostBuilder.UseOrleansConfiguration();
            var host = hostBuilder.Build();

            // Assert - Verify that the silo name starts with "Projector"
            var siloOptions = host.Services.GetService<IOptions<SiloOptions>>();
            siloOptions.Should().NotBeNull("SiloOptions should be configured");
            siloOptions.Value.SiloName.Should().StartWith("Projector-", "Silo name should start with 'Projector-' when SiloNamePattern is 'Projector'");

            // Verify that StateProjectionInitializer would be registered (by checking the condition logic)
            var siloNamePattern = envMock.GetVariable("AevatarOrleans__SILO_NAME_PATTERN");
            var shouldRegisterStateProjection = string.IsNullOrEmpty(siloNamePattern) ||
                string.Compare(siloNamePattern, "Projector", StringComparison.OrdinalIgnoreCase) == 0;
            shouldRegisterStateProjection.Should().BeTrue("StateProjectionInitializer should be registered when SiloNamePattern is 'Projector'");
        }
        finally
        {
            // Restore the original function
            OrleansHostExtension.GetEnvironmentVariable = originalGetter;
        }
    }

    [Fact]
    public void Should_SetSiloNameWithWorkerPattern_When_SiloNamePatternIsNotProjector_InLocalMode()
    {
        // Arrange
        var envMock = EnvironmentVariableMock.SetupLocalDevEnvironment();
        envMock.SetVariable("AevatarOrleans__SILO_NAME_PATTERN", "Worker");

        // Store and replace the original function
        var originalGetter = OrleansHostExtension.GetEnvironmentVariable;
        OrleansHostExtension.GetEnvironmentVariable = envMock.GetVariable;

        try
        {
            var hostBuilder = new HostBuilder();
            var configData = GetBaseConfig(isKubernetes: false);
            var configuration = new ConfigurationBuilder()
                .AddInMemoryCollection(configData)
                .Build();

            hostBuilder.ConfigureAppConfiguration(builder => builder.AddConfiguration(configuration));

            // Act
            hostBuilder.UseOrleansConfiguration();
            var host = hostBuilder.Build();

            // Assert - Verify that the silo name starts with "Worker"
            var siloOptions = host.Services.GetService<IOptions<SiloOptions>>();
            siloOptions.Should().NotBeNull("SiloOptions should be configured");
            siloOptions.Value.SiloName.Should().StartWith("Worker-", "Silo name should start with 'Worker-' when SiloNamePattern is 'Worker'");

            // Verify that StateProjectionInitializer would NOT be registered (by checking the condition logic)
            var siloNamePattern = envMock.GetVariable("AevatarOrleans__SILO_NAME_PATTERN");
            var shouldRegisterStateProjection = string.IsNullOrEmpty(siloNamePattern) ||
                string.Compare(siloNamePattern, "Projector", StringComparison.OrdinalIgnoreCase) == 0;
            shouldRegisterStateProjection.Should().BeFalse("StateProjectionInitializer should NOT be registered when SiloNamePattern is 'Worker'");
        }
        finally
        {
            // Restore the original function
            OrleansHostExtension.GetEnvironmentVariable = originalGetter;
        }
    }

    [Fact]
    public void Should_SetSiloNameWithProjectorPattern_When_SiloNamePatternIsProjector_InKubernetesMode()
    {
        // Arrange
        var envMock = EnvironmentVariableMock.SetupKubernetesEnvironment();
        envMock.SetVariable("SILO_NAME_PATTERN", "Projector");

        // Store and replace the original function
        var originalGetter = OrleansHostExtension.GetEnvironmentVariable;
        OrleansHostExtension.GetEnvironmentVariable = envMock.GetVariable;

        try
        {
            var hostBuilder = new HostBuilder();
            var configData = GetBaseConfig(isKubernetes: true);
            var configuration = new ConfigurationBuilder()
                .AddInMemoryCollection(configData)
                .Build();

            hostBuilder.ConfigureAppConfiguration(builder => builder.AddConfiguration(configuration));

            // Act
            hostBuilder.UseOrleansConfiguration();
            var host = hostBuilder.Build();

            // Assert - Verify that the silo name starts with "Projector"
            var siloOptions = host.Services.GetService<IOptions<SiloOptions>>();
            siloOptions.Should().NotBeNull("SiloOptions should be configured");
            siloOptions.Value.SiloName.Should().StartWith("Projector-", "Silo name should start with 'Projector-' when SiloNamePattern is 'Projector' in Kubernetes mode");

            // Verify that StateProjectionInitializer would be registered (by checking the condition logic)
            var siloNamePattern = envMock.GetVariable("SILO_NAME_PATTERN");
            var shouldRegisterStateProjection = string.IsNullOrEmpty(siloNamePattern) ||
                string.Compare(siloNamePattern, "Projector", StringComparison.OrdinalIgnoreCase) == 0;
            shouldRegisterStateProjection.Should().BeTrue("StateProjectionInitializer should be registered when SiloNamePattern is 'Projector' in Kubernetes mode");
        }
        finally
        {
            // Restore the original function
            OrleansHostExtension.GetEnvironmentVariable = originalGetter;
        }
    }

    [Fact]
    public void Should_SetSiloNameWithWorkerPattern_When_SiloNamePatternIsNotProjector_InKubernetesMode()
    {
        // Arrange
        var envMock = EnvironmentVariableMock.SetupKubernetesEnvironment();
        envMock.SetVariable("SILO_NAME_PATTERN", "Worker");

        // Store and replace the original function
        var originalGetter = OrleansHostExtension.GetEnvironmentVariable;
        OrleansHostExtension.GetEnvironmentVariable = envMock.GetVariable;

        try
        {
            var hostBuilder = new HostBuilder();
            var configData = GetBaseConfig(isKubernetes: true);
            var configuration = new ConfigurationBuilder()
                .AddInMemoryCollection(configData)
                .Build();

            hostBuilder.ConfigureAppConfiguration(builder => builder.AddConfiguration(configuration));

            // Act
            hostBuilder.UseOrleansConfiguration();
            var host = hostBuilder.Build();

            // Assert - Verify that the silo name starts with "Worker"
            var siloOptions = host.Services.GetService<IOptions<SiloOptions>>();
            siloOptions.Should().NotBeNull("SiloOptions should be configured");
            siloOptions.Value.SiloName.Should().StartWith("Worker-", "Silo name should start with 'Worker-' when SiloNamePattern is 'Worker' in Kubernetes mode");

            // Verify that StateProjectionInitializer would NOT be registered (by checking the condition logic)
            var siloNamePattern = envMock.GetVariable("SILO_NAME_PATTERN");
            var shouldRegisterStateProjection = string.IsNullOrEmpty(siloNamePattern) ||
                string.Compare(siloNamePattern, "Projector", StringComparison.OrdinalIgnoreCase) == 0;
            shouldRegisterStateProjection.Should().BeFalse("StateProjectionInitializer should NOT be registered when SiloNamePattern is 'Worker' in Kubernetes mode");
        }
        finally
        {
            // Restore the original function
            OrleansHostExtension.GetEnvironmentVariable = originalGetter;
        }
    }

    private bool IsLifecycleParticipantRegistered<T>(IServiceProvider services)
    {
        try
        {
            // Check if there are any lifecycle participants registered
            var lifecycleParticipants = services.GetServices<ILifecycleParticipant<ISiloLifecycle>>();
            return lifecycleParticipants.Any();
        }
        catch
        {
            // If there's an exception getting the service, it's not properly registered
            return false;
        }
    }

    [Fact]
    public async Task Should_UseConfiguredMongoDBClientSettings_WhenProvided()
    {
        // Arrange
        var configData = GetBaseConfig(isKubernetes: false);

        // Override with custom MongoDB client settings
        configData["Orleans:MongoDBClientSettings:MaxConnectionPoolSize"] = "1024";
        configData["Orleans:MongoDBClientSettings:MinConnectionPoolSize"] = "64";
        configData["Orleans:MongoDBClientSettings:WaitQueueSize"] = "163840";
        configData["Orleans:MongoDBClientSettings:WaitQueueTimeout"] = "00:15:00";
        configData["Orleans:MongoDBClientSettings:MaxConnecting"] = "32";

        var envMock = EnvironmentVariableMock.SetupLocalDevEnvironment();
        var originalGetter = OrleansHostExtension.GetEnvironmentVariable;
        OrleansHostExtension.GetEnvironmentVariable = envMock.GetVariable;

        try
        {
            // Act - Create a test cluster with the configuration
            var builder = new TestClusterBuilder(1);
            builder.ConfigureHostConfiguration(configBuilder =>
            {
                configBuilder.AddInMemoryCollection(configData);
            });
            builder.AddSiloBuilderConfigurator<MongoDBTestSiloConfigurator>();

            using var cluster = builder.Build();
            await cluster.DeployAsync();

            // Assert - Get the MongoDB client from the silo and verify settings
            var siloHandle = cluster.GetActiveSilos().First();
            var siloServiceProvider = cluster.GetSiloServiceProvider(siloHandle.SiloAddress);
            var mongoClient = siloServiceProvider.GetService<IMongoClient>();
            mongoClient.Should().NotBeNull("MongoDB client should be registered");

            var settings = mongoClient.Settings;
            settings.MaxConnectionPoolSize.Should().Be(1024, "MaxConnectionPoolSize should be configured to 1024");
            settings.MinConnectionPoolSize.Should().Be(64, "MinConnectionPoolSize should be configured to 64");
            settings.WaitQueueSize.Should().Be(163840, "WaitQueueSize should be configured to 163840");
            settings.WaitQueueTimeout.Should().Be(TimeSpan.FromMinutes(15), "WaitQueueTimeout should be configured to 15 minutes");
            settings.MaxConnecting.Should().Be(32, "MaxConnecting should be configured to 32");
        }
        finally
        {
            OrleansHostExtension.GetEnvironmentVariable = originalGetter;
        }
    }

    [Fact]
    public async Task Should_UseConfiguredMongoDBESClientSettings_WhenProvided()
    {
        // Arrange
        var configData = GetBaseConfig(isKubernetes: false);

        // Enable MongoDB event sourcing and override with custom MongoDB ES client settings
        configData["OrleansEventSourcing:Provider"] = "mongodb";
        configData["Orleans:MongoDBESClientSettings:WaitQueueSize"] = "20480";
        configData["Orleans:MongoDBESClientSettings:MinConnectionPoolSize"] = "64";
        configData["Orleans:MongoDBESClientSettings:WaitQueueTimeout"] = "00:15:00";
        configData["Orleans:MongoDBESClientSettings:MaxConnecting"] = "32";

        var envMock = EnvironmentVariableMock.SetupLocalDevEnvironment();
        var originalGetter = OrleansHostExtension.GetEnvironmentVariable;
        OrleansHostExtension.GetEnvironmentVariable = envMock.GetVariable;

        try
        {
            // Act - Create a test cluster with the configuration
            var builder = new TestClusterBuilder(1);
            builder.ConfigureHostConfiguration(configBuilder =>
            {
                configBuilder.AddInMemoryCollection(configData);
            });
            builder.AddSiloBuilderConfigurator<MongoDBTestSiloConfigurator>();

            using var cluster = builder.Build();
            await cluster.DeployAsync();

            // Assert - Verify that MongoDB event sourcing is configured
            // We can verify the configuration is read correctly
            var configuration = cluster.ServiceProvider.GetService<IConfiguration>();
            configuration.GetSection("OrleansEventSourcing:Provider").Get<string>().Should().Be("mongodb", "MongoDB event sourcing provider should be enabled");

            // Verify that the cluster was created successfully with the MongoDB ES configuration
            cluster.Should().NotBeNull("Test cluster should be created successfully with MongoDB ES configuration");
        }
        finally
        {
            OrleansHostExtension.GetEnvironmentVariable = originalGetter;
        }
    }

    [Fact]
    public void Should_HandleMissingMongoDBClientSettings_Gracefully()
    {
        // Arrange
        var envMock = EnvironmentVariableMock.SetupLocalDevEnvironment();
        var originalGetter = OrleansHostExtension.GetEnvironmentVariable;
        OrleansHostExtension.GetEnvironmentVariable = envMock.GetVariable;

        try
        {
            var hostBuilder = new HostBuilder();
            var configData = GetBaseConfig(isKubernetes: false);

            // Remove MongoDB client settings to test default behavior
            configData.Remove("Orleans:MongoDBClientSettings:MaxConnectionPoolSize");
            configData.Remove("Orleans:MongoDBClientSettings:MinConnectionPoolSize");
            configData.Remove("Orleans:MongoDBClientSettings:WaitQueueSize");
            configData.Remove("Orleans:MongoDBClientSettings:WaitQueueTimeout");
            configData.Remove("Orleans:MongoDBClientSettings:MaxConnecting");
            // Also remove ES client settings to test defaults
            configData.Remove("Orleans:MongoDBESClientSettings:WaitQueueSize");
            configData.Remove("Orleans:MongoDBESClientSettings:MinConnectionPoolSize");
            configData.Remove("Orleans:MongoDBESClientSettings:WaitQueueTimeout");
            configData.Remove("Orleans:MongoDBESClientSettings:MaxConnecting");

            var configuration = new ConfigurationBuilder()
                .AddInMemoryCollection(configData)
                .Build();

            hostBuilder.ConfigureAppConfiguration(builder => builder.AddConfiguration(configuration));

            // Act & Assert - Should not throw exception and should use default values
            var exception = Record.Exception(() =>
            {
                hostBuilder.UseOrleansConfiguration();
                var host = hostBuilder.Build();
            });

            exception.ShouldBeNull("Host should build successfully using default values when MongoDB client settings are missing");
        }
        finally
        {
            OrleansHostExtension.GetEnvironmentVariable = originalGetter;
        }
    }

    [Fact]
    public async Task Should_UseDefaultValues_WhenMongoDBSettingsAreMissing()
    {
        // Arrange
        var configData = GetBaseConfig(isKubernetes: false);

        // Remove all MongoDB client settings to force use of defaults
        configData.Remove("Orleans:MongoDBClientSettings:MaxConnectionPoolSize");
        configData.Remove("Orleans:MongoDBClientSettings:MinConnectionPoolSize");
        configData.Remove("Orleans:MongoDBClientSettings:WaitQueueSize");
        configData.Remove("Orleans:MongoDBClientSettings:WaitQueueTimeout");
        configData.Remove("Orleans:MongoDBClientSettings:MaxConnecting");
        configData.Remove("Orleans:MongoDBESClientSettings:WaitQueueSize");
        configData.Remove("Orleans:MongoDBESClientSettings:MinConnectionPoolSize");
        configData.Remove("Orleans:MongoDBESClientSettings:WaitQueueTimeout");
        configData.Remove("Orleans:MongoDBESClientSettings:MaxConnecting");

        var envMock = EnvironmentVariableMock.SetupLocalDevEnvironment();
        var originalGetter = OrleansHostExtension.GetEnvironmentVariable;
        OrleansHostExtension.GetEnvironmentVariable = envMock.GetVariable;

        try
        {
            // Act - Create a test cluster with the configuration
            var builder = new TestClusterBuilder(1);
            builder.ConfigureHostConfiguration(configBuilder =>
            {
                configBuilder.AddInMemoryCollection(configData);
            });
            builder.AddSiloBuilderConfigurator<MongoDBTestSiloConfigurator>();

            using var cluster = builder.Build();
            await cluster.DeployAsync();

            // Assert - Get the MongoDB client from the silo and verify default settings
            var siloHandle = cluster.GetActiveSilos().First();
            var siloServiceProvider = cluster.GetSiloServiceProvider(siloHandle.SiloAddress);
            var mongoClient = siloServiceProvider.GetService<IMongoClient>();
            mongoClient.Should().NotBeNull("MongoDB client should be registered");

            var settings = mongoClient.Settings;

            // MongoDB Client defaults (from OrleansHostExtension.cs lines 132-137):
            // MaxConnectionPoolSize = 512 (default), MinConnectionPoolSize = 16 (default)
            // WaitQueueSize = MongoDefaults.ComputedWaitQueueSize (500), WaitQueueTimeout = MongoDefaults.WaitQueueTimeout (2 minutes)
            // MaxConnecting = 4 (default)
            settings.MaxConnectionPoolSize.Should().Be(512, "MaxConnectionPoolSize should use default value of 512");
            settings.MinConnectionPoolSize.Should().Be(16, "MinConnectionPoolSize should use default value of 16");
            settings.WaitQueueSize.Should().Be(500, "WaitQueueSize should use MongoDefaults.ComputedWaitQueueSize (500)");
            settings.WaitQueueTimeout.Should().Be(TimeSpan.FromMinutes(2), "WaitQueueTimeout should use MongoDefaults.WaitQueueTimeout (2 minutes)");
            settings.MaxConnecting.Should().Be(4, "MaxConnecting should use default value of 4");
        }
        finally
        {
            OrleansHostExtension.GetEnvironmentVariable = originalGetter;
        }

        [Fact]
        public void Should_UseConfiguredMongoDBClientSettings_WhenProvided()
        {
            // Arrange
            var envMock = EnvironmentVariableMock.SetupLocalDevEnvironment();
            var originalGetter = OrleansHostExtension.GetEnvironmentVariable;
            OrleansHostExtension.GetEnvironmentVariable = envMock.GetVariable;

            try
            {
                var hostBuilder = new HostBuilder();
                var configData = GetBaseConfig(isKubernetes: false);
                
                // Override with custom MongoDB client settings
                configData["Orleans:MongoDBClientSettings:MaxConnectionPoolSize"] = "1024";
                configData["Orleans:MongoDBClientSettings:MinConnectionPoolSize"] = "64";
                configData["Orleans:MongoDBClientSettings:WaitQueueSize"] = "163840";
                configData["Orleans:MongoDBClientSettings:WaitQueueTimeout"] = "00:15:00";
                configData["Orleans:MongoDBClientSettings:MaxConnecting"] = "32";

                var configuration = new ConfigurationBuilder()
                    .AddInMemoryCollection(configData)
                    .Build();

                hostBuilder.ConfigureAppConfiguration(builder => builder.AddConfiguration(configuration));

                // Act
                hostBuilder.UseOrleansConfiguration();

                // Build the host to verify configuration is applied
                var host = hostBuilder.Build();

                // Assert - The fact that the host builds successfully without errors indicates
                // that the configuration values are being read correctly from the configuration
                // rather than using hard-coded values
                host.ShouldNotBeNull("Host should build successfully with configured MongoDB client settings");
            }
            finally
            {
                OrleansHostExtension.GetEnvironmentVariable = originalGetter;
            }
        }

        [Fact]
        public void Should_UseConfiguredMongoDBESClientSettings_WhenProvided()
        {
            // Arrange
            var envMock = EnvironmentVariableMock.SetupLocalDevEnvironment();
            var originalGetter = OrleansHostExtension.GetEnvironmentVariable;
            OrleansHostExtension.GetEnvironmentVariable = envMock.GetVariable;

            try
            {
                var hostBuilder = new HostBuilder();
                var configData = GetBaseConfig(isKubernetes: false);
                
                // Override with custom MongoDB ES client settings
                configData["Orleans:MongoDBESClientSettings:WaitQueueSize"] = "20480";
                configData["Orleans:MongoDBESClientSettings:MinConnectionPoolSize"] = "64";
                configData["Orleans:MongoDBESClientSettings:WaitQueueTimeout"] = "00:15:00";
                configData["Orleans:MongoDBESClientSettings:MaxConnecting"] = "32";

                var configuration = new ConfigurationBuilder()
                    .AddInMemoryCollection(configData)
                    .Build();

                hostBuilder.ConfigureAppConfiguration(builder => builder.AddConfiguration(configuration));

                // Act
                hostBuilder.UseOrleansConfiguration();

                // Build the host to verify configuration is applied
                var host = hostBuilder.Build();

                // Assert - The fact that the host builds successfully without errors indicates
                // that the configuration values are being read correctly from the configuration
                // rather than using hard-coded values
                host.ShouldNotBeNull("Host should build successfully with configured MongoDB ES client settings");
            }
            finally
            {
                OrleansHostExtension.GetEnvironmentVariable = originalGetter;
            }
        }

        [Fact]
        public void Should_HandleMissingMongoDBClientSettings_Gracefully()
        {
            // Arrange
            var envMock = EnvironmentVariableMock.SetupLocalDevEnvironment();
            var originalGetter = OrleansHostExtension.GetEnvironmentVariable;
            OrleansHostExtension.GetEnvironmentVariable = envMock.GetVariable;

            try
            {
                var hostBuilder = new HostBuilder();
                var configData = GetBaseConfig(isKubernetes: false);
                
                // Remove MongoDB client settings to test default behavior
                configData.Remove("Orleans:MongoDBClientSettings:MaxConnectionPoolSize");
                configData.Remove("Orleans:MongoDBClientSettings:MinConnectionPoolSize");
                configData.Remove("Orleans:MongoDBClientSettings:WaitQueueSize");
                configData.Remove("Orleans:MongoDBClientSettings:WaitQueueTimeout");
                configData.Remove("Orleans:MongoDBClientSettings:MaxConnecting");
                // Also remove ES client settings to test defaults
                configData.Remove("Orleans:MongoDBESClientSettings:WaitQueueSize");
                configData.Remove("Orleans:MongoDBESClientSettings:MinConnectionPoolSize");
                configData.Remove("Orleans:MongoDBESClientSettings:WaitQueueTimeout");
                configData.Remove("Orleans:MongoDBESClientSettings:MaxConnecting");

                var configuration = new ConfigurationBuilder()
                    .AddInMemoryCollection(configData)
                    .Build();

                hostBuilder.ConfigureAppConfiguration(builder => builder.AddConfiguration(configuration));

                // Act & Assert - Should not throw exception and should use default values
                var exception = Record.Exception(() => {
                    hostBuilder.UseOrleansConfiguration();
                    var host = hostBuilder.Build();
                });

                exception.ShouldBeNull("Host should build successfully using default values when MongoDB client settings are missing");
            }
            finally
            {
                OrleansHostExtension.GetEnvironmentVariable = originalGetter;
            }
        }

        [Fact]
        public void Should_UseDefaultValues_WhenMongoDBSettingsAreMissing()
        {
            // Arrange
            var envMock = EnvironmentVariableMock.SetupLocalDevEnvironment();
            var originalGetter = OrleansHostExtension.GetEnvironmentVariable;
            OrleansHostExtension.GetEnvironmentVariable = envMock.GetVariable;

            try
            {
                var hostBuilder = new HostBuilder();
                var configData = GetBaseConfig(isKubernetes: false);
                
                // Remove all MongoDB client settings to force use of defaults
                configData.Remove("Orleans:MongoDBClientSettings:MaxConnectionPoolSize");
                configData.Remove("Orleans:MongoDBClientSettings:MinConnectionPoolSize");
                configData.Remove("Orleans:MongoDBClientSettings:WaitQueueSize");
                configData.Remove("Orleans:MongoDBClientSettings:WaitQueueTimeout");
                configData.Remove("Orleans:MongoDBClientSettings:MaxConnecting");
                configData.Remove("Orleans:MongoDBESClientSettings:WaitQueueSize");
                configData.Remove("Orleans:MongoDBESClientSettings:MinConnectionPoolSize");
                configData.Remove("Orleans:MongoDBESClientSettings:WaitQueueTimeout");
                configData.Remove("Orleans:MongoDBESClientSettings:MaxConnecting");

                var configuration = new ConfigurationBuilder()
                    .AddInMemoryCollection(configData)
                    .Build();

                hostBuilder.ConfigureAppConfiguration(builder => builder.AddConfiguration(configuration));

                // Act
                hostBuilder.UseOrleansConfiguration();
                var host = hostBuilder.Build();

                // Assert - The fact that the host builds successfully without errors indicates
                // that the default values are being used correctly:
                // MongoDB Client defaults: MaxConnectionPoolSize=100, MinConnectionPoolSize=0, WaitQueueSize=500, WaitQueueTimeout=00:02:00, MaxConnecting=2
                // MongoDB ES Client defaults: WaitQueueSize=500, MinConnectionPoolSize=0, WaitQueueTimeout=00:02:00, MaxConnecting=2
                host.ShouldNotBeNull("Host should build successfully using default MongoDB settings");
            }
            finally
            {
                OrleansHostExtension.GetEnvironmentVariable = originalGetter;
            }
        }
    }
}<|MERGE_RESOLUTION|>--- conflicted
+++ resolved
@@ -79,11 +79,7 @@
                 { "Orleans:IsRunningInKubernetes", isKubernetes.ToString().ToLower() },
                 { "Orleans:ClusterId", "test-cluster" },
                 { "Orleans:ServiceId", "test-service" },
-<<<<<<< HEAD
-                { "Orleans:MongoDBClient", "mongodb://localhost:27017" },
-=======
                 { "Orleans:MongoDBClient", AevatarMongoDbFixture.GetRandomConnectionString() },
->>>>>>> 4e858cf0
                 { "Orleans:MongoDBClientSettings:MaxConnectionPoolSize", "512" },
                 { "Orleans:MongoDBClientSettings:MinConnectionPoolSize", "32" },
                 { "Orleans:MongoDBClientSettings:WaitQueueSize", "40960" },
@@ -616,181 +612,5 @@
         {
             OrleansHostExtension.GetEnvironmentVariable = originalGetter;
         }
-
-        [Fact]
-        public void Should_UseConfiguredMongoDBClientSettings_WhenProvided()
-        {
-            // Arrange
-            var envMock = EnvironmentVariableMock.SetupLocalDevEnvironment();
-            var originalGetter = OrleansHostExtension.GetEnvironmentVariable;
-            OrleansHostExtension.GetEnvironmentVariable = envMock.GetVariable;
-
-            try
-            {
-                var hostBuilder = new HostBuilder();
-                var configData = GetBaseConfig(isKubernetes: false);
-                
-                // Override with custom MongoDB client settings
-                configData["Orleans:MongoDBClientSettings:MaxConnectionPoolSize"] = "1024";
-                configData["Orleans:MongoDBClientSettings:MinConnectionPoolSize"] = "64";
-                configData["Orleans:MongoDBClientSettings:WaitQueueSize"] = "163840";
-                configData["Orleans:MongoDBClientSettings:WaitQueueTimeout"] = "00:15:00";
-                configData["Orleans:MongoDBClientSettings:MaxConnecting"] = "32";
-
-                var configuration = new ConfigurationBuilder()
-                    .AddInMemoryCollection(configData)
-                    .Build();
-
-                hostBuilder.ConfigureAppConfiguration(builder => builder.AddConfiguration(configuration));
-
-                // Act
-                hostBuilder.UseOrleansConfiguration();
-
-                // Build the host to verify configuration is applied
-                var host = hostBuilder.Build();
-
-                // Assert - The fact that the host builds successfully without errors indicates
-                // that the configuration values are being read correctly from the configuration
-                // rather than using hard-coded values
-                host.ShouldNotBeNull("Host should build successfully with configured MongoDB client settings");
-            }
-            finally
-            {
-                OrleansHostExtension.GetEnvironmentVariable = originalGetter;
-            }
-        }
-
-        [Fact]
-        public void Should_UseConfiguredMongoDBESClientSettings_WhenProvided()
-        {
-            // Arrange
-            var envMock = EnvironmentVariableMock.SetupLocalDevEnvironment();
-            var originalGetter = OrleansHostExtension.GetEnvironmentVariable;
-            OrleansHostExtension.GetEnvironmentVariable = envMock.GetVariable;
-
-            try
-            {
-                var hostBuilder = new HostBuilder();
-                var configData = GetBaseConfig(isKubernetes: false);
-                
-                // Override with custom MongoDB ES client settings
-                configData["Orleans:MongoDBESClientSettings:WaitQueueSize"] = "20480";
-                configData["Orleans:MongoDBESClientSettings:MinConnectionPoolSize"] = "64";
-                configData["Orleans:MongoDBESClientSettings:WaitQueueTimeout"] = "00:15:00";
-                configData["Orleans:MongoDBESClientSettings:MaxConnecting"] = "32";
-
-                var configuration = new ConfigurationBuilder()
-                    .AddInMemoryCollection(configData)
-                    .Build();
-
-                hostBuilder.ConfigureAppConfiguration(builder => builder.AddConfiguration(configuration));
-
-                // Act
-                hostBuilder.UseOrleansConfiguration();
-
-                // Build the host to verify configuration is applied
-                var host = hostBuilder.Build();
-
-                // Assert - The fact that the host builds successfully without errors indicates
-                // that the configuration values are being read correctly from the configuration
-                // rather than using hard-coded values
-                host.ShouldNotBeNull("Host should build successfully with configured MongoDB ES client settings");
-            }
-            finally
-            {
-                OrleansHostExtension.GetEnvironmentVariable = originalGetter;
-            }
-        }
-
-        [Fact]
-        public void Should_HandleMissingMongoDBClientSettings_Gracefully()
-        {
-            // Arrange
-            var envMock = EnvironmentVariableMock.SetupLocalDevEnvironment();
-            var originalGetter = OrleansHostExtension.GetEnvironmentVariable;
-            OrleansHostExtension.GetEnvironmentVariable = envMock.GetVariable;
-
-            try
-            {
-                var hostBuilder = new HostBuilder();
-                var configData = GetBaseConfig(isKubernetes: false);
-                
-                // Remove MongoDB client settings to test default behavior
-                configData.Remove("Orleans:MongoDBClientSettings:MaxConnectionPoolSize");
-                configData.Remove("Orleans:MongoDBClientSettings:MinConnectionPoolSize");
-                configData.Remove("Orleans:MongoDBClientSettings:WaitQueueSize");
-                configData.Remove("Orleans:MongoDBClientSettings:WaitQueueTimeout");
-                configData.Remove("Orleans:MongoDBClientSettings:MaxConnecting");
-                // Also remove ES client settings to test defaults
-                configData.Remove("Orleans:MongoDBESClientSettings:WaitQueueSize");
-                configData.Remove("Orleans:MongoDBESClientSettings:MinConnectionPoolSize");
-                configData.Remove("Orleans:MongoDBESClientSettings:WaitQueueTimeout");
-                configData.Remove("Orleans:MongoDBESClientSettings:MaxConnecting");
-
-                var configuration = new ConfigurationBuilder()
-                    .AddInMemoryCollection(configData)
-                    .Build();
-
-                hostBuilder.ConfigureAppConfiguration(builder => builder.AddConfiguration(configuration));
-
-                // Act & Assert - Should not throw exception and should use default values
-                var exception = Record.Exception(() => {
-                    hostBuilder.UseOrleansConfiguration();
-                    var host = hostBuilder.Build();
-                });
-
-                exception.ShouldBeNull("Host should build successfully using default values when MongoDB client settings are missing");
-            }
-            finally
-            {
-                OrleansHostExtension.GetEnvironmentVariable = originalGetter;
-            }
-        }
-
-        [Fact]
-        public void Should_UseDefaultValues_WhenMongoDBSettingsAreMissing()
-        {
-            // Arrange
-            var envMock = EnvironmentVariableMock.SetupLocalDevEnvironment();
-            var originalGetter = OrleansHostExtension.GetEnvironmentVariable;
-            OrleansHostExtension.GetEnvironmentVariable = envMock.GetVariable;
-
-            try
-            {
-                var hostBuilder = new HostBuilder();
-                var configData = GetBaseConfig(isKubernetes: false);
-                
-                // Remove all MongoDB client settings to force use of defaults
-                configData.Remove("Orleans:MongoDBClientSettings:MaxConnectionPoolSize");
-                configData.Remove("Orleans:MongoDBClientSettings:MinConnectionPoolSize");
-                configData.Remove("Orleans:MongoDBClientSettings:WaitQueueSize");
-                configData.Remove("Orleans:MongoDBClientSettings:WaitQueueTimeout");
-                configData.Remove("Orleans:MongoDBClientSettings:MaxConnecting");
-                configData.Remove("Orleans:MongoDBESClientSettings:WaitQueueSize");
-                configData.Remove("Orleans:MongoDBESClientSettings:MinConnectionPoolSize");
-                configData.Remove("Orleans:MongoDBESClientSettings:WaitQueueTimeout");
-                configData.Remove("Orleans:MongoDBESClientSettings:MaxConnecting");
-
-                var configuration = new ConfigurationBuilder()
-                    .AddInMemoryCollection(configData)
-                    .Build();
-
-                hostBuilder.ConfigureAppConfiguration(builder => builder.AddConfiguration(configuration));
-
-                // Act
-                hostBuilder.UseOrleansConfiguration();
-                var host = hostBuilder.Build();
-
-                // Assert - The fact that the host builds successfully without errors indicates
-                // that the default values are being used correctly:
-                // MongoDB Client defaults: MaxConnectionPoolSize=100, MinConnectionPoolSize=0, WaitQueueSize=500, WaitQueueTimeout=00:02:00, MaxConnecting=2
-                // MongoDB ES Client defaults: WaitQueueSize=500, MinConnectionPoolSize=0, WaitQueueTimeout=00:02:00, MaxConnecting=2
-                host.ShouldNotBeNull("Host should build successfully using default MongoDB settings");
-            }
-            finally
-            {
-                OrleansHostExtension.GetEnvironmentVariable = originalGetter;
-            }
-        }
     }
 }