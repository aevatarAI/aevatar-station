using System;
using System.Collections.Generic;
using System.Linq;
using System.Reflection;
using System.Threading.Tasks;
using Aevatar.Agent;
using Aevatar.Agents.Creator;
using Aevatar.Agents.Creator.Models;
using Aevatar.Application.Grains.Agents.Creator;
using Aevatar.Application.Grains.Subscription;
using Aevatar.Common;
using Aevatar.Core.Abstractions;
using Aevatar.CQRS;
using Aevatar.CQRS.Dto;
using Aevatar.CQRS.Provider;
using Aevatar.Exceptions;
using Aevatar.Options;
using Aevatar.Query;
using Aevatar.Schema;
using Aevatar.Station.Feature.CreatorGAgent;
using Microsoft.Extensions.Logging;
using Microsoft.Extensions.Options;
using Newtonsoft.Json;
using Newtonsoft.Json.Serialization;
using NJsonSchema.Validation;
using Orleans;
using Orleans.Metadata;
using Orleans.Runtime;
using Volo.Abp;
using Volo.Abp.Application.Dtos;
using Volo.Abp.Application.Services;
using ICreatorGAgent = Aevatar.Application.Grains.Agents.Creator.ICreatorGAgent;

namespace Aevatar.Service;

[RemoteService(IsEnabled = false)]
public class AgentService : ApplicationService, IAgentService
{
    private readonly IClusterClient _clusterClient;
    private readonly ICQRSProvider _cqrsProvider;
    private readonly ILogger<AgentService> _logger;
    private readonly IGAgentFactory _gAgentFactory;
    private readonly IGAgentManager _gAgentManager;
    private readonly IUserAppService _userAppService;
    private readonly IOptionsMonitor<AgentOptions> _agentOptions;
    private readonly GrainTypeResolver _grainTypeResolver;
    private readonly ISchemaProvider _schemaProvider;
    private readonly IIndexingService _indexingService;

    public AgentService(
        IClusterClient clusterClient,
        ICQRSProvider cqrsProvider,
        ILogger<AgentService> logger,
        IGAgentFactory gAgentFactory,
        IGAgentManager gAgentManager,
        IUserAppService userAppService,
        IOptionsMonitor<AgentOptions> agentOptions,
        GrainTypeResolver grainTypeResolver,
        ISchemaProvider schemaProvider,
        IIndexingService indexingService)
    {
        _clusterClient = clusterClient;
        _cqrsProvider = cqrsProvider;
        _logger = logger;
        _gAgentFactory = gAgentFactory;
        _gAgentManager = gAgentManager;
        _userAppService = userAppService;
        _agentOptions = agentOptions;
        _grainTypeResolver = grainTypeResolver;
        _schemaProvider = schemaProvider;
        _indexingService = indexingService;
    }

    private async Task<Dictionary<string, AgentTypeData?>> GetAgentTypeDataMap()
    {
        var systemAgents = _agentOptions.CurrentValue.SystemAgentList;
        var availableGAgents = _gAgentManager.GetAvailableGAgentTypes();
        var validAgent = availableGAgents.Where(a => !a.Namespace.StartsWith("OrleansCodeGen")).ToList();
        var businessAgentTypes = validAgent.Where(a => !systemAgents.Contains(a.Name)).ToList();

        var dict = new Dictionary<string, AgentTypeData?>();

        foreach (var agentType in businessAgentTypes)
        {
            var grainType = _grainTypeResolver.GetGrainType(agentType).ToString();
            if (grainType != null)
            {
                var agentTypeData = new AgentTypeData
                {
                    FullName = agentType.FullName,
                };
                var grainId = GrainId.Create(grainType,
                    GuidUtil.GuidToGrainKey(
                        GuidUtil.StringToGuid("AgentDefaultId"))); // make sure only one agent instance for each type
                var agent = await _gAgentFactory.GetGAgentAsync(grainId);
                var description = await agent.GetDescriptionAsync();
                agentTypeData.Description = description;
                
                var initializeDtoType = await agent.GetConfigurationTypeAsync();
                if (initializeDtoType == null || initializeDtoType.IsAbstract)
                {
                    dict[grainType] = agentTypeData;
                    continue;
                }

                PropertyInfo[] properties =
                    initializeDtoType.GetProperties(BindingFlags.Public | BindingFlags.Instance |
                                                    BindingFlags.DeclaredOnly);

                var initializationData = new Configuration
                {
                    DtoType = initializeDtoType
                };

                var propertyDtos = new List<PropertyData>();
                foreach (PropertyInfo property in properties)
                {
                    var propertyDto = new PropertyData()
                    {
                        Name = property.Name,
                        Type = property.PropertyType
                    };
                    propertyDtos.Add(propertyDto);
                }

                initializationData.Properties = propertyDtos;
                agentTypeData.InitializationData = initializationData;
                dict[grainType] = agentTypeData;
            }
        }

        return dict;
    }

    private async Task<Configuration?> GetAgentConfigurationAsync(IGAgent agent)
    {
        var configurationType = await agent.GetConfigurationTypeAsync();
        if (configurationType == null || configurationType.IsAbstract)
        {
            return null;
        }

        PropertyInfo[] properties =
            configurationType.GetProperties(BindingFlags.Public | BindingFlags.Instance |
                                            BindingFlags.DeclaredOnly);

        var configuration = new Configuration
        {
            DtoType = configurationType
        };

        var propertyDtos = new List<PropertyData>();
        foreach (PropertyInfo property in properties)
        {
            var propertyDto = new PropertyData()
            {
                Name = property.Name,
                Type = property.PropertyType
            };
            propertyDtos.Add(propertyDto);
        }

        configuration.Properties = propertyDtos;
        return configuration;
    }

    public async Task<List<AgentTypeDto>> GetAllAgents()
    {
        var propertyDtos = await GetAgentTypeDataMap();
        var resp = new List<AgentTypeDto>();
        foreach (var kvp in propertyDtos)
        {
            var paramDto = new AgentTypeDto
            {
                AgentType = kvp.Key,
                FullName = kvp.Value?.FullName ?? kvp.Key,
                Description = kvp.Value?.Description
            };

            if (kvp.Value != null)
            {
                paramDto.FullName = kvp.Value.FullName ?? "";
                if (kvp.Value.InitializationData != null)
                {
                    paramDto.AgentParams = kvp.Value.InitializationData.Properties.Select(p => new ParamDto
                    {
                        Name = p.Name,
                        Type = p.Type.ToString()
                    }).ToList();

                    paramDto.PropertyJsonSchema =
                        _schemaProvider.GetTypeSchema(kvp.Value.InitializationData.DtoType).ToJson();
                }
            }

            resp.Add(paramDto);
        }

        return resp;
    }

    private ConfigurationBase SetupConfigurationData(Configuration configuration,
        string propertiesString)
    {
        var actualDto = Activator.CreateInstance(configuration.DtoType);

        var config = (ConfigurationBase)actualDto!;
        var schema = _schemaProvider.GetTypeSchema(config.GetType());
        var validateResponse = schema.Validate(propertiesString, new JsonSchemaValidatorSettings
        {
            PropertyStringComparer = StringComparer.CurrentCultureIgnoreCase
        });
        if (validateResponse.Count > 0)
        {
            var validateDic = _schemaProvider.ConvertValidateError(validateResponse);
            throw new ParameterValidateException(validateDic);
        }

        config = JsonConvert.DeserializeObject(propertiesString, configuration.DtoType) as ConfigurationBase;
        if (config == null)
        {
            throw new BusinessException("[AgentService][SetupInitializedConfig] config convert error");
        }

        return config;
    }

    public async Task<AgentDto> CreateAgentAsync(CreateAgentInputDto dto)
    {
        CheckCreateParam(dto);
        var userId = _userAppService.GetCurrentUserId();
        var guid = dto.AgentId ?? Guid.NewGuid();
        var agentData = new AgentData
        {
            UserId = userId,
            AgentType = dto.AgentType,
            Name = dto.Name
        };

        var initializationParam =
            dto.Properties.IsNullOrEmpty() ? string.Empty : JsonConvert.SerializeObject(dto.Properties);
        var initialization = await InitializeBusinessAgent(guid, dto.AgentType, initializationParam);
        var businessAgent = initialization.Item1;

        var creatorAgent = _clusterClient.GetGrain<ICreatorGAgent>(guid);
        agentData.BusinessAgentGrainId = businessAgent.GetGrainId();
        agentData.Properties = JsonConvert.SerializeObject(initialization.Item2, new JsonSerializerSettings
        {
            ReferenceLoopHandling = ReferenceLoopHandling.Ignore,
            ContractResolver = new CamelCasePropertyNamesContractResolver()
        });

        await creatorAgent.CreateAgentAsync(agentData);

        var resp = new AgentDto
        {
            Id = guid,
            AgentType = dto.AgentType,
            Name = dto.Name,
            GrainId = businessAgent.GetGrainId(),
            Properties = agentData.Properties.IsNullOrWhiteSpace()
                ? null
                : JsonConvert.DeserializeObject<Dictionary<string, object>>(agentData.Properties),
            AgentGuid = businessAgent.GetPrimaryKey(),
            BusinessAgentGrainId = businessAgent.GetGrainId().ToString()
        };

        var configuration = await GetAgentConfigurationAsync(businessAgent);
        if (configuration != null)
        {
            resp.PropertyJsonSchema = _schemaProvider.GetTypeSchema(configuration.DtoType).ToJson();
        }

        return resp;
    }
<<<<<<< HEAD
    
=======

>>>>>>> 0d9fe8c3
    public async Task<List<AgentInstanceDto>> GetAllAgentInstances(GetAllAgentInstancesQueryDto queryDto)
    {
        var result = new List<AgentInstanceDto>();
        var currentUserId = _userAppService.GetCurrentUserId();
        
        // Build query conditions
        var queryString = "userId.keyword:" + currentUserId;
        
        // Add agentType fuzzy query condition
        if (!string.IsNullOrWhiteSpace(queryDto.AgentType))
        {
            // Use fuzzy query with ~ operator for better matching
            queryString += " AND agentType:(" + queryDto.AgentType + "~ OR " + queryDto.AgentType + "*)";
        }
        
        PagedResultDto<Dictionary<string, object>> response;
        try
        {
            response =
                await _indexingService.QueryWithLuceneAsync(new LuceneQueryDto()
                {
                    QueryString = queryString,
                    StateName = nameof(CreatorGAgentState),
                    PageSize = queryDto.PageSize,
                    PageIndex = queryDto.PageIndex
                });
        }
        catch (UserFriendlyException e)
        {
            if (e.Code == "index_not_found_exception")
            {
                return result;
            }

            throw;
        }
        
        if (response.TotalCount == 0)
        {
            return result;
        }

        result.AddRange(response.Items.Select(state => new AgentInstanceDto()
        {
            Id = (string)state["id"],
            Name = (string)state["name"],
            Properties = state["properties"] == null
                ? null
                : JsonConvert.DeserializeObject<Dictionary<string, object>>((string)state["properties"]),
            AgentType = (string)state["agentType"],
            BusinessAgentGrainId =
                state.TryGetValue("formattedBusinessAgentGrainId", out var value) ? (string)value : null
        }));

        return result;
    }

    public async Task<AgentSearchResponse> SearchAgents(AgentSearchRequest request)
    {
        var currentUserId = _userAppService.GetCurrentUserId();
        
        // Build Lucene query
        var queryParts = new List<string>
        {
            $"userId.keyword:{currentUserId}"
        };
        
        // Add search term filter (matches name, agentType)
        if (!string.IsNullOrWhiteSpace(request.SearchTerm))
        {
            var searchTerm = request.SearchTerm.Trim();
            queryParts.Add($"(name:*{searchTerm}* OR agentType:*{searchTerm}*)");
        }
        
        // Add type filter (multi-type support)
        if (request.Types?.Any() == true)
        {
            var typeQueries = request.Types.Select(type => $"agentType.keyword:\"{type}\"");
            queryParts.Add($"({string.Join(" OR ", typeQueries)})");
        }
        
        var queryString = string.Join(" AND ", queryParts);
        
        // Build sort fields
        var sortFields = new List<string>();
        if (!string.IsNullOrWhiteSpace(request.SortBy))
        {
            var sortOrder = request.SortOrder?.ToLower() == "asc" ? "asc" : "desc";
            var sortField = request.SortBy.ToLower() switch
            {
                "name" => "name.keyword",
                "createtime" => "createTime",
                "updatetime" => "createTime", // Use createTime as updateTime proxy
                _ => "createTime"
            };
            sortFields.Add($"{sortField}:{sortOrder}");
        }
        
        var luceneQuery = new LuceneQueryDto
        {
            QueryString = queryString,
            StateName = nameof(CreatorGAgentState),
            PageSize = request.PageSize,
            PageIndex = request.PageIndex,
            SortFields = sortFields
        };
        
        var response = await _indexingService.QueryWithLuceneAsync(luceneQuery);
        
        var agents = response.Items.Select(state => new AgentInstanceDto
        {
            Id = (string)state["id"],
            Name = (string)state["name"],
            Properties = state["properties"] == null
                ? null
                : JsonConvert.DeserializeObject<Dictionary<string, object>>((string)state["properties"]),
            AgentType = (string)state["agentType"],
            BusinessAgentGrainId =
                state.TryGetValue("formattedBusinessAgentGrainId", out var value) ? (string)value : null
        }).ToList();
        
        return new AgentSearchResponse
        {
            Agents = agents,
            Total = (int)response.TotalCount,
            PageIndex = request.PageIndex,
            PageSize = request.PageSize,
            HasMore = (request.PageIndex + 1) * request.PageSize < response.TotalCount
        };
    }

    private AgentInstanceDto MapToAgentItem(Dictionary<string, object> state)
    {
        // Align with existing data conversion logic
        var properties = state["properties"] == null
            ? null
            : JsonConvert.DeserializeObject<Dictionary<string, object>>((string)state["properties"]);

        return new AgentInstanceDto
        {
            Id = (string)state["id"],
            Name = (string)state["name"],
            AgentType = (string)state["agentType"],
            Properties = properties,
            BusinessAgentGrainId = state.TryGetValue("formattedBusinessAgentGrainId", out var value)
                ? (string)value
                : null
        };
    }

    private void CheckCreateParam(CreateAgentInputDto createDto)
    {
        if (createDto.AgentType.IsNullOrEmpty())
        {
            _logger.LogInformation("CreateAgentAsync type is null");
            throw new UserFriendlyException("Agent type is null");
        }

        if (createDto.Name.IsNullOrEmpty())
        {
            _logger.LogInformation("CreateAgentAsync name is null");
            throw new UserFriendlyException("name is null");
        }
    }

    private async Task<Tuple<IGAgent, ConfigurationBase>> InitializeBusinessAgent(Guid primaryKey, string agentType,
        string agentProperties)
    {
        var grainId = GrainId.Create(agentType, GuidUtil.GuidToGrainKey(primaryKey));
        var businessAgent = await _gAgentFactory.GetGAgentAsync(grainId);

        var initializationData = await GetAgentConfigurationAsync(businessAgent);
        if (initializationData != null && !agentProperties.IsNullOrEmpty())
        {
            var config = SetupConfigurationData(initializationData, agentProperties);
            await businessAgent.ConfigAsync(config);

            return new Tuple<IGAgent, ConfigurationBase>(businessAgent, config);
        }

        return new Tuple<IGAgent, ConfigurationBase>(businessAgent, null);
    }

    public async Task<AgentDto> UpdateAgentAsync(Guid guid, UpdateAgentInputDto dto)
    {
        var creatorAgent = _clusterClient.GetGrain<ICreatorGAgent>(guid);
        var agentState = await creatorAgent.GetAgentAsync();

        EnsureUserAuthorized(agentState.UserId);

        var businessAgent = await _gAgentFactory.GetGAgentAsync(agentState.BusinessAgentGrainId);

        string properties = null;
        if (!dto.Properties.IsNullOrEmpty())
        {
            var updatedParam = JsonConvert.SerializeObject(dto.Properties);
            var configuration = await GetAgentConfigurationAsync(businessAgent);
            if (configuration != null && !updatedParam.IsNullOrEmpty())
            {
                var config = SetupConfigurationData(configuration, updatedParam);
                await businessAgent.ConfigAsync(config);
                properties = JsonConvert.SerializeObject(config, new JsonSerializerSettings
                {
                    ReferenceLoopHandling = ReferenceLoopHandling.Ignore,
                    ContractResolver = new CamelCasePropertyNamesContractResolver()
                });
            }
            else
            {
                _logger.LogError("no properties to be updated, id: {id}", guid);
            }
        }
        
        await creatorAgent.UpdateAgentAsync(new UpdateAgentInput
        {
            Name = dto.Name,
            Properties = properties
        });

        var resp = new AgentDto
        {
            Id = guid,
            AgentType = agentState.AgentType,
            Name = dto.Name,
            GrainId = agentState.BusinessAgentGrainId,
            Properties = properties.IsNullOrWhiteSpace()
                ? null
                : JsonConvert.DeserializeObject<Dictionary<string, object>>(properties),
            BusinessAgentGrainId = agentState.BusinessAgentGrainId.ToString()
        };

        return resp;
    }

    public async Task<AgentDto> GetAgentAsync(Guid guid)
    {
        var creatorAgent = _clusterClient.GetGrain<ICreatorGAgent>(guid);
        var agentState = await creatorAgent.GetAgentAsync();
        _logger.LogInformation("GetAgentAsync id: {id} state: {state}", guid, JsonConvert.SerializeObject(agentState));

        EnsureUserAuthorized(agentState.UserId);

        var resp = new AgentDto
        {
            Id = guid,
            AgentType = agentState.AgentType,
            Name = agentState.Name,
            GrainId = agentState.BusinessAgentGrainId,
            Properties = JsonConvert.DeserializeObject<Dictionary<string, object>>(agentState.Properties),
            AgentGuid = agentState.BusinessAgentGrainId.GetGuidKey(),
            BusinessAgentGrainId = agentState.BusinessAgentGrainId.ToString()
        };

        var businessAgent = await _gAgentFactory.GetGAgentAsync(agentState.BusinessAgentGrainId);

        var configuration = await GetAgentConfigurationAsync(businessAgent);
        if (configuration != null)
        {
            resp.PropertyJsonSchema = _schemaProvider.GetTypeSchema(configuration.DtoType).ToJson();
        }

        return resp;
    }

    public async Task<SubAgentDto> AddSubAgentAsync(Guid guid, AddSubAgentDto addSubAgentDto)
    {
        _logger.LogInformation("Add sub Agent: {agent}", JsonConvert.SerializeObject(addSubAgentDto));
        var creatorAgent = _clusterClient.GetGrain<ICreatorGAgent>(guid);
        var agentState = await creatorAgent.GetAgentAsync();

        EnsureUserAuthorized(agentState.UserId);

        var agent = await _gAgentFactory.GetGAgentAsync<IExtGAgent>(agentState.BusinessAgentGrainId);

        // check if all sub agent can be added 
        var newSubAgentGrainIds = new List<GrainId>();
        foreach (var subAgentGuid in addSubAgentDto.SubAgents)
        {
            var subAgent = _clusterClient.GetGrain<ICreatorGAgent>(subAgentGuid);
            var subAgentState = await subAgent.GetAgentAsync();
            EnsureUserAuthorized(subAgentState.UserId);

            newSubAgentGrainIds.Add(subAgentState.BusinessAgentGrainId);
        }

        var allEventsHandled = agentState.EventInfoList.Select(x => x.EventType).ToList();
        var subAgentGrainIds = await GetSubAgentGrainIds(agent);

        // add parent events and make creator agent child of business agent in order to publish events
        await agent.RegisterAsync(creatorAgent);
        var parentEventData = await agent.GetAllSubscribedEventsAsync();
        if (parentEventData != null)
        {
            allEventsHandled.AddRange(parentEventData);
        }

        // register sub agent and add their events to parent agent
        var subAgentGuids = subAgentGrainIds.Select(x => x.GetGuidKey()).ToList();
        var businessAgents = new List<IGAgent>();
        foreach (var grainId in newSubAgentGrainIds)
        {
            if (subAgentGrainIds.Contains(grainId))
            {
                continue;
            }

            var businessAgent = await _gAgentFactory.GetGAgentAsync(grainId);
            businessAgents.Add(businessAgent);
            subAgentGuids.Add(grainId.GetGuidKey());
        }

        await agent.RegisterManyAsync(businessAgents);

        foreach (var businessAgent in businessAgents)
        {
            var eventsHandledByAgent = await businessAgent.GetAllSubscribedEventsAsync();
            if (eventsHandledByAgent != null)
            {
                _logger.LogInformation("all events for agent {agentId}, events: {events}",
                    businessAgent.GetGrainId().GetGuidKey(), JsonConvert.SerializeObject(eventsHandledByAgent));
                var eventsToAdd = eventsHandledByAgent.Except(allEventsHandled).ToList();
                _logger.LogInformation("Adding events for agent {agentId}, events: {events}",
                    businessAgent.GetGrainId().GetGuidKey(), JsonConvert.SerializeObject(eventsToAdd));
                allEventsHandled.AddRange(eventsToAdd);
            }
            else
            {
                _logger.LogInformation("No events handled by agent {agentId}", businessAgent.GetGrainId().GetGuidKey());
            }
        }

        await creatorAgent.UpdateAvailableEventsAsync(allEventsHandled);

        var resp = new SubAgentDto
        {
            SubAgents = subAgentGuids
        };

        return resp;
    }

    private void EnsureUserAuthorized(Guid userId)
    {
        var currentUserId = _userAppService.GetCurrentUserId();
        if (currentUserId != userId)
        {
            _logger.LogInformation("User {userId} is not allowed.", currentUserId);
            throw new UserFriendlyException("You are not the owner of this agent");
        }
    }

    public async Task<SubAgentDto> RemoveSubAgentAsync(Guid guid, RemoveSubAgentDto removeSubAgentDto)
    {
        var creatorAgent = _clusterClient.GetGrain<ICreatorGAgent>(guid);
        var agentState = await creatorAgent.GetAgentAsync();

        EnsureUserAuthorized(agentState.UserId);

        var agent = await _gAgentFactory.GetGAgentAsync(agentState.BusinessAgentGrainId);

        var subAgentGrainIds = await GetSubAgentGrainIds(agent);
        var allEventsHandled = new List<Type>();
        var parentEventData = await agent.GetAllSubscribedEventsAsync();
        if (parentEventData != null)
        {
            allEventsHandled.AddRange(parentEventData);
        }

        var remainSubAgentGuids = new List<Guid>();
        foreach (var subAgentGrainId in subAgentGrainIds)
        {
            var subAgent = await _gAgentFactory.GetGAgentAsync(subAgentGrainId);
            var subAgentGuid = subAgent.GetPrimaryKey();

            if (removeSubAgentDto.RemovedSubAgents.Contains(subAgentGuid))
            {
                await agent.UnregisterAsync(subAgent);
            }
            else
            {
                remainSubAgentGuids.Add(subAgentGuid);
                var eventsHandledByAgent = await subAgent.GetAllSubscribedEventsAsync();
                if (eventsHandledByAgent != null)
                {
                    var eventsToAdd = eventsHandledByAgent.Except(allEventsHandled).ToList();
                    allEventsHandled.AddRange(eventsToAdd);
                }
            }
        }

        await creatorAgent.UpdateAvailableEventsAsync(allEventsHandled);

        return new SubAgentDto
        {
            SubAgents = remainSubAgentGuids
        };
    }

    public async Task<AgentRelationshipDto> GetAgentRelationshipAsync(Guid guid)
    {
        var creatorAgent = _clusterClient.GetGrain<ICreatorGAgent>(guid);
        var agentState = await creatorAgent.GetAgentAsync();
        var agent = await _gAgentFactory.GetGAgentAsync(agentState.BusinessAgentGrainId);


        var parentGrainId = await agent.GetParentAsync();
        var subAgentGrainIds = await GetSubAgentGrainIds(agent);
        var subAgentGuids = subAgentGrainIds.Select(x => x.GetGuidKey()).ToList();

        return new AgentRelationshipDto
        {
            Parent = parentGrainId.IsDefault ? null : parentGrainId.GetGuidKey(),
            SubAgents = subAgentGuids
        };
    }


    public async Task RemoveAllSubAgentAsync(Guid guid)
    {
        var creatorAgent = _clusterClient.GetGrain<ICreatorGAgent>(guid);
        var agentState = await creatorAgent.GetAgentAsync();

        var agent = await _gAgentFactory.GetGAgentAsync(agentState.BusinessAgentGrainId);
        var subAgentGrainIds = await agent.GetChildrenAsync();
        await RemoveSubAgentAsync(guid,
            new RemoveSubAgentDto { RemovedSubAgents = subAgentGrainIds.Select(x => x.GetGuidKey()).ToList() });
    }

    private async Task<List<GrainId>> GetSubAgentGrainIds(IGAgent agent)
    {
        var children = await agent.GetChildrenAsync();
        var subAgentGrainIds = new List<GrainId>();
        var creatorGAgentType = _grainTypeResolver.GetGrainType(typeof(CreatorGAgent));
        var subscriptionGAgentType = _grainTypeResolver.GetGrainType(typeof(SubscriptionGAgent));
        foreach (var grainId in children)
        {
            var grainType = grainId.Type;
            if (grainType == creatorGAgentType || grainType == subscriptionGAgentType)
            {
                continue;
            }

            subAgentGrainIds.Add(grainId);
        }

        return subAgentGrainIds;
    }

    public async Task DeleteAgentAsync(Guid guid)
    {
        var creatorAgent = _clusterClient.GetGrain<ICreatorGAgent>(guid);
        var agentState = await creatorAgent.GetAgentAsync();

        EnsureUserAuthorized(agentState.UserId);

        var agent = await _gAgentFactory.GetGAgentAsync(agentState.BusinessAgentGrainId);
        var subAgentGrainIds = await agent.GetChildrenAsync();
        if (!subAgentGrainIds.IsNullOrEmpty() &&
            (subAgentGrainIds.Count > 1 || subAgentGrainIds[0] != creatorAgent.GetGrainId()))
        {
            _logger.LogInformation("Agent {agentId} has subagents, please remove them first.", guid);
            throw new UserFriendlyException("Agent has subagents, please remove them first.");
        }

        var parentGrainId = await agent.GetParentAsync();
        if (parentGrainId.IsDefault)
        {
            if (subAgentGrainIds.Any())
            {
                await agent.UnregisterAsync(creatorAgent);
            }

            await creatorAgent.DeleteAgentAsync();
        }
        else
        {
            _logger.LogInformation("Agent {agentId} has parent, please remove from it first.", guid);
            throw new UserFriendlyException("Agent has parent, please remove from it first.");
        }
    }
}<|MERGE_RESOLUTION|>--- conflicted
+++ resolved
@@ -93,9 +93,6 @@
                     GuidUtil.GuidToGrainKey(
                         GuidUtil.StringToGuid("AgentDefaultId"))); // make sure only one agent instance for each type
                 var agent = await _gAgentFactory.GetGAgentAsync(grainId);
-                var description = await agent.GetDescriptionAsync();
-                agentTypeData.Description = description;
-                
                 var initializeDtoType = await agent.GetConfigurationTypeAsync();
                 if (initializeDtoType == null || initializeDtoType.IsAbstract)
                 {
@@ -174,7 +171,6 @@
             {
                 AgentType = kvp.Key,
                 FullName = kvp.Value?.FullName ?? kvp.Key,
-                Description = kvp.Value?.Description
             };
 
             if (kvp.Value != null)
@@ -264,7 +260,7 @@
             AgentGuid = businessAgent.GetPrimaryKey(),
             BusinessAgentGrainId = businessAgent.GetGrainId().ToString()
         };
-
+        
         var configuration = await GetAgentConfigurationAsync(businessAgent);
         if (configuration != null)
         {
@@ -273,11 +269,7 @@
 
         return resp;
     }
-<<<<<<< HEAD
-    
-=======
-
->>>>>>> 0d9fe8c3
+
     public async Task<List<AgentInstanceDto>> GetAllAgentInstances(GetAllAgentInstancesQueryDto queryDto)
     {
         var result = new List<AgentInstanceDto>();
@@ -314,7 +306,6 @@
 
             throw;
         }
-        
         if (response.TotalCount == 0)
         {
             return result;
@@ -335,99 +326,6 @@
         return result;
     }
 
-    public async Task<AgentSearchResponse> SearchAgents(AgentSearchRequest request)
-    {
-        var currentUserId = _userAppService.GetCurrentUserId();
-        
-        // Build Lucene query
-        var queryParts = new List<string>
-        {
-            $"userId.keyword:{currentUserId}"
-        };
-        
-        // Add search term filter (matches name, agentType)
-        if (!string.IsNullOrWhiteSpace(request.SearchTerm))
-        {
-            var searchTerm = request.SearchTerm.Trim();
-            queryParts.Add($"(name:*{searchTerm}* OR agentType:*{searchTerm}*)");
-        }
-        
-        // Add type filter (multi-type support)
-        if (request.Types?.Any() == true)
-        {
-            var typeQueries = request.Types.Select(type => $"agentType.keyword:\"{type}\"");
-            queryParts.Add($"({string.Join(" OR ", typeQueries)})");
-        }
-        
-        var queryString = string.Join(" AND ", queryParts);
-        
-        // Build sort fields
-        var sortFields = new List<string>();
-        if (!string.IsNullOrWhiteSpace(request.SortBy))
-        {
-            var sortOrder = request.SortOrder?.ToLower() == "asc" ? "asc" : "desc";
-            var sortField = request.SortBy.ToLower() switch
-            {
-                "name" => "name.keyword",
-                "createtime" => "createTime",
-                "updatetime" => "createTime", // Use createTime as updateTime proxy
-                _ => "createTime"
-            };
-            sortFields.Add($"{sortField}:{sortOrder}");
-        }
-        
-        var luceneQuery = new LuceneQueryDto
-        {
-            QueryString = queryString,
-            StateName = nameof(CreatorGAgentState),
-            PageSize = request.PageSize,
-            PageIndex = request.PageIndex,
-            SortFields = sortFields
-        };
-        
-        var response = await _indexingService.QueryWithLuceneAsync(luceneQuery);
-        
-        var agents = response.Items.Select(state => new AgentInstanceDto
-        {
-            Id = (string)state["id"],
-            Name = (string)state["name"],
-            Properties = state["properties"] == null
-                ? null
-                : JsonConvert.DeserializeObject<Dictionary<string, object>>((string)state["properties"]),
-            AgentType = (string)state["agentType"],
-            BusinessAgentGrainId =
-                state.TryGetValue("formattedBusinessAgentGrainId", out var value) ? (string)value : null
-        }).ToList();
-        
-        return new AgentSearchResponse
-        {
-            Agents = agents,
-            Total = (int)response.TotalCount,
-            PageIndex = request.PageIndex,
-            PageSize = request.PageSize,
-            HasMore = (request.PageIndex + 1) * request.PageSize < response.TotalCount
-        };
-    }
-
-    private AgentInstanceDto MapToAgentItem(Dictionary<string, object> state)
-    {
-        // Align with existing data conversion logic
-        var properties = state["properties"] == null
-            ? null
-            : JsonConvert.DeserializeObject<Dictionary<string, object>>((string)state["properties"]);
-
-        return new AgentInstanceDto
-        {
-            Id = (string)state["id"],
-            Name = (string)state["name"],
-            AgentType = (string)state["agentType"],
-            Properties = properties,
-            BusinessAgentGrainId = state.TryGetValue("formattedBusinessAgentGrainId", out var value)
-                ? (string)value
-                : null
-        };
-    }
-
     private void CheckCreateParam(CreateAgentInputDto createDto)
     {
         if (createDto.AgentType.IsNullOrEmpty())
@@ -454,7 +352,7 @@
         {
             var config = SetupConfigurationData(initializationData, agentProperties);
             await businessAgent.ConfigAsync(config);
-
+            
             return new Tuple<IGAgent, ConfigurationBase>(businessAgent, config);
         }
 
@@ -588,9 +486,9 @@
             businessAgents.Add(businessAgent);
             subAgentGuids.Add(grainId.GetGuidKey());
         }
-
+        
         await agent.RegisterManyAsync(businessAgents);
-
+        
         foreach (var businessAgent in businessAgents)
         {
             var eventsHandledByAgent = await businessAgent.GetAllSubscribedEventsAsync();
@@ -701,7 +599,7 @@
         var agentState = await creatorAgent.GetAgentAsync();
 
         var agent = await _gAgentFactory.GetGAgentAsync(agentState.BusinessAgentGrainId);
-        var subAgentGrainIds = await agent.GetChildrenAsync();
+        var subAgentGrainIds = await GetSubAgentGrainIds(agent);
         await RemoveSubAgentAsync(guid,
             new RemoveSubAgentDto { RemovedSubAgents = subAgentGrainIds.Select(x => x.GetGuidKey()).ToList() });
     }
