{
  "Serilog": {
    "Properties": {
      "Application": "Aevatar.Silo"
    },
    "WriteTo": [
      {
        "Name": "Console"
      },
      {
        "Name": "RollingFile",
        "Args": {
          "pathFormat": "Logs/log-{Date}.log",
          "outputTemplate": "[{Timestamp:yyyy-MM-dd HH:mm:ss.fff}{Offset:zzz}][{Level:u3}] [{SourceContext}] {Message}{NewLine}{Exception}",
          "retainedFileCountLimit": 15
        }
      }
    ]
  },
  "Logging": {
    "LogLevel": {
      "Default": "Information",
      "Microsoft": "Warning",
      "Orleans": "Debug",
      "Orleans.Runtime": "Debug",
      "Orleans.Providers.MongoDB": "Debug",
      "Orleans.Streams": "Debug",
      "Orleans.Kafka": "Debug",
      "Autofac": "Debug",
      "Autofac.Core": "Debug",
      "Autofac.Extensions.DependencyInjection": "Debug",
      "Aevatar.Silo.GrainWarmup": "Debug"
    },
    "Console": {
      "IncludeScopes": true
    }
  },
  "AIServices": {
    "AzureOpenAIEmbeddings": {
      "Endpoint": "https://ai-zhifenglee5723ai329585893998.services.ai.azure.com/",
      "DeploymentName": "text-embedding-ada-002",
      "ApiKey": "*"
    },
    "OpenAI": {
      "ModelId": "gpt-4o",
      "ApiKey": "*",
      "OrgId": null
    },
    "OpenAIEmbeddings": {
      "ModelId": "text-embedding-3-small",
      "ApiKey": "*",
      "OrgId": null
    }
  },
  "SystemLLMConfigs": {
    "OpenAI": {
      "ProviderEnum": "Azure",
      "ModelIdEnum": "OpenAI",
      "ModelName": "gpt-4o",
      "Endpoint": "*",
      "ApiKey": "*"
    },
    "DeepSeek": {
      "ProviderEnum": "Azure",
      "ModelIdEnum": "DeepSeek",
      "ModelName": "DeepSeek-R1",
      "Endpoint": "*",
      "ApiKey": "*"
    }
  },
  "Orleans": {
    "ClusterId": "AevatarSiloCluster",
    "ServiceId": "AevatarBasicService",
<<<<<<< HEAD
    "AdvertisedIP": "127.0.0.1",
    "GatewayPort": 20001,
    "SiloPort": 10001,
=======
>>>>>>> 4e858cf0
    "MongoDBClient": "mongodb://localhost:27017",
    "MongoDBClientSettings": {
      "MaxConnectionPoolSize": 256,
      "MinConnectionPoolSize": 16,
      "WaitQueueSize": 81920,
      "WaitQueueTimeout": "00:05:00",
      "MaxConnecting": 8
    },
    "MongoDBESClient": "mongodb://localhost:27018",
    "MongoDBESClientSettings": {
      "WaitQueueSize": 81920,
      "MinConnectionPoolSize": 16,
      "WaitQueueTimeout": "00:05:00",
      "MaxConnecting": 8
    },
    "DataBase": "AevatarDb",
<<<<<<< HEAD
    "LogMongoDBClient": "mongodb://localhost:27017/?maxPoolSize=555",
    "LogDataBase": "AevatarDb",
    "DashboardUserName": "admin",
    "DashboardPassword": "123456",
    "DashboardCounterUpdateIntervalMs": 1000,
    "DashboardPort": 8080,
    "EventStoreConnection": "ConnectTo=tcp://localhost:1113; HeartBeatTimeout=500",
=======
    "ESDataBase": "AevatarLogDb",
>>>>>>> 4e858cf0
    "ClusterDbConnection": "127.0.0.1:6379",
    "GrainStorageDbConnection": "127.0.0.1:6379"
  },
  "ConnectionStrings": {
    "Default": "mongodb://127.0.0.1:27017/Aevatar"
  },
  "OpenTelemetry": {
    "CollectorEndpoint": "http://localhost:4315",
    "ServiceName": "Aevatar.Silo",
    "ServiceVersion": "1.0.0"
  },
  "AutogenConfig": {
    "Model": "aevatar-gpt-4o",
    "ApiKey": "****",
    "Endpoint": "http://127.0.0.1",
    "AutoGenRag": {
      "QdrantUrl": "",
      "CollectionName": "",
      "APIKey": "",
      "VectorSize": 0
    }
  },
  "Telegram": {
    "AccountDictionary": {
      "Test": ""
    },
    "Webhook": "https://127.0.0.1:8001/api/telegram/messages",
    "EncryptionPassword": ""
  },
  "PumpFun": {
    "CallBackUrl": "https://jump-fun-testnet.aelf.dev/api/app/chat/agent-callback",
    "AccessToken": ""
  },
  "OrleansStream": {
    "Provider": "Kafka",
    "Brokers": [
      "127.0.0.1:9092"
    ],
    "ReplicationFactor": 1,
<<<<<<< HEAD
    "MessageMaxBytes": 104857600,
    "Topics": "AevatarEvent,AevatarProjection,AevatarBroadCast"
  },
  "Aevatar": {
    "StreamNamespace": "AevatarEvent",
    "StateProjectionStreamNamespace": "AevatarProjection",
    "BroadCastStreamNamespace": "AevatarBroadCast"
=======
    "Topics": "Aevatar,AevatarStateProjection,AevatarBroadCast"
>>>>>>> 4e858cf0
  },
  "ElasticUris": {
    "Uris": [
      "http://127.0.0.1:9200"
    ]
  },
  "Redis": {
    "Configuration": "http://127.0.0.1:6379"
  },
  "OrleansEventSourcing": {
    "Provider": "Mongodb"
  },
  "NamingContest": {
    "Telegram": {
      "BotName": "",
      "Token": "",
      "ChatId": ""
    }
  },
  "Host": {
    "HostId": "Aevatar",
    "Version": "Version"
  },
  "VectorStores": {
    "AzureAISearch": {
      "Endpoint": "http://localhost:6334/",
      "ApiKey": ""
    },
    "AzureCosmosDBMongoDB": {
      "ConnectionString": "",
      "DatabaseName": ""
    },
    "AzureCosmosDBNoSQL": {
      "ConnectionString": "",
      "DatabaseName": ""
    },
    "Qdrant": {
      "Host": "localhost",
      "Port": 6334,
      "Https": false,
      "ApiKey": ""
    },
    "Redis": {
      "ConnectionConfiguration": "localhost:6379"
    },
    "Weaviate": {
      "Endpoint": "http://localhost:8080/v1/"
    }
  },
  "Rag": {
    "AIChatService": "AzureOpenAI",
    "AIEmbeddingService": "AzureOpenAIEmbeddings",
    "BuildCollection": false,
    "CollectionName": "pdfcontent",
    "DataLoadingBatchSize": 10,
    "DataLoadingBetweenBatchDelayInMilliseconds": 1000,
    "PdfFilePaths": [
      "aelf_whitepaper_v2.0.pdf"
    ],
    "VectorStoreType": "Qdrant"
  },
  "Neo4j": {
    "Uri": "bolt://localhost:7687",
    "User": "neo4j"
  },
  "ProjectorBatch": {
    "BatchSize": 3,
    "BatchTimeoutSeconds": 1
  },
  "AgentWarmup": {
    "Enabled": true,
    "MaxConcurrency": 10,
    "InitialBatchSize": 5,
    "MaxBatchSize": 50,
    "BatchSizeIncreaseFactor": 1.5,
    "DelayBetweenBatchesMs": 0,
    "AgentActivationTimeoutMs": 5000,
    "MaxRetryAttempts": 3,
    "RetryDelayMs": 1000,
    "MongoDbRateLimit": {
      "MaxOperationsPerSecond": 50,
      "BurstAllowance": 10,
      "TimeWindowMs": 1000
    },
    "AutoDiscovery": {
      "Enabled": true,
      "BaseTypes": [],
      "RequiredAttributes": ["StorageProvider"],
      "StorageProviderName": "PubSubStore",
      "ExcludedAgentTypes": [
        "Orleans.",
        "Microsoft.Orleans.",
        "System.",
        "Microsoft."
      ],
      "IncludedAssemblies": [],
      "CacheDiscoveredTypes": true
    },
    "DefaultStrategy": {
      "Enabled": true,
      "IdentifierSource": "MongoDB",
      "MaxIdentifiersPerType": 1000000,
      "Priority": 0
    },
    "MongoDbIntegration": {
      "ConnectionString": "",
      "DatabaseName": "",
      "CollectionPrefix": "",
      "CollectionNamingStrategy": "FullTypeName",
      "BatchSize": 100,
      "QueryTimeoutMs": 30000
    }
  }
}<|MERGE_RESOLUTION|>--- conflicted
+++ resolved
@@ -71,12 +71,9 @@
   "Orleans": {
     "ClusterId": "AevatarSiloCluster",
     "ServiceId": "AevatarBasicService",
-<<<<<<< HEAD
     "AdvertisedIP": "127.0.0.1",
     "GatewayPort": 20001,
     "SiloPort": 10001,
-=======
->>>>>>> 4e858cf0
     "MongoDBClient": "mongodb://localhost:27017",
     "MongoDBClientSettings": {
       "MaxConnectionPoolSize": 256,
@@ -93,7 +90,6 @@
       "MaxConnecting": 8
     },
     "DataBase": "AevatarDb",
-<<<<<<< HEAD
     "LogMongoDBClient": "mongodb://localhost:27017/?maxPoolSize=555",
     "LogDataBase": "AevatarDb",
     "DashboardUserName": "admin",
@@ -101,9 +97,7 @@
     "DashboardCounterUpdateIntervalMs": 1000,
     "DashboardPort": 8080,
     "EventStoreConnection": "ConnectTo=tcp://localhost:1113; HeartBeatTimeout=500",
-=======
     "ESDataBase": "AevatarLogDb",
->>>>>>> 4e858cf0
     "ClusterDbConnection": "127.0.0.1:6379",
     "GrainStorageDbConnection": "127.0.0.1:6379"
   },
@@ -143,7 +137,6 @@
       "127.0.0.1:9092"
     ],
     "ReplicationFactor": 1,
-<<<<<<< HEAD
     "MessageMaxBytes": 104857600,
     "Topics": "AevatarEvent,AevatarProjection,AevatarBroadCast"
   },
@@ -151,9 +144,6 @@
     "StreamNamespace": "AevatarEvent",
     "StateProjectionStreamNamespace": "AevatarProjection",
     "BroadCastStreamNamespace": "AevatarBroadCast"
-=======
-    "Topics": "Aevatar,AevatarStateProjection,AevatarBroadCast"
->>>>>>> 4e858cf0
   },
   "ElasticUris": {
     "Uris": [
