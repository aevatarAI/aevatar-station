﻿using Aevatar.Application.Grains;
using Aevatar.Core;
using Aevatar.Core.Abstractions;
using Aevatar.Core.Abstractions.Plugin;
using Aevatar.CQRS;
using Aevatar.Kubernetes;
using Aevatar.Kubernetes.Manager;
using Aevatar.Options;
using Aevatar.Plugins;
using Aevatar.WebHook.Deploy;
using Microsoft.Extensions.DependencyInjection;
using Orleans;
using Volo.Abp.Account;
using Volo.Abp.AspNetCore.Mvc.Dapr;
using Volo.Abp.AutoMapper;
using Volo.Abp.Dapr;
using Volo.Abp.Identity;
using Volo.Abp.Modularity;
using Volo.Abp.PermissionManagement;

namespace Aevatar;

[DependsOn(
    typeof(AevatarDomainModule),
    typeof(AbpAccountApplicationModule),
    typeof(AevatarApplicationContractsModule),
    typeof(AbpIdentityApplicationModule),
    typeof(AbpPermissionManagementApplicationModule),
    typeof(AbpDaprModule),
    typeof(AbpAspNetCoreMvcDaprModule),
    typeof(AIApplicationGrainsModule),
    typeof(AevatarCQRSModule),
    typeof(AevatarWebhookDeployModule),
    typeof(AevatarKubernetesModule)
)]
public class AevatarApplicationModule : AbpModule
{
    public override void ConfigureServices(ServiceConfigurationContext context)
    {
        Configure<AbpAutoMapperOptions>(options =>
        {
            options.AddMaps<AevatarApplicationModule>();
        });
        
        var configuration = context.Services.GetConfiguration();
        Configure<NameContestOptions>(configuration.GetSection("NameContest"));
        context.Services.AddSingleton<IGAgentFactory>(sp => new GAgentFactory(context.Services.GetRequiredService<IClusterClient>()));
        context.Services.AddSingleton<IGAgentManager>(sp => new GAgentManager());
        Configure<WebhookDeployOptions>(configuration.GetSection("WebhookDeploy"));
<<<<<<< HEAD
        context.Services.AddTransient<IWebhookDeployManager, KubernetesWebhookManager>();
=======
        context.Services.AddSingleton<IPluginGAgentManager, PluginGAgentManager>();
>>>>>>> aeaaa202
    }
}<|MERGE_RESOLUTION|>--- conflicted
+++ resolved
@@ -47,10 +47,7 @@
         context.Services.AddSingleton<IGAgentFactory>(sp => new GAgentFactory(context.Services.GetRequiredService<IClusterClient>()));
         context.Services.AddSingleton<IGAgentManager>(sp => new GAgentManager());
         Configure<WebhookDeployOptions>(configuration.GetSection("WebhookDeploy"));
-<<<<<<< HEAD
+        context.Services.AddSingleton<IPluginGAgentManager, PluginGAgentManager>();
         context.Services.AddTransient<IWebhookDeployManager, KubernetesWebhookManager>();
-=======
-        context.Services.AddSingleton<IPluginGAgentManager, PluginGAgentManager>();
->>>>>>> aeaaa202
     }
 }