--- conflicted
+++ resolved
@@ -48,10 +48,6 @@
         Configure<AgentOptions>(configuration.GetSection("Agent"));
         context.Services.AddTransient<IHostDeployManager, KubernetesHostManager>();
         Configure<HostDeployOptions>(configuration.GetSection("HostDeploy"));
-<<<<<<< HEAD
-       // context.Services.AddSignalR().AddOrleans();
-=======
        
->>>>>>> cbbdf751
     }
 }