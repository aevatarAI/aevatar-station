--- conflicted
+++ resolved
@@ -167,13 +167,9 @@
                 services.Configure<AzureOpenAIConfig>(context.Configuration.GetSection("AIServices:AzureOpenAI"));
                 services.Configure<AzureDeepSeekConfig>(context.Configuration.GetSection("AIServices:DeepSeek"));
                 services.Configure<QdrantConfig>(context.Configuration.GetSection("VectorStores:Qdrant"));
-<<<<<<< HEAD
+                services.Configure<SystemLLMConfigOptions>(context.Configuration);
                 services.Configure<AzureOpenAIEmbeddingsConfig>(
                     context.Configuration.GetSection("AIServices:AzureOpenAIEmbeddings"));
-=======
-                services.Configure<SystemLLMConfigOptions>(context.Configuration);
-                services.Configure<AzureOpenAIEmbeddingsConfig>(context.Configuration.GetSection("AIServices:AzureOpenAIEmbeddings"));
->>>>>>> 64cd119e
                 services.Configure<RagConfig>(context.Configuration.GetSection("Rag"));
                 services.AddSingleton(typeof(HubLifetimeManager<>), typeof(OrleansHubLifetimeManager<>));
                 // services.AddSingleton<IStateProjector, AevatarStateProjector>();
