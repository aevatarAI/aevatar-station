--- conflicted
+++ resolved
@@ -420,8 +420,6 @@
         
         try
         {
-<<<<<<< HEAD
-=======
             // Always check limits first to provide graceful response
             var limits = await _godGptService.GetGuestChatLimitsAsync(clientIp);
             
@@ -437,38 +435,22 @@
             }
             
             // User has remaining chats, proceed with session creation
->>>>>>> 42ecd876
             var result = await _godGptService.CreateGuestSessionAsync(clientIp, request.Guider);
             _logger.LogDebug("[GodGPTController][CreateGuestSessionAsync] User: {0}, guider: {1}, remaining: {2}, duration: {3}ms",
                 userHashId, request.Guider, result.RemainingChats, stopwatch.ElapsedMilliseconds);
             
             return Ok(result);
         }
-<<<<<<< HEAD
-        catch (UserFriendlyException ex)
-        {
-            _logger.LogWarning(ex, "[GodGPTController][CreateGuestSessionAsync] User: {0}, error: {1}", userHashId, ex.Message);
-            return StatusCode(429, new CreateGuestSessionResponseDto
-=======
         catch (Exception ex)
         {
             _logger.LogError(ex, "[GodGPTController][CreateGuestSessionAsync] User: {0}, unexpected error", userHashId);
             // Return default limits instead of error
             return Ok(new CreateGuestSessionResponseDto
->>>>>>> 42ecd876
             {
                 RemainingChats = 0,
                 TotalAllowed = 3
             });
         }
-<<<<<<< HEAD
-        catch (Exception ex)
-        {
-            _logger.LogError(ex, "[GodGPTController][CreateGuestSessionAsync] User: {0}, unexpected error", userHashId);
-            return StatusCode(500, new { error = "Internal server error" });
-        }
-=======
->>>>>>> 42ecd876
     }
 
     /// <summary>
@@ -498,7 +480,6 @@
     }
 
     #endregion
-<<<<<<< HEAD
     
     [HttpGet("godgpt/share/keyword")]
     public async Task<QuantumShareResponseDto> GetShareKeyWordWithAIAsync(
@@ -513,6 +494,4 @@
             $"[GodGPTController][GetShareKeyWordWithAIAsync] completed for sessionId={sessionId}, duration: {stopwatch.ElapsedMilliseconds}ms");
         return response;
     }
-=======
->>>>>>> 42ecd876
 }