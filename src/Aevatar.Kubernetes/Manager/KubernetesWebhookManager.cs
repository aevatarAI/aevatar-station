--- conflicted
+++ resolved
@@ -87,15 +87,9 @@
         var deploymentExists = deployments.Items.Any(item => item.Metadata.Name == deploymentName);
         if (!deploymentExists)
         { 
-<<<<<<< HEAD
-            var healthPath = GetHealthPath(appId, version);
-            var deployment = DeploymentHelper.CreateAppDeploymentWithFileBeatSideCarDefinition(appId, version,
-                KubernetesConstants.AppClientTypeQuery, imageName, deploymentName, deploymentLabelName,
-=======
             var healthPath = GetHealthPath(appId);
             var deployment = DeploymentHelper.CreateAppDeploymentWithFileBeatSideCarDefinition(appId, version,
                  imageName, deploymentName, deploymentLabelName,
->>>>>>> b5472777
                 1, containerName, targetPort, configMapName, sideCarConfigName, _kubernetesOptions.RequestCpuCore, _kubernetesOptions.RequestMemory, 
                 maxSurge, maxUnavailable, healthPath);
             // Create Deployment
@@ -139,15 +133,9 @@
     }
   
     
-<<<<<<< HEAD
-    private string GetHealthPath(string appId, string version)
-    {
-        return $"/{appId}/{version}/health";
-=======
     private string GetHealthPath(string appId)
     {
         return $"/{appId}/health";
->>>>>>> b5472777
     }
 
 
