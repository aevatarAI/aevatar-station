using System;
using System.Collections.Generic;
using System.Linq;
using System.Reflection;
using System.Threading.Tasks;
using Aevatar.Agent;
using Aevatar.Agents.Creator;
using Aevatar.Agents.Creator.Models;
using Aevatar.Application.Grains.Agents.Creator;
using Aevatar.Application.Grains.Subscription;
using Aevatar.Common;
using Aevatar.Core.Abstractions;
using Aevatar.CQRS;
using Aevatar.CQRS.Dto;
using Aevatar.CQRS.Provider;
using Aevatar.Exceptions;
using Aevatar.Options;
using Aevatar.Query;
using Aevatar.Schema;
using Aevatar.Station.Feature.CreatorGAgent;
using Microsoft.Extensions.Logging;
using Microsoft.Extensions.Options;
using Newtonsoft.Json;
using Newtonsoft.Json.Serialization;
using NJsonSchema.Validation;
using Orleans;
using Orleans.Metadata;
using Orleans.Runtime;
using Volo.Abp;
using Volo.Abp.Application.Dtos;
using Volo.Abp.Application.Services;
using ICreatorGAgent = Aevatar.Application.Grains.Agents.Creator.ICreatorGAgent;

namespace Aevatar.Service;

[RemoteService(IsEnabled = false)]
public class AgentService : ApplicationService, IAgentService
{
    private readonly IClusterClient _clusterClient;
    private readonly ICQRSProvider _cqrsProvider;
    private readonly ILogger<AgentService> _logger;
    private readonly IGAgentFactory _gAgentFactory;
    private readonly IGAgentManager _gAgentManager;
    private readonly IUserAppService _userAppService;
    private readonly IOptionsMonitor<AgentOptions> _agentOptions;
    private readonly GrainTypeResolver _grainTypeResolver;
    private readonly ISchemaProvider _schemaProvider;
    private readonly IIndexingService _indexingService;

    public AgentService(
        IClusterClient clusterClient,
        ICQRSProvider cqrsProvider,
        ILogger<AgentService> logger,
        IGAgentFactory gAgentFactory,
        IGAgentManager gAgentManager,
        IUserAppService userAppService,
        IOptionsMonitor<AgentOptions> agentOptions,
        GrainTypeResolver grainTypeResolver,
        ISchemaProvider schemaProvider,
        IIndexingService indexingService)
    {
        _clusterClient = clusterClient;
        _cqrsProvider = cqrsProvider;
        _logger = logger;
        _gAgentFactory = gAgentFactory;
        _gAgentManager = gAgentManager;
        _userAppService = userAppService;
        _agentOptions = agentOptions;
        _grainTypeResolver = grainTypeResolver;
        _schemaProvider = schemaProvider;
        _indexingService = indexingService;
    }

    private async Task<Dictionary<string, AgentTypeData?>> GetAgentTypeDataMap()
    {
        var systemAgents = _agentOptions.CurrentValue.SystemAgentList;
        var availableGAgents = _gAgentManager.GetAvailableGAgentTypes();
        var validAgent = availableGAgents.Where(a => !a.Namespace.StartsWith("OrleansCodeGen")).ToList();
        var businessAgentTypes = validAgent.Where(a => !systemAgents.Contains(a.Name)).ToList();

        var dict = new Dictionary<string, AgentTypeData?>();

        foreach (var agentType in businessAgentTypes)
        {
            var grainType = _grainTypeResolver.GetGrainType(agentType).ToString();
            if (grainType != null)
            {
                var agentTypeData = new AgentTypeData
                {
                    FullName = agentType.FullName,
                };
                var grainId = GrainId.Create(grainType,
                    GuidUtil.GuidToGrainKey(
                        GuidUtil.StringToGuid("AgentDefaultId"))); // make sure only one agent instance for each type
                var agent = await _gAgentFactory.GetGAgentAsync(grainId);
                var description = await agent.GetDescriptionAsync();
                agentTypeData.Description = description;
                
                var initializeDtoType = await agent.GetConfigurationTypeAsync();
                if (initializeDtoType == null || initializeDtoType.IsAbstract)
                {
                    dict[grainType] = agentTypeData;
                    continue;
                }

                PropertyInfo[] properties =
                    initializeDtoType.GetProperties(BindingFlags.Public | BindingFlags.Instance |
                                                    BindingFlags.DeclaredOnly);

                var initializationData = new Configuration
                {
                    DtoType = initializeDtoType
                };

                var propertyDtos = new List<PropertyData>();
                foreach (PropertyInfo property in properties)
                {
                    var propertyDto = new PropertyData()
                    {
                        Name = property.Name,
                        Type = property.PropertyType
                    };
                    propertyDtos.Add(propertyDto);
                }

                initializationData.Properties = propertyDtos;
                agentTypeData.InitializationData = initializationData;
                dict[grainType] = agentTypeData;
            }
        }

        return dict;
    }

    private async Task<Configuration?> GetAgentConfigurationAsync(IGAgent agent)
    {
        var configurationType = await agent.GetConfigurationTypeAsync();
        if (configurationType == null || configurationType.IsAbstract)
        {
            return null;
        }

        PropertyInfo[] properties =
            configurationType.GetProperties(BindingFlags.Public | BindingFlags.Instance |
                                            BindingFlags.DeclaredOnly);

        var configuration = new Configuration
        {
            DtoType = configurationType
        };

        var propertyDtos = new List<PropertyData>();
        foreach (PropertyInfo property in properties)
        {
            var propertyDto = new PropertyData()
            {
                Name = property.Name,
                Type = property.PropertyType
            };
            propertyDtos.Add(propertyDto);
        }

        configuration.Properties = propertyDtos;
        return configuration;
    }

    public async Task<List<AgentTypeDto>> GetAllAgents()
    {
        var propertyDtos = await GetAgentTypeDataMap();
        var resp = new List<AgentTypeDto>();
        foreach (var kvp in propertyDtos)
        {
            var paramDto = new AgentTypeDto
            {
                AgentType = kvp.Key,
                FullName = kvp.Value?.FullName ?? kvp.Key,
                Description = kvp.Value?.Description
            };

            if (kvp.Value != null)
            {
                paramDto.FullName = kvp.Value.FullName ?? "";
                if (kvp.Value.InitializationData != null)
                {
                    paramDto.AgentParams = kvp.Value.InitializationData.Properties.Select(p => new ParamDto
                    {
                        Name = p.Name,
                        Type = p.Type.ToString()
                    }).ToList();

                    paramDto.PropertyJsonSchema =
                        _schemaProvider.GetTypeSchema(kvp.Value.InitializationData.DtoType).ToJson();
                }
            }

            resp.Add(paramDto);
        }

        return resp;
    }

    private ConfigurationBase SetupConfigurationData(Configuration configuration,
        string propertiesString)
    {
        var actualDto = Activator.CreateInstance(configuration.DtoType);

        var config = (ConfigurationBase)actualDto!;
        var schema = _schemaProvider.GetTypeSchema(config.GetType());
        var validateResponse = schema.Validate(propertiesString, new JsonSchemaValidatorSettings
        {
            PropertyStringComparer = StringComparer.CurrentCultureIgnoreCase
        });
        if (validateResponse.Count > 0)
        {
            var validateDic = _schemaProvider.ConvertValidateError(validateResponse);
            throw new ParameterValidateException(validateDic);
        }

        config = JsonConvert.DeserializeObject(propertiesString, configuration.DtoType) as ConfigurationBase;
        if (config == null)
        {
            throw new BusinessException("[AgentService][SetupInitializedConfig] config convert error");
        }

        return config;
    }

    public async Task<AgentDto> CreateAgentAsync(CreateAgentInputDto dto)
    {
        CheckCreateParam(dto);
        var userId = _userAppService.GetCurrentUserId();
        var guid = dto.AgentId ?? Guid.NewGuid();
        var agentData = new AgentData
        {
            UserId = userId,
            AgentType = dto.AgentType,
            Name = dto.Name
        };

        var initializationParam =
            dto.Properties.IsNullOrEmpty() ? string.Empty : JsonConvert.SerializeObject(dto.Properties);
        var initialization = await InitializeBusinessAgent(guid, dto.AgentType, initializationParam);
        var businessAgent = initialization.Item1;

        var creatorAgent = _clusterClient.GetGrain<ICreatorGAgent>(guid);
        agentData.BusinessAgentGrainId = businessAgent.GetGrainId();
        agentData.Properties = JsonConvert.SerializeObject(initialization.Item2, new JsonSerializerSettings
        {
            ReferenceLoopHandling = ReferenceLoopHandling.Ignore,
            ContractResolver = new CamelCasePropertyNamesContractResolver()
        });

        await creatorAgent.CreateAgentAsync(agentData);

        var resp = new AgentDto
        {
            Id = guid,
            AgentType = dto.AgentType,
            Name = dto.Name,
            GrainId = businessAgent.GetGrainId(),
            Properties = agentData.Properties.IsNullOrWhiteSpace()
                ? null
                : JsonConvert.DeserializeObject<Dictionary<string, object>>(agentData.Properties),
            AgentGuid = businessAgent.GetPrimaryKey(),
            BusinessAgentGrainId = businessAgent.GetGrainId().ToString()
        };

        var configuration = await GetAgentConfigurationAsync(businessAgent);
        if (configuration != null)
        {
            resp.PropertyJsonSchema = _schemaProvider.GetTypeSchema(configuration.DtoType).ToJson();
        }

        return resp;
    }
    
    public async Task<List<AgentInstanceDto>> GetAllAgentInstances(GetAllAgentInstancesQueryDto queryDto)
    {
        var result = new List<AgentInstanceDto>();
        var currentUserId = _userAppService.GetCurrentUserId();
<<<<<<< HEAD
        
        // Build query conditions
        var queryString = "userId.keyword:" + currentUserId;
        
        // Add agentType fuzzy query condition
        if (!string.IsNullOrWhiteSpace(queryDto.AgentType))
        {
            // Use fuzzy query with ~ operator for better matching
            queryString += " AND agentType:(" + queryDto.AgentType + "~ OR " + queryDto.AgentType + "*)";
        }
        
=======
>>>>>>> 0d5616d5
        PagedResultDto<Dictionary<string, object>> response;
        try
        {
            response =
                await _indexingService.QueryWithLuceneAsync(new LuceneQueryDto()
                {
<<<<<<< HEAD
                    QueryString = queryString,
                    StateName = nameof(CreatorGAgentState),
                    PageSize = queryDto.PageSize,
                    PageIndex = queryDto.PageIndex
=======
                    QueryString = "userId.keyword:" + currentUserId,
                    StateName = nameof(CreatorGAgentState),
                    PageSize = pageSize,
                    PageIndex = pageIndex
>>>>>>> 0d5616d5
                });
        }
        catch (UserFriendlyException e)
        {
            if (e.Code == "index_not_found_exception")
            {
                return result;
            }

            throw;
        }
<<<<<<< HEAD
        
=======
>>>>>>> 0d5616d5
        if (response.TotalCount == 0)
        {
            return result;
        }

        result.AddRange(response.Items.Select(state => new AgentInstanceDto()
        {
            Id = (string)state["id"],
            Name = (string)state["name"],
            Properties = state["properties"] == null
                ? null
                : JsonConvert.DeserializeObject<Dictionary<string, object>>((string)state["properties"]),
            AgentType = (string)state["agentType"],
            BusinessAgentGrainId =
                state.TryGetValue("formattedBusinessAgentGrainId", out var value) ? (string)value : null
        }));

        return result;
    }

    public async Task<AgentSearchResponse> SearchAgents(AgentSearchRequest request)
    {
        var currentUserId = _userAppService.GetCurrentUserId();
        
        // Build Lucene query
        var queryParts = new List<string>
        {
            $"userId.keyword:{currentUserId}"
        };
        
        // Add search term filter (matches name, agentType)
        if (!string.IsNullOrWhiteSpace(request.SearchTerm))
        {
            var searchTerm = request.SearchTerm.Trim();
            queryParts.Add($"(name:*{searchTerm}* OR agentType:*{searchTerm}*)");
        }
        
        // Add type filter (multi-type support)
        if (request.Types?.Any() == true)
        {
            var typeQueries = request.Types.Select(type => $"agentType.keyword:\"{type}\"");
            queryParts.Add($"({string.Join(" OR ", typeQueries)})");
        }
        
        var queryString = string.Join(" AND ", queryParts);
        
        // Build sort fields
        var sortFields = new List<string>();
        if (!string.IsNullOrWhiteSpace(request.SortBy))
        {
            var sortOrder = request.SortOrder?.ToLower() == "asc" ? "asc" : "desc";
            var sortField = request.SortBy.ToLower() switch
            {
                "name" => "name.keyword",
                "createtime" => "createTime",
                "updatetime" => "createTime", // Use createTime as updateTime proxy
                _ => "createTime"
            };
            sortFields.Add($"{sortField}:{sortOrder}");
        }
        
        var luceneQuery = new LuceneQueryDto
        {
            QueryString = queryString,
            StateName = nameof(CreatorGAgentState),
            PageSize = request.PageSize,
            PageIndex = request.PageIndex,
            SortFields = sortFields
        };
        
        var response = await _indexingService.QueryWithLuceneAsync(luceneQuery);
        
        var agents = response.Items.Select(state => new AgentInstanceDto
        {
            Id = (string)state["id"],
            Name = (string)state["name"],
            Properties = state["properties"] == null
                ? null
                : JsonConvert.DeserializeObject<Dictionary<string, object>>((string)state["properties"]),
            AgentType = (string)state["agentType"],
            BusinessAgentGrainId =
                state.TryGetValue("formattedBusinessAgentGrainId", out var value) ? (string)value : null
        }).ToList();
        
        return new AgentSearchResponse
        {
            Agents = agents,
            Total = (int)response.TotalCount,
            PageIndex = request.PageIndex,
            PageSize = request.PageSize,
            HasMore = (request.PageIndex + 1) * request.PageSize < response.TotalCount
        };
    }

    private AgentInstanceDto MapToAgentItem(Dictionary<string, object> state)
    {
        // Align with existing data conversion logic
        var properties = state["properties"] == null
            ? null
            : JsonConvert.DeserializeObject<Dictionary<string, object>>((string)state["properties"]);

        return new AgentInstanceDto
        {
            Id = (string)state["id"],
            Name = (string)state["name"],
            AgentType = (string)state["agentType"],
            Properties = properties,
            BusinessAgentGrainId = state.TryGetValue("formattedBusinessAgentGrainId", out var value)
                ? (string)value
                : null
        };
    }

    private void CheckCreateParam(CreateAgentInputDto createDto)
    {
        if (createDto.AgentType.IsNullOrEmpty())
        {
            _logger.LogInformation("CreateAgentAsync type is null");
            throw new UserFriendlyException("Agent type is null");
        }

        if (createDto.Name.IsNullOrEmpty())
        {
            _logger.LogInformation("CreateAgentAsync name is null");
            throw new UserFriendlyException("name is null");
        }
    }

    private async Task<Tuple<IGAgent, ConfigurationBase>> InitializeBusinessAgent(Guid primaryKey, string agentType,
        string agentProperties)
    {
        var grainId = GrainId.Create(agentType, GuidUtil.GuidToGrainKey(primaryKey));
        var businessAgent = await _gAgentFactory.GetGAgentAsync(grainId);

        var initializationData = await GetAgentConfigurationAsync(businessAgent);
        if (initializationData != null && !agentProperties.IsNullOrEmpty())
        {
            var config = SetupConfigurationData(initializationData, agentProperties);
            await businessAgent.ConfigAsync(config);

            return new Tuple<IGAgent, ConfigurationBase>(businessAgent, config);
        }

        return new Tuple<IGAgent, ConfigurationBase>(businessAgent, null);
    }

    public async Task<AgentDto> UpdateAgentAsync(Guid guid, UpdateAgentInputDto dto)
    {
        var creatorAgent = _clusterClient.GetGrain<ICreatorGAgent>(guid);
        var agentState = await creatorAgent.GetAgentAsync();

        EnsureUserAuthorized(agentState.UserId);

        var businessAgent = await _gAgentFactory.GetGAgentAsync(agentState.BusinessAgentGrainId);

        string properties = null;
        if (!dto.Properties.IsNullOrEmpty())
        {
            var updatedParam = JsonConvert.SerializeObject(dto.Properties);
            var configuration = await GetAgentConfigurationAsync(businessAgent);
            if (configuration != null && !updatedParam.IsNullOrEmpty())
            {
                var config = SetupConfigurationData(configuration, updatedParam);
                await businessAgent.ConfigAsync(config);
                properties = JsonConvert.SerializeObject(config, new JsonSerializerSettings
                {
                    ReferenceLoopHandling = ReferenceLoopHandling.Ignore,
                    ContractResolver = new CamelCasePropertyNamesContractResolver()
                });
            }
            else
            {
                _logger.LogError("no properties to be updated, id: {id}", guid);
            }
        }
        
        await creatorAgent.UpdateAgentAsync(new UpdateAgentInput
        {
            Name = dto.Name,
            Properties = properties
        });

        var resp = new AgentDto
        {
            Id = guid,
            AgentType = agentState.AgentType,
            Name = dto.Name,
            GrainId = agentState.BusinessAgentGrainId,
            Properties = properties.IsNullOrWhiteSpace()
                ? null
                : JsonConvert.DeserializeObject<Dictionary<string, object>>(properties),
            BusinessAgentGrainId = agentState.BusinessAgentGrainId.ToString()
        };

        return resp;
    }

    public async Task<AgentDto> GetAgentAsync(Guid guid)
    {
        var creatorAgent = _clusterClient.GetGrain<ICreatorGAgent>(guid);
        var agentState = await creatorAgent.GetAgentAsync();
        _logger.LogInformation("GetAgentAsync id: {id} state: {state}", guid, JsonConvert.SerializeObject(agentState));

        EnsureUserAuthorized(agentState.UserId);

        var resp = new AgentDto
        {
            Id = guid,
            AgentType = agentState.AgentType,
            Name = agentState.Name,
            GrainId = agentState.BusinessAgentGrainId,
            Properties = JsonConvert.DeserializeObject<Dictionary<string, object>>(agentState.Properties),
            AgentGuid = agentState.BusinessAgentGrainId.GetGuidKey(),
            BusinessAgentGrainId = agentState.BusinessAgentGrainId.ToString()
        };

        var businessAgent = await _gAgentFactory.GetGAgentAsync(agentState.BusinessAgentGrainId);

        var configuration = await GetAgentConfigurationAsync(businessAgent);
        if (configuration != null)
        {
            resp.PropertyJsonSchema = _schemaProvider.GetTypeSchema(configuration.DtoType).ToJson();
        }

        return resp;
    }

    public async Task<SubAgentDto> AddSubAgentAsync(Guid guid, AddSubAgentDto addSubAgentDto)
    {
        _logger.LogInformation("Add sub Agent: {agent}", JsonConvert.SerializeObject(addSubAgentDto));
        var creatorAgent = _clusterClient.GetGrain<ICreatorGAgent>(guid);
        var agentState = await creatorAgent.GetAgentAsync();

        EnsureUserAuthorized(agentState.UserId);

        var agent = await _gAgentFactory.GetGAgentAsync<IExtGAgent>(agentState.BusinessAgentGrainId);

        // check if all sub agent can be added 
        var newSubAgentGrainIds = new List<GrainId>();
        foreach (var subAgentGuid in addSubAgentDto.SubAgents)
        {
            var subAgent = _clusterClient.GetGrain<ICreatorGAgent>(subAgentGuid);
            var subAgentState = await subAgent.GetAgentAsync();
            EnsureUserAuthorized(subAgentState.UserId);

            newSubAgentGrainIds.Add(subAgentState.BusinessAgentGrainId);
        }

        var allEventsHandled = agentState.EventInfoList.Select(x => x.EventType).ToList();
        var subAgentGrainIds = await GetSubAgentGrainIds(agent);

        // add parent events and make creator agent child of business agent in order to publish events
        await agent.RegisterAsync(creatorAgent);
        var parentEventData = await agent.GetAllSubscribedEventsAsync();
        if (parentEventData != null)
        {
            allEventsHandled.AddRange(parentEventData);
        }

        // register sub agent and add their events to parent agent
        var subAgentGuids = subAgentGrainIds.Select(x => x.GetGuidKey()).ToList();
        var businessAgents = new List<IGAgent>();
        foreach (var grainId in newSubAgentGrainIds)
        {
            if (subAgentGrainIds.Contains(grainId))
            {
                continue;
            }

            var businessAgent = await _gAgentFactory.GetGAgentAsync(grainId);
            businessAgents.Add(businessAgent);
            subAgentGuids.Add(grainId.GetGuidKey());
        }

        await agent.RegisterManyAsync(businessAgents);

        foreach (var businessAgent in businessAgents)
        {
            var eventsHandledByAgent = await businessAgent.GetAllSubscribedEventsAsync();
            if (eventsHandledByAgent != null)
            {
                _logger.LogInformation("all events for agent {agentId}, events: {events}",
                    businessAgent.GetGrainId().GetGuidKey(), JsonConvert.SerializeObject(eventsHandledByAgent));
                var eventsToAdd = eventsHandledByAgent.Except(allEventsHandled).ToList();
                _logger.LogInformation("Adding events for agent {agentId}, events: {events}",
                    businessAgent.GetGrainId().GetGuidKey(), JsonConvert.SerializeObject(eventsToAdd));
                allEventsHandled.AddRange(eventsToAdd);
            }
            else
            {
                _logger.LogInformation("No events handled by agent {agentId}", businessAgent.GetGrainId().GetGuidKey());
            }
        }

        await creatorAgent.UpdateAvailableEventsAsync(allEventsHandled);

        var resp = new SubAgentDto
        {
            SubAgents = subAgentGuids
        };

        return resp;
    }

    private void EnsureUserAuthorized(Guid userId)
    {
        var currentUserId = _userAppService.GetCurrentUserId();
        if (currentUserId != userId)
        {
            _logger.LogInformation("User {userId} is not allowed.", currentUserId);
            throw new UserFriendlyException("You are not the owner of this agent");
        }
    }

    public async Task<SubAgentDto> RemoveSubAgentAsync(Guid guid, RemoveSubAgentDto removeSubAgentDto)
    {
        var creatorAgent = _clusterClient.GetGrain<ICreatorGAgent>(guid);
        var agentState = await creatorAgent.GetAgentAsync();

        EnsureUserAuthorized(agentState.UserId);

        var agent = await _gAgentFactory.GetGAgentAsync(agentState.BusinessAgentGrainId);

        var subAgentGrainIds = await GetSubAgentGrainIds(agent);
        var allEventsHandled = new List<Type>();
        var parentEventData = await agent.GetAllSubscribedEventsAsync();
        if (parentEventData != null)
        {
            allEventsHandled.AddRange(parentEventData);
        }

        var remainSubAgentGuids = new List<Guid>();
        foreach (var subAgentGrainId in subAgentGrainIds)
        {
            var subAgent = await _gAgentFactory.GetGAgentAsync(subAgentGrainId);
            var subAgentGuid = subAgent.GetPrimaryKey();

            if (removeSubAgentDto.RemovedSubAgents.Contains(subAgentGuid))
            {
                await agent.UnregisterAsync(subAgent);
            }
            else
            {
                remainSubAgentGuids.Add(subAgentGuid);
                var eventsHandledByAgent = await subAgent.GetAllSubscribedEventsAsync();
                if (eventsHandledByAgent != null)
                {
                    var eventsToAdd = eventsHandledByAgent.Except(allEventsHandled).ToList();
                    allEventsHandled.AddRange(eventsToAdd);
                }
            }
        }

        await creatorAgent.UpdateAvailableEventsAsync(allEventsHandled);

        return new SubAgentDto
        {
            SubAgents = remainSubAgentGuids
        };
    }

    public async Task<AgentRelationshipDto> GetAgentRelationshipAsync(Guid guid)
    {
        var creatorAgent = _clusterClient.GetGrain<ICreatorGAgent>(guid);
        var agentState = await creatorAgent.GetAgentAsync();
        var agent = await _gAgentFactory.GetGAgentAsync(agentState.BusinessAgentGrainId);


        var parentGrainId = await agent.GetParentAsync();
        var subAgentGrainIds = await GetSubAgentGrainIds(agent);
        var subAgentGuids = subAgentGrainIds.Select(x => x.GetGuidKey()).ToList();

        return new AgentRelationshipDto
        {
            Parent = parentGrainId.IsDefault ? null : parentGrainId.GetGuidKey(),
            SubAgents = subAgentGuids
        };
    }


    public async Task RemoveAllSubAgentAsync(Guid guid)
    {
        var creatorAgent = _clusterClient.GetGrain<ICreatorGAgent>(guid);
        var agentState = await creatorAgent.GetAgentAsync();

        var agent = await _gAgentFactory.GetGAgentAsync(agentState.BusinessAgentGrainId);
        var subAgentGrainIds = await agent.GetChildrenAsync();
        await RemoveSubAgentAsync(guid,
            new RemoveSubAgentDto { RemovedSubAgents = subAgentGrainIds.Select(x => x.GetGuidKey()).ToList() });
    }

    private async Task<List<GrainId>> GetSubAgentGrainIds(IGAgent agent)
    {
        var children = await agent.GetChildrenAsync();
        var subAgentGrainIds = new List<GrainId>();
        var creatorGAgentType = _grainTypeResolver.GetGrainType(typeof(CreatorGAgent));
        var subscriptionGAgentType = _grainTypeResolver.GetGrainType(typeof(SubscriptionGAgent));
        foreach (var grainId in children)
        {
            var grainType = grainId.Type;
            if (grainType == creatorGAgentType || grainType == subscriptionGAgentType)
            {
                continue;
            }

            subAgentGrainIds.Add(grainId);
        }

        return subAgentGrainIds;
    }

    public async Task DeleteAgentAsync(Guid guid)
    {
        var creatorAgent = _clusterClient.GetGrain<ICreatorGAgent>(guid);
        var agentState = await creatorAgent.GetAgentAsync();

        EnsureUserAuthorized(agentState.UserId);

        var agent = await _gAgentFactory.GetGAgentAsync(agentState.BusinessAgentGrainId);
        var subAgentGrainIds = await agent.GetChildrenAsync();
        if (!subAgentGrainIds.IsNullOrEmpty() &&
            (subAgentGrainIds.Count > 1 || subAgentGrainIds[0] != creatorAgent.GetGrainId()))
        {
            _logger.LogInformation("Agent {agentId} has subagents, please remove them first.", guid);
            throw new UserFriendlyException("Agent has subagents, please remove them first.");
        }

        var parentGrainId = await agent.GetParentAsync();
        if (parentGrainId.IsDefault)
        {
            if (subAgentGrainIds.Any())
            {
                await agent.UnregisterAsync(creatorAgent);
            }

            await creatorAgent.DeleteAgentAsync();
        }
        else
        {
            _logger.LogInformation("Agent {agentId} has parent, please remove from it first.", guid);
            throw new UserFriendlyException("Agent has parent, please remove from it first.");
        }
    }
}<|MERGE_RESOLUTION|>--- conflicted
+++ resolved
@@ -278,7 +278,6 @@
     {
         var result = new List<AgentInstanceDto>();
         var currentUserId = _userAppService.GetCurrentUserId();
-<<<<<<< HEAD
         
         // Build query conditions
         var queryString = "userId.keyword:" + currentUserId;
@@ -290,25 +289,16 @@
             queryString += " AND agentType:(" + queryDto.AgentType + "~ OR " + queryDto.AgentType + "*)";
         }
         
-=======
->>>>>>> 0d5616d5
         PagedResultDto<Dictionary<string, object>> response;
         try
         {
             response =
                 await _indexingService.QueryWithLuceneAsync(new LuceneQueryDto()
                 {
-<<<<<<< HEAD
                     QueryString = queryString,
                     StateName = nameof(CreatorGAgentState),
                     PageSize = queryDto.PageSize,
                     PageIndex = queryDto.PageIndex
-=======
-                    QueryString = "userId.keyword:" + currentUserId,
-                    StateName = nameof(CreatorGAgentState),
-                    PageSize = pageSize,
-                    PageIndex = pageIndex
->>>>>>> 0d5616d5
                 });
         }
         catch (UserFriendlyException e)
@@ -320,10 +310,7 @@
 
             throw;
         }
-<<<<<<< HEAD
-        
-=======
->>>>>>> 0d5616d5
+        
         if (response.TotalCount == 0)
         {
             return result;
