﻿<Project Sdk="Microsoft.NET.Sdk">

    <PropertyGroup>
        <TargetFramework>net9.0</TargetFramework>
        <ImplicitUsings>enable</ImplicitUsings>
        <Nullable>enable</Nullable>
        <RootNamespace>Aevatar.Application.Grains</RootNamespace>
    </PropertyGroup>

    <ItemGroup>
        <PackageReference Include="Aevatar.PermissionManagement" />
        <PackageReference Include="AutoGen.Core" />
        <PackageReference Include="Microsoft.Orleans.Sdk" />
        <PackageReference Include="AElf.OpenTelemetry" />
        <PackageReference Include="Volo.Abp.AutoMapper" /> 
        <PackageReference Include="Volo.Abp.EventBus.Abstractions" />
        <PackageReference Include="Aevatar.SignalR" />
        <PackageReference Include="Aevatar.GAgents.AIGAgent" />
        <PackageReference Include="Aevatar.GAgents.SemanticKernel"  />
        <PackageReference Include="Aevatar.GAgents.AI.Abstractions"/>
<<<<<<< HEAD
        <PackageReference Include="MineAiFun.GAgents"/>
        <PackageReference Include="Aevatar.GAgents.Twitter"/>
        <PackageReference Include="XWorkerAgent"/>
        <PackageReference Include="TelegramWorkerAgent"/>
        <PackageReference Include="Aevatar.GAgents.SocialGAgent"/>
=======
>>>>>>> 75468a08
    </ItemGroup>

    <ItemGroup>
        <ProjectReference Include="..\Aevatar.Application.Contracts\Aevatar.Application.Contracts.csproj"/>
        <ProjectReference Include="..\Aevatar.CQRS\Aevatar.CQRS.csproj"/>
        <ProjectReference Include="..\Aevatar.Domain.Grains\Aevatar.Domain.Grains.csproj"/>
        <ProjectReference Include="..\Aevatar.Domain\Aevatar.Domain.csproj"/>
    </ItemGroup>
</Project><|MERGE_RESOLUTION|>--- conflicted
+++ resolved
@@ -18,14 +18,6 @@
         <PackageReference Include="Aevatar.GAgents.AIGAgent" />
         <PackageReference Include="Aevatar.GAgents.SemanticKernel"  />
         <PackageReference Include="Aevatar.GAgents.AI.Abstractions"/>
-<<<<<<< HEAD
-        <PackageReference Include="MineAiFun.GAgents"/>
-        <PackageReference Include="Aevatar.GAgents.Twitter"/>
-        <PackageReference Include="XWorkerAgent"/>
-        <PackageReference Include="TelegramWorkerAgent"/>
-        <PackageReference Include="Aevatar.GAgents.SocialGAgent"/>
-=======
->>>>>>> 75468a08
     </ItemGroup>
 
     <ItemGroup>
