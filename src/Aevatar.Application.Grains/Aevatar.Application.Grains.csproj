﻿<Project Sdk="Microsoft.NET.Sdk">

    <PropertyGroup>
        <TargetFramework>net9.0</TargetFramework>
        <ImplicitUsings>enable</ImplicitUsings>
        <Nullable>enable</Nullable>
        <RootNamespace>Aevatar.Application.Grains</RootNamespace>
    </PropertyGroup>

    <ItemGroup>
<<<<<<< HEAD
        <PackageReference Include="Aevatar.GAgents.ChatAgent"/>
        <PackageReference Include="Aevatar.PermissionManagement"/>
        <PackageReference Include="AutoGen.Core"/>
        <PackageReference Include="Microsoft.Extensions.Options"/>
        <PackageReference Include="Microsoft.Orleans.Sdk"/>
        <PackageReference Include="AElf.OpenTelemetry"/>
        <PackageReference Include="Volo.Abp.AutoMapper"/>
        <PackageReference Include="Volo.Abp.EventBus.Abstractions"/>
        <PackageReference Include="Aevatar.SignalR"/>
        <PackageReference Include="Aevatar.GAgents.AIGAgent"/>
        <PackageReference Include="Aevatar.GAgents.SemanticKernel"/>
=======
        <PackageReference Include="Aevatar.PermissionManagement" />
        <PackageReference Include="AutoGen.Core" />
        <PackageReference Include="Microsoft.Orleans.Sdk" />
        <PackageReference Include="AElf.OpenTelemetry" />
        <PackageReference Include="Volo.Abp.AutoMapper" /> 
        <PackageReference Include="Volo.Abp.EventBus.Abstractions" />
        <PackageReference Include="Aevatar.SignalR" />
        <PackageReference Include="Aevatar.GAgents.AIGAgent" />
        <PackageReference Include="Aevatar.GAgents.SemanticKernel"  />
>>>>>>> 1220eebd
        <PackageReference Include="Aevatar.GAgents.AI.Abstractions"/>
    </ItemGroup>

    <ItemGroup>
        <ProjectReference Include="..\Aevatar.Application.Contracts\Aevatar.Application.Contracts.csproj"/>
        <ProjectReference Include="..\Aevatar.CQRS\Aevatar.CQRS.csproj"/>
        <ProjectReference Include="..\Aevatar.Domain.Grains\Aevatar.Domain.Grains.csproj"/>
        <ProjectReference Include="..\Aevatar.Domain\Aevatar.Domain.csproj"/>
        <ProjectReference Include="..\Aevatar.Neo4JStore\Aevatar.Neo4JStore.csproj"/>
    </ItemGroup>

    <ItemGroup>
        <Compile Remove="Agents\TestAgent\TestAgent.cs"/>
    </ItemGroup>
</Project><|MERGE_RESOLUTION|>--- conflicted
+++ resolved
@@ -8,7 +8,6 @@
     </PropertyGroup>
 
     <ItemGroup>
-<<<<<<< HEAD
         <PackageReference Include="Aevatar.GAgents.ChatAgent"/>
         <PackageReference Include="Aevatar.PermissionManagement"/>
         <PackageReference Include="AutoGen.Core"/>
@@ -20,18 +19,7 @@
         <PackageReference Include="Aevatar.SignalR"/>
         <PackageReference Include="Aevatar.GAgents.AIGAgent"/>
         <PackageReference Include="Aevatar.GAgents.SemanticKernel"/>
-=======
         <PackageReference Include="Aevatar.PermissionManagement" />
-        <PackageReference Include="AutoGen.Core" />
-        <PackageReference Include="Microsoft.Orleans.Sdk" />
-        <PackageReference Include="AElf.OpenTelemetry" />
-        <PackageReference Include="Volo.Abp.AutoMapper" /> 
-        <PackageReference Include="Volo.Abp.EventBus.Abstractions" />
-        <PackageReference Include="Aevatar.SignalR" />
-        <PackageReference Include="Aevatar.GAgents.AIGAgent" />
-        <PackageReference Include="Aevatar.GAgents.SemanticKernel"  />
->>>>>>> 1220eebd
-        <PackageReference Include="Aevatar.GAgents.AI.Abstractions"/>
     </ItemGroup>
 
     <ItemGroup>
